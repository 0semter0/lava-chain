package sigs

import (
	"bytes"
	"encoding/binary"
	"errors"
	"fmt"
	"strconv"

	btcSecp256k1 "github.com/btcsuite/btcd/btcec"
	"github.com/cosmos/cosmos-sdk/client"
	"github.com/cosmos/cosmos-sdk/crypto"
	sdk "github.com/cosmos/cosmos-sdk/types"
	"github.com/lavanet/lava/utils"
	pairingtypes "github.com/lavanet/lava/x/pairing/types"

	tendermintcrypto "github.com/tendermint/tendermint/crypto"
	"github.com/tendermint/tendermint/crypto/secp256k1"
)

func GetKeyName(clientCtx client.Context) (string, error) {
	_, name, _, err := client.GetFromFields(clientCtx, clientCtx.Keyring, clientCtx.From)
	if err != nil {
		return "", err
	}

	return name, nil
}

func GetPrivKey(clientCtx client.Context, keyName string) (*btcSecp256k1.PrivateKey, error) {
	//
	// get private key
	armor, err := clientCtx.Keyring.ExportPrivKeyArmor(keyName, "")
	if err != nil {
		return nil, err
	}

	privKey, algo, err := crypto.UnarmorDecryptPrivKey(armor, "")
	if err != nil {
		return nil, err
	}
	if algo != "secp256k1" {
		return nil, errors.New("incompatible private key algorithm")
	}

	priv, _ := btcSecp256k1.PrivKeyFromBytes(btcSecp256k1.S256(), privKey.Bytes())
	return priv, nil
}

func HashMsg(msgData []byte) []byte {
	return tendermintcrypto.Sha256(msgData)
}

func SignVRFData(pkey *btcSecp256k1.PrivateKey, vrfData *pairingtypes.VRFData) ([]byte, error) {
	msgData := []byte(vrfData.String())
	// Sign
	sig, err := btcSecp256k1.SignCompact(btcSecp256k1.S256(), pkey, HashMsg(msgData), false)
	if err != nil {
		return nil, err
	}

	return sig, nil
}

func prepareRelaySessionForSignature(request *pairingtypes.RelaySession) {
	request.Badge = nil // its not a part of the signature, its a separate part
	request.Sig = []byte{}
}

func SignRelay(pkey *btcSecp256k1.PrivateKey, request pairingtypes.RelaySession) ([]byte, error) {
	prepareRelaySessionForSignature(&request)
	msgData := []byte(request.String())
	// Sign
	sig, err := btcSecp256k1.SignCompact(btcSecp256k1.S256(), pkey, HashMsg(msgData), false)
	if err != nil {
		return nil, err
	}

	return sig, nil
}

func AllDataHash(relayResponse *pairingtypes.RelayReply, relayReq *pairingtypes.RelayRequest) (data_hash []byte) {
	nonceBytes := make([]byte, 4)
	binary.LittleEndian.PutUint32(nonceBytes, relayResponse.Nonce)
	data_hash = HashMsg(bytes.Join([][]byte{relayResponse.Data, nonceBytes, []byte(relayReq.String())}, nil))
	return
}

func DataToSignRelayResponse(relayResponse *pairingtypes.RelayReply, relayReq *pairingtypes.RelayRequest) (dataToSign []byte) {
	// sign the data hash+query hash+nonce
	queryHash := utils.CalculateQueryHash(*relayReq.RelayData)
	data_hash := AllDataHash(relayResponse, relayReq)
	dataToSign = bytes.Join([][]byte{data_hash, queryHash}, nil)
	dataToSign = HashMsg(dataToSign)
	return
}

func DataToVerifyProviderSig(request *pairingtypes.RelayRequest, data_hash []byte) (dataToSign []byte) {
	queryHash := utils.CalculateQueryHash(*request.RelayData)
	dataToSign = bytes.Join([][]byte{data_hash, queryHash}, nil)
	dataToSign = HashMsg(dataToSign)
	return
}

func DataToSignResponseFinalizationData(relayResponse *pairingtypes.RelayReply, relayReq *pairingtypes.RelayRequest, clientAddress sdk.AccAddress) (dataToSign []byte) {
	// sign latest_block+finalized_blocks_hashes+session_id+block_height+relay_num
	return DataToSignResponseFinalizationDataInner(relayResponse.LatestBlock, relayReq.RelaySession.SessionId, relayReq.RelaySession.Epoch, relayReq.RelaySession.RelayNum, relayResponse.FinalizedBlocksHashes, clientAddress)
}

func DataToSignResponseFinalizationDataInner(latestBlock int64, sessionID uint64, blockHeight int64, relayNum uint64, finalizedBlockHashes []byte, clientAddress sdk.AccAddress) (dataToSign []byte) {
	latestBlockBytes := make([]byte, 8)
	binary.LittleEndian.PutUint64(latestBlockBytes, uint64(latestBlock))
	sessionIdBytes := make([]byte, 8)
	binary.LittleEndian.PutUint64(sessionIdBytes, sessionID)
	blockHeightBytes := make([]byte, 8)
	binary.LittleEndian.PutUint64(blockHeightBytes, uint64(blockHeight))
	relayNumBytes := make([]byte, 8)
	binary.LittleEndian.PutUint64(relayNumBytes, relayNum)
	return bytes.Join([][]byte{latestBlockBytes, finalizedBlockHashes, sessionIdBytes, blockHeightBytes, relayNumBytes, clientAddress}, nil)
}

func SignRelayResponse(pkey *btcSecp256k1.PrivateKey, relayResponse *pairingtypes.RelayReply, relayReq *pairingtypes.RelayRequest) ([]byte, error) {
	relayResponse.Sig = []byte{}
	dataToSign := DataToSignRelayResponse(relayResponse, relayReq)
	// Sign
	sig, err := btcSecp256k1.SignCompact(btcSecp256k1.S256(), pkey, dataToSign, false)
	if err != nil {
		return nil, err
	}

	return sig, nil
}

func SignResponseFinalizationData(pkey *btcSecp256k1.PrivateKey, relayResponse *pairingtypes.RelayReply, relayReq *pairingtypes.RelayRequest, clientAddress sdk.AccAddress) ([]byte, error) {
	dataToSign := DataToSignResponseFinalizationData(relayResponse, relayReq, clientAddress)
	// Sign
	sig, err := btcSecp256k1.SignCompact(btcSecp256k1.S256(), pkey, dataToSign, false)
	if err != nil {
		return nil, err
	}

	return sig, nil
}

func RecoverPubKey(sig []byte, msgHash []byte) (secp256k1.PubKey, error) {
	//
	// Recover public key from signature
	recPub, _, err := btcSecp256k1.RecoverCompact(btcSecp256k1.S256(), sig, msgHash)
	if err != nil {
		return nil, utils.LavaFormatError("RecoverCompact", err, &map[string]string{
			"sigLen": strconv.FormatInt(int64(len(sig)), 10),
		})
	}
	pk := recPub.SerializeCompressed()

	return (secp256k1.PubKey)(pk), nil
}

func RecoverPubKeyFromVRFData(vrfData pairingtypes.VRFData) (secp256k1.PubKey, error) {
	signature := vrfData.Sig
	vrfData.Sig = nil
	msgDataHash := HashMsg([]byte(vrfData.String()))
	pubKey, err := RecoverPubKey(signature, msgDataHash)
	if err != nil {
		return nil, err
	}
	return pubKey, nil
}

func GetSignerForVRF(dataReliability pairingtypes.VRFData) (signer sdk.AccAddress, err error) {
	pubKey, err := RecoverPubKeyFromVRFData(dataReliability)
	if err != nil {
		return nil, fmt.Errorf("RecoverPubKeyFromVRFData: %w", err)
	}
	signerAccAddress, err := sdk.AccAddressFromHex(pubKey.Address().String()) // signer
	if err != nil {
		return nil, fmt.Errorf("AccAddressFromHex : %w", err)
	}
	return signerAccAddress, nil
}

func ValidateSignerOnVRFData(signer sdk.AccAddress, dataReliability pairingtypes.VRFData) (valid bool, err error) {
	signerAccAddress, err := GetSignerForVRF(dataReliability)
	if err != nil {
		return false, err
	}
	if !signerAccAddress.Equals(signer) {
		return false, fmt.Errorf("signer on VRFData is not the same as on the original relay request %s, %s", signerAccAddress.String(), signer.String())
	}
	return true, nil
}

func RecoverProviderPubKeyFromVrfDataOnly(dataReliability *pairingtypes.VRFData) (providerAccAddress sdk.AccAddress, err error) {
	queryHash := dataReliability.QueryHash
	data_hash := dataReliability.AllDataHash
	dataToSign := bytes.Join([][]byte{data_hash, queryHash}, nil)
	dataToSign = HashMsg(dataToSign)
	pubKey, err := RecoverPubKey(dataReliability.ProviderSig, dataToSign)
	if err != nil {
		return nil, fmt.Errorf("err: %w DataReliability: %+v", err, dataReliability)
	}
	providerAccAddress, err = sdk.AccAddressFromHex(pubKey.Address().String()) // consumer signer
	return
}

func RecoverProviderPubKeyFromQueryAndAllDataHash(request *pairingtypes.RelayRequest, allDataHash []byte, providerSig []byte) (secp256k1.PubKey, error) {
	dataToSign := DataToVerifyProviderSig(request, allDataHash)
	pubKey, err := RecoverPubKey(providerSig, dataToSign)
	if err != nil {
		return nil, fmt.Errorf("err: %w DataReliability: %+v", err, request.DataReliability)
	}
	return pubKey, nil
}

func RecoverProviderPubKeyFromVrfDataAndQuery(request *pairingtypes.RelayRequest) (secp256k1.PubKey, error) {
	// we take the all data hash from reliability
	return RecoverProviderPubKeyFromQueryAndAllDataHash(request, request.DataReliability.AllDataHash, request.DataReliability.ProviderSig)
}

<<<<<<< HEAD
func RecoverPubKeyFromRelay(relay pairingtypes.RelaySession) (secp256k1.PubKey, error) {
	signature := relay.Sig // save sig
	prepareRelaySessionForSignature(&relay)
	hash := HashMsg([]byte(relay.String()))
=======
func ExtractSignerAddress(in *pairingtypes.RelayRequest) (sdk.AccAddress, error) {
	pubKey, err := RecoverPubKeyFromRelay(*in)
	if err != nil {
		return nil, err
	}
	extractedConsumerAddress, err := sdk.AccAddressFromHex(pubKey.Address().String())
	if err != nil {
		return nil, utils.LavaFormatError("get relay consumer address", err, nil)
	}
	return extractedConsumerAddress, nil
}

func RecoverPubKeyFromRelay(in pairingtypes.RelayRequest) (secp256k1.PubKey, error) {
	signature := in.Sig
	in.Sig = []byte{}
	in.DataReliability = nil
	hash := HashMsg([]byte(in.String()))
>>>>>>> 706edb3c
	pubKey, err := RecoverPubKey(signature, hash)
	if err != nil {
		return nil, err
	}
	return pubKey, nil
}

func RecoverPubKeyFromRelayReply(relayResponse *pairingtypes.RelayReply, relayReq *pairingtypes.RelayRequest) (secp256k1.PubKey, error) {
	dataToSign := DataToSignRelayResponse(relayResponse, relayReq)
	pubKey, err := RecoverPubKey(relayResponse.Sig, dataToSign)
	if err != nil {
		return nil, err
	}
	return pubKey, nil
}

func RecoverPubKeyFromResponseFinalizationData(relayResponse *pairingtypes.RelayReply, relayReq *pairingtypes.RelayRequest, addr sdk.AccAddress) (secp256k1.PubKey, error) {
	dataToSign := DataToSignResponseFinalizationData(relayResponse, relayReq, addr)
	pubKey, err := RecoverPubKey(relayResponse.SigBlocks, dataToSign)
	if err != nil {
		return nil, err
	}
	return pubKey, nil
}

func GenerateFloatingKey() (secretKey *btcSecp256k1.PrivateKey, addr sdk.AccAddress) {
	secretKey, _ = btcSecp256k1.NewPrivateKey(btcSecp256k1.S256())
	publicBytes := (secp256k1.PubKey)(secretKey.PubKey().SerializeCompressed())
	addr, _ = sdk.AccAddressFromHex(publicBytes.Address().String())
	return
}

func CalculateContentHashForRelayData(relayRequestData *pairingtypes.RelayPrivateData) []byte {
	requestBlockBytes := make([]byte, 8)
	binary.LittleEndian.PutUint64(requestBlockBytes, uint64(relayRequestData.RequestBlock))
	msgData := bytes.Join([][]byte{[]byte(relayRequestData.ApiInterface), []byte(relayRequestData.ConnectionType), []byte(relayRequestData.ApiUrl), relayRequestData.Data, requestBlockBytes, relayRequestData.Salt}, nil)
	return HashMsg(msgData)
}<|MERGE_RESOLUTION|>--- conflicted
+++ resolved
@@ -217,13 +217,19 @@
 	return RecoverProviderPubKeyFromQueryAndAllDataHash(request, request.DataReliability.AllDataHash, request.DataReliability.ProviderSig)
 }
 
-<<<<<<< HEAD
 func RecoverPubKeyFromRelay(relay pairingtypes.RelaySession) (secp256k1.PubKey, error) {
 	signature := relay.Sig // save sig
 	prepareRelaySessionForSignature(&relay)
 	hash := HashMsg([]byte(relay.String()))
-=======
-func ExtractSignerAddress(in *pairingtypes.RelayRequest) (sdk.AccAddress, error) {
+
+	pubKey, err := RecoverPubKey(signature, hash)
+	if err != nil {
+		return nil, err
+	}
+	return pubKey, nil
+}
+
+func ExtractSignerAddress(in *pairingtypes.RelaySession) (sdk.AccAddress, error) {
 	pubKey, err := RecoverPubKeyFromRelay(*in)
 	if err != nil {
 		return nil, err
@@ -233,19 +239,6 @@
 		return nil, utils.LavaFormatError("get relay consumer address", err, nil)
 	}
 	return extractedConsumerAddress, nil
-}
-
-func RecoverPubKeyFromRelay(in pairingtypes.RelayRequest) (secp256k1.PubKey, error) {
-	signature := in.Sig
-	in.Sig = []byte{}
-	in.DataReliability = nil
-	hash := HashMsg([]byte(in.String()))
->>>>>>> 706edb3c
-	pubKey, err := RecoverPubKey(signature, hash)
-	if err != nil {
-		return nil, err
-	}
-	return pubKey, nil
 }
 
 func RecoverPubKeyFromRelayReply(relayResponse *pairingtypes.RelayReply, relayReq *pairingtypes.RelayRequest) (secp256k1.PubKey, error) {
