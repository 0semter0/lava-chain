--- conflicted
+++ resolved
@@ -15,7 +15,6 @@
 
 const (
 	restString       string = "rest"
-	postString       string = "post"
 	tendermintString string = "tendermintrpc"
 )
 
@@ -68,13 +67,7 @@
 			}
 
 			for _, api_interface := range apiInterfaceList {
-<<<<<<< HEAD
-				httpMethod := http.MethodGet
-				if api_interface.Type == "POST" {
-					httpMethod = http.MethodPost
-=======
-				if api_interface.Type == postString {
->>>>>>> bc60d644
+				if api_interface.Type == http.MethodPost {
 					// for now we dont want to run the post apis in this test
 					continue
 				}
