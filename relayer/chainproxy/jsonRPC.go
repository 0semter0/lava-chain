package chainproxy

import (
	"context"
	"encoding/json"
	"errors"
	"fmt"
	"net/http"
	"strconv"
	"strings"
	"time"

	"github.com/lavanet/lava/relayer/metrics"

	"github.com/btcsuite/btcd/btcec"
	"github.com/gofiber/fiber/v2"
	"github.com/gofiber/fiber/v2/middleware/favicon"
	"github.com/gofiber/websocket/v2"
	"github.com/lavanet/lava/protocol/lavasession"
	"github.com/lavanet/lava/relayer/chainproxy/rpcclient"
	"github.com/lavanet/lava/relayer/parser"
	"github.com/lavanet/lava/relayer/performance"
	"github.com/lavanet/lava/relayer/sentry"
	"github.com/lavanet/lava/utils"
	pairingtypes "github.com/lavanet/lava/x/pairing/types"
	spectypes "github.com/lavanet/lava/x/spec/types"
)

type JsonrpcMessage struct {
	Version string               `json:"jsonrpc,omitempty"`
	ID      json.RawMessage      `json:"id,omitempty"`
	Method  string               `json:"method,omitempty"`
	Params  interface{}          `json:"params,omitempty"`
	Error   *rpcclient.JsonError `json:"error,omitempty"`
	Result  json.RawMessage      `json:"result,omitempty"`
}

type JrpcMessage struct {
	cp                   *JrpcChainProxy
	serviceApi           *spectypes.ServiceApi
	apiInterface         *spectypes.ApiInterface
	msg                  *JsonrpcMessage
	requestedBlock       int64
	extendContextTimeout time.Duration
}

func (r *JrpcMessage) GetExtraContextTimeout() time.Duration {
	return r.extendContextTimeout
}

func (j *JrpcMessage) GetMsg() interface{} {
	return j.msg
}

func (j *JrpcMessage) setMessageResult(result json.RawMessage) {
	j.msg.Result = result
}

func convertMsg(rpcMsg *rpcclient.JsonrpcMessage) (*JsonrpcMessage, error) {
	// Return an error if the message was not sent
	if rpcMsg == nil {
		return nil, ErrFailedToConvertMessage
	}

	msg := &JsonrpcMessage{
		Version: rpcMsg.Version,
		ID:      rpcMsg.ID,
		Method:  rpcMsg.Method,
		Error:   rpcMsg.Error,
		Result:  rpcMsg.Result,
	}

	if rpcMsg.Params != nil {
		msg.Params = rpcMsg.Params
	}

	return msg, nil
}

type JrpcChainProxy struct {
	conn       *Connector
	nConns     uint
	nodeUrl    string
	sentry     *sentry.Sentry
	csm        *lavasession.ConsumerSessionManager
	portalLogs *PortalLogs
	cache      *performance.Cache
}

func NewJrpcChainProxy(nodeUrl string, nConns uint, sentry *sentry.Sentry, csm *lavasession.ConsumerSessionManager, pLogs *PortalLogs) ChainProxy {
	if nodeUrl != "" { // provider process
		verifyRPCendpoint(nodeUrl)
	}
	return &JrpcChainProxy{
		nodeUrl:    nodeUrl,
		nConns:     nConns,
		sentry:     sentry,
		csm:        csm,
		portalLogs: pLogs,
		cache:      nil,
	}
}

func (cp *JrpcChainProxy) SetCache(cache *performance.Cache) {
	cp.cache = cache
}

func (cp *JrpcChainProxy) GetCache() *performance.Cache {
	return cp.cache
}

func (cp *JrpcChainProxy) GetConsumerSessionManager() *lavasession.ConsumerSessionManager {
	return cp.csm
}

func (cp *JrpcChainProxy) FetchLatestBlockNum(ctx context.Context) (int64, error) {
	serviceApi, ok := cp.GetSentry().GetSpecApiByTag(spectypes.GET_BLOCKNUM)
	if !ok {
		return spectypes.NOT_APPLICABLE, errors.New(spectypes.GET_BLOCKNUM + " tag function not found")
	}

	params := []interface{}{}
	nodeMsg, err := cp.NewMessage(&serviceApi, spectypes.LATEST_BLOCK, params)
	if err != nil {
		return spectypes.NOT_APPLICABLE, err
	}

	_, _, _, err = nodeMsg.Send(ctx, nil)
	if err != nil {
		return spectypes.NOT_APPLICABLE, utils.LavaFormatError("Error On Send FetchLatestBlockNum", err, &map[string]string{"nodeUrl": cp.nodeUrl})
	}

	blocknum, err := parser.ParseBlockFromReply(nodeMsg.msg, serviceApi.Parsing.ResultParsing)
	if err != nil {
		return spectypes.NOT_APPLICABLE, utils.LavaFormatError("Failed To Parse FetchLatestBlockNum", err, &map[string]string{
			"nodeUrl":  cp.nodeUrl,
			"Method":   nodeMsg.msg.Method,
			"Response": string(nodeMsg.msg.Result),
		})
	}

	return blocknum, nil
}

func (cp *JrpcChainProxy) FetchBlockHashByNum(ctx context.Context, blockNum int64) (string, error) {
	serviceApi, ok := cp.GetSentry().GetSpecApiByTag(spectypes.GET_BLOCK_BY_NUM)
	if !ok {
		return "", errors.New(spectypes.GET_BLOCK_BY_NUM + " tag function not found")
	}

	var nodeMsg NodeMessage
	var err error
	if serviceApi.GetParsing().FunctionTemplate != "" {
		nodeMsg, err = cp.ParseMsg("", []byte(fmt.Sprintf(serviceApi.GetParsing().FunctionTemplate, blockNum)), http.MethodGet)
	} else {
		params := make([]interface{}, 0)
		params = append(params, blockNum)
		nodeMsg, err = cp.NewMessage(&serviceApi, spectypes.LATEST_BLOCK, params)
	}

	if err != nil {
		return "", err
	}

	_, _, _, err = nodeMsg.Send(ctx, nil)
	if err != nil {
		return "", utils.LavaFormatError("Error On Send FetchBlockHashByNum", err, &map[string]string{"nodeUrl": cp.nodeUrl})
	}
	// log.Println("%s", reply)
	msgParsed, ok := nodeMsg.GetMsg().(*JsonrpcMessage)
	if !ok {
		return "", fmt.Errorf("FetchBlockHashByNum - nodeMsg.GetMsg().(*JsonrpcMessage) - type assertion failed, type:" + fmt.Sprintf("%s", nodeMsg.GetMsg()))
	}
	blockData, err := parser.ParseMessageResponse(msgParsed, serviceApi.Parsing.ResultParsing)
	if err != nil {
		return "", err
	}

	// blockData is an interface array with the parsed result in index 0.
	// we know to expect a string result for a hash.
	parsedIndexString, ok := blockData[spectypes.DEFAULT_PARSED_RESULT_INDEX].(string)
	if !ok {
		return "", fmt.Errorf("FetchBlockHashByNum - blockData[spectypes.DEFAULT_PARSED_RESULT_INDEX].(string) - type assertion failed, type:" + fmt.Sprintf("%s", blockData[spectypes.DEFAULT_PARSED_RESULT_INDEX]))
	}
	return parsedIndexString, nil
}

func (cp JsonrpcMessage) GetParams() interface{} {
	return cp.Params
}

func (cp JsonrpcMessage) GetResult() json.RawMessage {
	return cp.Result
}

func (cp JsonrpcMessage) ParseBlock(inp string) (int64, error) {
	return parser.ParseDefaultBlockParameter(inp)
}

func (cp *JrpcChainProxy) GetSentry() *sentry.Sentry {
	return cp.sentry
}

func (cp *JrpcChainProxy) Start(ctx context.Context) error {
	cp.conn = NewConnector(ctx, cp.nConns, cp.nodeUrl)
	if cp.conn == nil {
		return errors.New("g_conn == nil")
	}

	return nil
}

func (cp *JrpcChainProxy) getSupportedApi(name string) (*spectypes.ServiceApi, error) {
	if api, ok := cp.sentry.GetSpecApiByName(name); ok {
		if !api.Enabled {
			return nil, errors.New("api is disabled")
		}
		return &api, nil
	}

	return nil, errors.New("JRPC api not supported")
}

func (cp *JrpcChainProxy) ParseMsg(path string, data []byte, connectionType string) (NodeMessage, error) {
	// connectionType is currently only used in rest API.
	// Unmarshal request
	var msg JsonrpcMessage
	err := json.Unmarshal(data, &msg)
	if err != nil {
		return nil, err
	}
	//
	// Check api is supported and save it in nodeMsg
	serviceApi, err := cp.getSupportedApi(msg.Method)
	if err != nil {
		return nil, utils.LavaFormatError("getSupportedApi failed", err, &map[string]string{"method": msg.Method})
	}

	var apiInterface *spectypes.ApiInterface = nil
	for i := range serviceApi.ApiInterfaces {
		if serviceApi.ApiInterfaces[i].Type == connectionType {
			apiInterface = &serviceApi.ApiInterfaces[i]
			break
		}
	}
	if apiInterface == nil {
		return nil, fmt.Errorf("could not find the interface %s in the service %s", connectionType, serviceApi.Name)
	}

	requestedBlock, err := parser.ParseBlockFromParams(msg, serviceApi.BlockParsing)
	if err != nil {
		return nil, err
	}

	var extraTimeout time.Duration
	if apiInterface.Category.HangingApi {
		extraTimeout = time.Duration(cp.sentry.GetAverageBlockTime()) * time.Millisecond
	}

	nodeMsg := &JrpcMessage{
		cp:                   cp,
		serviceApi:           serviceApi,
		apiInterface:         apiInterface,
		msg:                  &msg,
		requestedBlock:       requestedBlock,
		extendContextTimeout: extraTimeout,
	}
	return nodeMsg, nil
}

func (cp *JrpcChainProxy) NewMessage(serviceApi *spectypes.ServiceApi, requestedBlock int64, params []interface{}) (*JrpcMessage, error) {
	method := serviceApi.GetName()
	serviceApi, err := cp.getSupportedApi(method)
	if err != nil {
		return nil, err
	}

	nodeMsg := &JrpcMessage{
		cp:             cp,
		serviceApi:     serviceApi,
		requestedBlock: requestedBlock,
		msg: &JsonrpcMessage{
			Version: "2.0",
			ID:      []byte("1"), // TODO:: use ids
			Method:  method,
			Params:  params,
		},
	}
	return nodeMsg, nil
}

func (cp *JrpcChainProxy) PortalStart(ctx context.Context, privKey *btcec.PrivateKey, listenAddr string) {
	//
	// Setup HTTP Server
	app := fiber.New(fiber.Config{})

	app.Use(favicon.New())

	app.Use("/ws/:dappId", func(c *fiber.Ctx) error {
		cp.portalLogs.LogStartTransaction("jsonRpc-WebSocket")
		// IsWebSocketUpgrade returns true if the client
		// requested upgrade to the WebSocket protocol.
		if websocket.IsWebSocketUpgrade(c) {
			c.Locals("allowed", true)
			return c.Next()
		}
		return fiber.ErrUpgradeRequired
	})

	chainID := cp.GetSentry().ChainID
	apiInterface := cp.GetSentry().ApiInterface

	webSocketCallback := websocket.New(func(c *websocket.Conn) {
		var (
			mt  int
			msg []byte
			err error
		)
		msgSeed := cp.portalLogs.GetMessageSeed()
		for {
			if mt, msg, err = c.ReadMessage(); err != nil {
				cp.portalLogs.AnalyzeWebSocketErrorAndWriteMessage(c, mt, err, msgSeed, msg, spectypes.APIInterfaceJsonRPC)
				break
			}
			dappID := ExtractDappIDFromWebsocketConnection(c)
			utils.LavaFormatInfo("ws in <<<", &map[string]string{"seed": msgSeed, "msg": string(msg), "dappID": dappID})

			ctx, cancel := context.WithCancel(context.Background())
			defer cancel() // incase there's a problem make sure to cancel the connection
			metricsData := metrics.NewRelayAnalytics(dappID, chainID, apiInterface)
			reply, replyServer, err := SendRelay(ctx, cp, privKey, "", string(msg), http.MethodGet, dappID, metricsData)
<<<<<<< HEAD
			if cp.portalLogs.ShouldCountMetricForWebSocket(c) {
				go cp.portalLogs.AddMetric(metricsData, err == nil)
			}
=======
			go cp.portalLogs.AddMetricForWebSocket(metricsData, err == nil, c)
>>>>>>> 59945598
			if err != nil {
				cp.portalLogs.AnalyzeWebSocketErrorAndWriteMessage(c, mt, err, msgSeed, msg, spectypes.APIInterfaceJsonRPC)
				continue
			}
			// If subscribe the first reply would contain the RPC ID that can be used for disconnect.
			if replyServer != nil {
				var reply pairingtypes.RelayReply
				err = (*replyServer).RecvMsg(&reply) // this reply contains the RPC ID
				if err != nil {
					cp.portalLogs.AnalyzeWebSocketErrorAndWriteMessage(c, mt, err, msgSeed, msg, spectypes.APIInterfaceJsonRPC)
					continue
				}

				if err = c.WriteMessage(mt, reply.Data); err != nil {
					cp.portalLogs.AnalyzeWebSocketErrorAndWriteMessage(c, mt, err, msgSeed, msg, spectypes.APIInterfaceJsonRPC)
					continue
				}
				cp.portalLogs.LogRequestAndResponse("jsonrpc ws msg", false, "ws", c.LocalAddr().String(), string(msg), string(reply.Data), msgSeed, nil)
				for {
					err = (*replyServer).RecvMsg(&reply)
					if err != nil {
						cp.portalLogs.AnalyzeWebSocketErrorAndWriteMessage(c, mt, err, msgSeed, msg, spectypes.APIInterfaceJsonRPC)
						break
					}

					// If portal cant write to the client
					if err = c.WriteMessage(mt, reply.Data); err != nil {
						cancel()
						cp.portalLogs.AnalyzeWebSocketErrorAndWriteMessage(c, mt, err, msgSeed, msg, spectypes.APIInterfaceJsonRPC)
						// break
					}

					cp.portalLogs.LogRequestAndResponse("jsonrpc ws msg", false, "ws", c.LocalAddr().String(), string(msg), string(reply.Data), msgSeed, nil)
				}
			} else {
				if err = c.WriteMessage(mt, reply.Data); err != nil {
					cp.portalLogs.AnalyzeWebSocketErrorAndWriteMessage(c, mt, err, msgSeed, msg, spectypes.APIInterfaceJsonRPC)
					continue
				}
				cp.portalLogs.LogRequestAndResponse("jsonrpc ws msg", false, "ws", c.LocalAddr().String(), string(msg), string(reply.Data), msgSeed, nil)
			}
		}
	})
<<<<<<< HEAD
	websocketCallbackWithDappID := ConstructFiberCallbackWithHeaderAndParameterExtraction(webSocketCallback)
=======
	websocketCallbackWithDappID := constructFiberCallbackWithHeaderAndParameterExtraction(webSocketCallback)
>>>>>>> 59945598
	app.Get("/ws/:dappId", websocketCallbackWithDappID)
	app.Get("/:dappId/websocket", websocketCallbackWithDappID) // catching http://ip:port/1/websocket requests.

	app.Post("/:dappId/*", func(c *fiber.Ctx) error {
		cp.portalLogs.LogStartTransaction("jsonRpc-http post")
		msgSeed := cp.portalLogs.GetMessageSeed()
		dappID := ExtractDappIDFromFiberContext(c)
		metricsData := metrics.NewRelayAnalytics(dappID, chainID, apiInterface)
		utils.LavaFormatInfo("in <<<", &map[string]string{"seed": msgSeed, "msg": string(c.Body()), "dappID": dappID})

		reply, _, err := SendRelay(ctx, cp, privKey, "", string(c.Body()), http.MethodGet, dappID, metricsData)
<<<<<<< HEAD
		if cp.portalLogs.ShouldCountMetric(c) {
			go cp.portalLogs.AddMetric(metricsData, err == nil)
		}
=======
		go cp.portalLogs.AddMetricForHttp(metricsData, err == nil, c)
>>>>>>> 59945598
		if err != nil {
			// Get unique GUID response
			errMasking := cp.portalLogs.GetUniqueGuidResponseForError(err, msgSeed)

			// Log request and response
			cp.portalLogs.LogRequestAndResponse("jsonrpc http", true, "POST", c.Request().URI().String(), string(c.Body()), errMasking, msgSeed, err)

			// Set status to internal error
			c.Status(fiber.StatusInternalServerError)

			// Construct json response
			response := convertToJsonError(errMasking)

			// Return error json response
			return c.SendString(response)
		}
		// Log request and response
		cp.portalLogs.LogRequestAndResponse("jsonrpc http",
			false,
			"POST",
			c.Request().URI().String(),
			string(c.Body()),
			string(reply.Data),
			msgSeed,
			nil,
		)

		// Return json response
		return c.SendString(string(reply.Data))
	})

	// Go
	err := app.Listen(listenAddr)
	if err != nil {
		utils.LavaFormatError("app.Listen(listenAddr)", err, nil)
	}
}

func (nm *JrpcMessage) GetServiceApi() *spectypes.ServiceApi {
	return nm.serviceApi
}

func (nm *JrpcMessage) GetInterface() *spectypes.ApiInterface {
	return nm.apiInterface
}

func (nm *JrpcMessage) RequestedBlock() int64 {
	return nm.requestedBlock
}

func (nm *JrpcMessage) Send(ctx context.Context, ch chan interface{}) (relayReply *pairingtypes.RelayReply, subscriptionID string, relayReplyServer *rpcclient.ClientSubscription, err error) {
	// Get node
	rpc, err := nm.cp.conn.GetRpc(ctx, true)
	if err != nil {
		return nil, "", nil, err
	}
	defer nm.cp.conn.ReturnRpc(rpc)

	// Call our node
	var rpcMessage *rpcclient.JsonrpcMessage
	var replyMessage *JsonrpcMessage
	var sub *rpcclient.ClientSubscription
	if ch != nil {
		sub, rpcMessage, err = rpc.Subscribe(context.Background(), nm.msg.ID, nm.msg.Method, ch, nm.msg.Params)
	} else {
		connectCtx, cancel := context.WithTimeout(ctx, getTimePerCu(nm.serviceApi.ComputeUnits)+nm.GetExtraContextTimeout())
		defer cancel()
		rpcMessage, err = rpc.CallContext(connectCtx, nm.msg.ID, nm.msg.Method, nm.msg.Params)
	}

	var replyMsg JsonrpcMessage
	// the error check here would only wrap errors not from the rpc
	if err != nil {
		if strings.Contains(err.Error(), context.DeadlineExceeded.Error()) {
			// Not an rpc error, return provider error without disclosing the endpoint address
			return nil, "", nil, utils.LavaFormatError("Failed Sending Message", context.DeadlineExceeded, nil)
		}
		replyMsg = JsonrpcMessage{
			Version: nm.msg.Version,
			ID:      nm.msg.ID,
		}
		replyMsg.Error = &rpcclient.JsonError{
			Code:    1,
			Message: fmt.Sprintf("%s", err),
		}
		// this later causes returning an error
	} else {
		replyMessage, err = convertMsg(rpcMessage)
		if err != nil {
			return nil, "", nil, utils.LavaFormatError("jsonRPC error", err, nil)
		}

		nm.msg = replyMessage
		replyMsg = *replyMessage
	}

	data, err := json.Marshal(replyMsg)
	if err != nil {
		nm.msg.Result = []byte(fmt.Sprintf("%s", err))
		return nil, "", nil, err
	}

	reply := &pairingtypes.RelayReply{
		Data: data,
	}

	if ch != nil {
		subscriptionID, err = strconv.Unquote(string(replyMsg.Result))
		if err != nil {
			return nil, "", nil, utils.LavaFormatError("Subscription failed", err, nil)
		}
	}

	return reply, subscriptionID, sub, err
}<|MERGE_RESOLUTION|>--- conflicted
+++ resolved
@@ -329,13 +329,7 @@
 			defer cancel() // incase there's a problem make sure to cancel the connection
 			metricsData := metrics.NewRelayAnalytics(dappID, chainID, apiInterface)
 			reply, replyServer, err := SendRelay(ctx, cp, privKey, "", string(msg), http.MethodGet, dappID, metricsData)
-<<<<<<< HEAD
-			if cp.portalLogs.ShouldCountMetricForWebSocket(c) {
-				go cp.portalLogs.AddMetric(metricsData, err == nil)
-			}
-=======
 			go cp.portalLogs.AddMetricForWebSocket(metricsData, err == nil, c)
->>>>>>> 59945598
 			if err != nil {
 				cp.portalLogs.AnalyzeWebSocketErrorAndWriteMessage(c, mt, err, msgSeed, msg, spectypes.APIInterfaceJsonRPC)
 				continue
@@ -379,11 +373,7 @@
 			}
 		}
 	})
-<<<<<<< HEAD
-	websocketCallbackWithDappID := ConstructFiberCallbackWithHeaderAndParameterExtraction(webSocketCallback)
-=======
 	websocketCallbackWithDappID := constructFiberCallbackWithHeaderAndParameterExtraction(webSocketCallback)
->>>>>>> 59945598
 	app.Get("/ws/:dappId", websocketCallbackWithDappID)
 	app.Get("/:dappId/websocket", websocketCallbackWithDappID) // catching http://ip:port/1/websocket requests.
 
@@ -395,13 +385,7 @@
 		utils.LavaFormatInfo("in <<<", &map[string]string{"seed": msgSeed, "msg": string(c.Body()), "dappID": dappID})
 
 		reply, _, err := SendRelay(ctx, cp, privKey, "", string(c.Body()), http.MethodGet, dappID, metricsData)
-<<<<<<< HEAD
-		if cp.portalLogs.ShouldCountMetric(c) {
-			go cp.portalLogs.AddMetric(metricsData, err == nil)
-		}
-=======
 		go cp.portalLogs.AddMetricForHttp(metricsData, err == nil, c)
->>>>>>> 59945598
 		if err != nil {
 			// Get unique GUID response
 			errMasking := cp.portalLogs.GetUniqueGuidResponseForError(err, msgSeed)
