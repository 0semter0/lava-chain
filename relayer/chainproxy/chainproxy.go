--- conflicted
+++ resolved
@@ -109,13 +109,8 @@
 	if err != nil {
 		return nil, nil, err
 	}
-<<<<<<< HEAD
 	isSubscription := nodeMsg.GetInterface().Category.Subscription
-	blockHeight := int64(-1) //to sync reliability blockHeight in case it changes
-=======
-	isSubscription := nodeMsg.GetServiceApi().Category.Subscription
 	blockHeight := int64(-1) // to sync reliability blockHeight in case it changes
->>>>>>> bc60d644
 	requestedBlock := int64(0)
 
 	// Get Session. we get session here so we can use the epoch in the callbacks
