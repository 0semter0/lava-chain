--- conflicted
+++ resolved
@@ -2,10 +2,7 @@
 
 import (
 	"fmt"
-<<<<<<< HEAD
-=======
 	"math/rand"
->>>>>>> b737c1d4
 	"os"
 	"strconv"
 
