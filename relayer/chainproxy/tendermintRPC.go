--- conflicted
+++ resolved
@@ -510,15 +510,12 @@
 	var replyMsg JsonrpcMessage
 	// check if there was an error
 	if err != nil {
-<<<<<<< HEAD
-		// create a new jsonrpc message with the error message
-=======
 		if strings.Contains(err.Error(), context.DeadlineExceeded.Error()) {
 			// Not an rpc error, return provider error without disclosing the endpoint address
 			return nil, "", nil, utils.LavaFormatError("Failed Sending Message", context.DeadlineExceeded, nil)
 		}
 
->>>>>>> 538d38a9
+		// create a new jsonrpc message with the error message
 		replyMsg = JsonrpcMessage{
 			Version: nm.msg.Version,
 			ID:      nm.msg.ID,
