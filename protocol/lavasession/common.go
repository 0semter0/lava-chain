package lavasession

import (
	"time"

	sdk "github.com/cosmos/cosmos-sdk/types"
)

const (
	MaxConsecutiveConnectionAttempts                 = 10
	TimeoutForEstablishingAConnection                = 1 * time.Second
	MaxSessionsAllowedPerProvider                    = 1000 // Max number of sessions allowed per provider
	MaxAllowedBlockListedSessionPerProvider          = 3
	MaximumNumberOfFailuresAllowedPerConsumerSession = 3
	RelayNumberIncrement                             = 1
	DataReliabilitySessionId                         = 0 // data reliability session id is 0. we can change to more sessions later if needed.
	DataReliabilityRelayNumber                       = 1
	DataReliabilityCuSum                             = 0
	GeolocationFlag                                  = "geolocation"
	TendermintUnsubscribeAll                         = "unsubscribe_all"
	IndexNotFound                                    = -15
<<<<<<< HEAD

	MinValidAddressesForBlockingProbing = 2
=======
	AverageWorldLatency                              = 300 * time.Millisecond
	MinValidAddressesForBlockingProbing              = 2
>>>>>>> 46a215e0
)

var AvailabilityPercentage sdk.Dec = sdk.NewDecWithPrec(5, 2) // TODO move to params pairing
const (
	PercentileToCalculateLatency = 0.9
	MinProvidersForSync          = 0.6
	LatencyThresholdStatic       = 1 * time.Second
	LatencyThresholdSlope        = 1 * time.Millisecond
	StaleEpochDistance           = 3 // relays done 3 epochs back are ready to be rewarded

)<|MERGE_RESOLUTION|>--- conflicted
+++ resolved
@@ -19,13 +19,7 @@
 	GeolocationFlag                                  = "geolocation"
 	TendermintUnsubscribeAll                         = "unsubscribe_all"
 	IndexNotFound                                    = -15
-<<<<<<< HEAD
-
-	MinValidAddressesForBlockingProbing = 2
-=======
-	AverageWorldLatency                              = 300 * time.Millisecond
 	MinValidAddressesForBlockingProbing              = 2
->>>>>>> 46a215e0
 )
 
 var AvailabilityPercentage sdk.Dec = sdk.NewDecWithPrec(5, 2) // TODO move to params pairing
