--- conflicted
+++ resolved
@@ -83,11 +83,7 @@
 		csm.pairing[provider.PublicLavaAddress] = provider
 	}
 	csm.setValidAddressesToDefaultValue() // the starting point is that valid addresses are equal to pairing addresses.
-<<<<<<< HEAD
-	utils.LavaFormatDebug("updated providers", utils.Attribute{Key: "epoch", Value: epoch}, utils.Attribute{Key: "chainID", Value: csm.rpcEndpoint.ChainID})
-=======
 	utils.LavaFormatDebug("updated providers", utils.Attribute{Key: "epoch", Value: epoch}, utils.Attribute{Key: "spec", Value: csm.rpcEndpoint.Key()})
->>>>>>> 42320db4
 	return nil
 }
 
