--- conflicted
+++ resolved
@@ -139,11 +139,7 @@
 	pairingList := createPairingList("", true)
 	err := csm.UpdateAllProviders(firstEpochHeight, pairingList) // update the providers.
 	require.Nil(t, err)
-<<<<<<< HEAD
-	css, err := csm.GetSessions(ctx, cuForFirstRequest, nil, servicedBlockNumber, "", nil, 0) // get a session
-=======
-	css, err := csm.GetSessions(ctx, cuForFirstRequest, nil, servicedBlockNumber, "", nil, common.NOSTATE) // get a session
->>>>>>> de0dd49d
+	css, err := csm.GetSessions(ctx, cuForFirstRequest, nil, servicedBlockNumber, "", nil, common.NOSTATE, 0) // get a session
 	require.Nil(t, err)
 
 	for _, cs := range css {
@@ -165,7 +161,7 @@
 	pairingList := createPairingList("", true)
 	err := csm.UpdateAllProviders(firstEpochHeight, pairingList) // update the providers.
 	require.Nil(t, err)
-	css, err := csm.GetSessions(ctx, maxCuForVirtualEpoch*(virtualEpoch+1), nil, servicedBlockNumber, "", nil, virtualEpoch) // get a session
+	css, err := csm.GetSessions(ctx, maxCuForVirtualEpoch*(virtualEpoch+1), nil, servicedBlockNumber, "", nil, common.NOSTATE, virtualEpoch) // get a session
 	require.Nil(t, err)
 
 	for _, cs := range css {
@@ -189,7 +185,7 @@
 	err := csm.UpdateAllProviders(firstEpochHeight, pairingList) // update the providers.
 	require.Nil(t, err)
 
-	_, err = csm.GetSessions(ctx, maxCuForVirtualEpoch*(virtualEpoch+1)+10, nil, servicedBlockNumber, "", nil, virtualEpoch) // get a session
+	_, err = csm.GetSessions(ctx, maxCuForVirtualEpoch*(virtualEpoch+1)+10, nil, servicedBlockNumber, "", nil, common.NOSTATE, virtualEpoch) // get a session
 	require.Error(t, err)
 }
 
@@ -199,13 +195,8 @@
 	pairingList := createPairingList("", true)
 	err := csm.UpdateAllProviders(firstEpochHeight, pairingList) // update the providers.
 	require.Nil(t, err)
-<<<<<<< HEAD
-	csm.validAddresses = []string{}                                                           // set valid addresses to zero
-	css, err := csm.GetSessions(ctx, cuForFirstRequest, nil, servicedBlockNumber, "", nil, 0) // get a session
-=======
-	csm.validAddresses = []string{}                                                                        // set valid addresses to zero
-	css, err := csm.GetSessions(ctx, cuForFirstRequest, nil, servicedBlockNumber, "", nil, common.NOSTATE) // get a session
->>>>>>> de0dd49d
+	csm.validAddresses = []string{}                                                                           // set valid addresses to zero
+	css, err := csm.GetSessions(ctx, cuForFirstRequest, nil, servicedBlockNumber, "", nil, common.NOSTATE, 0) // get a session
 	require.Nil(t, err)
 	require.Equal(t, len(csm.validAddresses), len(csm.pairingAddresses))
 
@@ -234,11 +225,7 @@
 		if len(csm.validAddresses) == 0 { // wait for all pairings to be blocked.
 			break
 		}
-<<<<<<< HEAD
-		css, err := csm.GetSessions(ctx, cuForFirstRequest, nil, servicedBlockNumber, "", nil, 0) // get a session
-=======
-		css, err := csm.GetSessions(ctx, cuForFirstRequest, nil, servicedBlockNumber, "", nil, common.NOSTATE) // get a session
->>>>>>> de0dd49d
+		css, err := csm.GetSessions(ctx, cuForFirstRequest, nil, servicedBlockNumber, "", nil, common.NOSTATE, 0) // get a session
 		require.Nil(t, err)
 
 		for _, cs := range css {
@@ -247,11 +234,7 @@
 		}
 	}
 	require.Equal(t, len(csm.validAddresses), 0)
-<<<<<<< HEAD
-	css, err := csm.GetSessions(ctx, cuForFirstRequest, nil, servicedBlockNumber, "", nil, 0) // get a session
-=======
-	css, err := csm.GetSessions(ctx, cuForFirstRequest, nil, servicedBlockNumber, "", nil, common.NOSTATE) // get a session
->>>>>>> de0dd49d
+	css, err := csm.GetSessions(ctx, cuForFirstRequest, nil, servicedBlockNumber, "", nil, common.NOSTATE, 0) // get a session
 	require.Nil(t, err)
 	require.Equal(t, len(csm.validAddresses), len(csm.pairingAddresses))
 
@@ -276,11 +259,7 @@
 			if len(csm.validAddresses) == 0 { // wait for all pairings to be blocked.
 				break
 			}
-<<<<<<< HEAD
-			css, err := csm.GetSessions(ctx, cuForFirstRequest, nil, servicedBlockNumber, "", nil, 0) // get a session
-=======
-			css, err := csm.GetSessions(ctx, cuForFirstRequest, nil, servicedBlockNumber, "", nil, common.NOSTATE) // get a session
->>>>>>> de0dd49d
+			css, err := csm.GetSessions(ctx, cuForFirstRequest, nil, servicedBlockNumber, "", nil, common.NOSTATE, 0) // get a session
 
 			for _, cs := range css {
 				err = csm.OnSessionFailure(cs.Session, nil)
@@ -292,11 +271,7 @@
 			}
 		}
 		require.Equal(t, len(csm.validAddresses), 0)
-<<<<<<< HEAD
-		css, err := csm.GetSessions(ctx, cuForFirstRequest, nil, servicedBlockNumber, "", nil, 0) // get a session
-=======
-		css, err := csm.GetSessions(ctx, cuForFirstRequest, nil, servicedBlockNumber, "", nil, common.NOSTATE) // get a session
->>>>>>> de0dd49d
+		css, err := csm.GetSessions(ctx, cuForFirstRequest, nil, servicedBlockNumber, "", nil, common.NOSTATE, 0) // get a session
 		require.Nil(t, err)
 		require.Equal(t, len(csm.validAddresses), len(csm.pairingAddresses))
 
@@ -308,11 +283,7 @@
 		}
 	}
 
-<<<<<<< HEAD
-	css, err := csm.GetSessions(ctx, cuForFirstRequest, nil, servicedBlockNumber, "", nil, 0) // get a session
-=======
-	css, err := csm.GetSessions(ctx, cuForFirstRequest, nil, servicedBlockNumber, "", nil, common.NOSTATE) // get a session
->>>>>>> de0dd49d
+	css, err := csm.GetSessions(ctx, cuForFirstRequest, nil, servicedBlockNumber, "", nil, common.NOSTATE, 0) // get a session
 	require.Nil(t, err)
 
 	for _, cs := range css {
@@ -347,11 +318,7 @@
 	sessionList := make([]session, numberOfAllowedSessionsPerConsumer)
 	sessionListData := make([]SessTestData, numberOfAllowedSessionsPerConsumer)
 	for i := 0; i < numberOfAllowedSessionsPerConsumer; i++ {
-<<<<<<< HEAD
-		css, err := csm.GetSessions(ctx, cuForFirstRequest, nil, servicedBlockNumber, "", nil, 0) // get a session
-=======
-		css, err := csm.GetSessions(ctx, cuForFirstRequest, nil, servicedBlockNumber, "", nil, common.NOSTATE) // get a session
->>>>>>> de0dd49d
+		css, err := csm.GetSessions(ctx, cuForFirstRequest, nil, servicedBlockNumber, "", nil, common.NOSTATE, 0) // get a session
 		require.Nil(t, err)
 
 		for _, cs := range css { // get a session
@@ -387,11 +354,7 @@
 	}
 
 	for i := 0; i < numberOfAllowedSessionsPerConsumer; i++ {
-<<<<<<< HEAD
-		css, err := csm.GetSessions(ctx, cuForFirstRequest, nil, servicedBlockNumber, "", nil, 0) // get a session
-=======
-		css, err := csm.GetSessions(ctx, cuForFirstRequest, nil, servicedBlockNumber, "", nil, common.NOSTATE) // get a session
->>>>>>> de0dd49d
+		css, err := csm.GetSessions(ctx, cuForFirstRequest, nil, servicedBlockNumber, "", nil, common.NOSTATE, 0) // get a session
 		require.Nil(t, err)
 
 		for _, cs := range css { // get a session
@@ -424,11 +387,7 @@
 }
 
 func successfulSession(ctx context.Context, csm *ConsumerSessionManager, t *testing.T, p int, ch chan int) {
-<<<<<<< HEAD
-	css, err := csm.GetSessions(ctx, cuForFirstRequest, nil, servicedBlockNumber, "", nil, 0) // get a session
-=======
-	css, err := csm.GetSessions(ctx, cuForFirstRequest, nil, servicedBlockNumber, "", nil, common.NOSTATE) // get a session
->>>>>>> de0dd49d
+	css, err := csm.GetSessions(ctx, cuForFirstRequest, nil, servicedBlockNumber, "", nil, common.NOSTATE, 0) // get a session
 	require.Nil(t, err)
 
 	for _, cs := range css {
@@ -441,11 +400,7 @@
 }
 
 func failedSession(ctx context.Context, csm *ConsumerSessionManager, t *testing.T, p int, ch chan int) {
-<<<<<<< HEAD
-	css, err := csm.GetSessions(ctx, cuForFirstRequest, nil, servicedBlockNumber, "", nil, 0) // get a session
-=======
-	css, err := csm.GetSessions(ctx, cuForFirstRequest, nil, servicedBlockNumber, "", nil, common.NOSTATE) // get a session
->>>>>>> de0dd49d
+	css, err := csm.GetSessions(ctx, cuForFirstRequest, nil, servicedBlockNumber, "", nil, common.NOSTATE, 0) // get a session
 	require.Nil(t, err)
 
 	for _, cs := range css {
@@ -563,11 +518,7 @@
 	pairingList := createPairingList("", true)
 	err := csm.UpdateAllProviders(firstEpochHeight, pairingList) // update the providers.
 	require.Nil(t, err)
-<<<<<<< HEAD
-	css, err := csm.GetSessions(ctx, cuForFirstRequest, nil, servicedBlockNumber, "", nil, 0) // get a session
-=======
-	css, err := csm.GetSessions(ctx, cuForFirstRequest, nil, servicedBlockNumber, "", nil, common.NOSTATE) // get a session
->>>>>>> de0dd49d
+	css, err := csm.GetSessions(ctx, cuForFirstRequest, nil, servicedBlockNumber, "", nil, common.NOSTATE, 0) // get a session
 	require.Nil(t, err)
 
 	for _, cs := range css {
@@ -601,11 +552,7 @@
 	pairingList := createPairingList("", true)
 	err := csm.UpdateAllProviders(firstEpochHeight, pairingList) // update the providers.
 	require.Nil(t, err)
-<<<<<<< HEAD
-	css, err := csm.GetSessions(ctx, cuForFirstRequest, nil, servicedBlockNumber, "", nil, 0) // get a sesssion
-=======
-	css, err := csm.GetSessions(ctx, cuForFirstRequest, nil, servicedBlockNumber, "", nil, common.NOSTATE) // get a session
->>>>>>> de0dd49d
+	css, err := csm.GetSessions(ctx, cuForFirstRequest, nil, servicedBlockNumber, "", nil, common.NOSTATE, 0) // get a session
 	require.Nil(t, err)
 
 	for _, cs := range css {
@@ -626,11 +573,7 @@
 	pairingList := createPairingList("", false)
 	err := csm.UpdateAllProviders(firstEpochHeight, pairingList) // update the providers.
 	require.Nil(t, err)
-<<<<<<< HEAD
-	cs, err := csm.GetSessions(ctx, cuForFirstRequest, nil, servicedBlockNumber, "", nil, 0) // get a session
-=======
-	cs, err := csm.GetSessions(ctx, cuForFirstRequest, nil, servicedBlockNumber, "", nil, common.NOSTATE) // get a session
->>>>>>> de0dd49d
+	cs, err := csm.GetSessions(ctx, cuForFirstRequest, nil, servicedBlockNumber, "", nil, common.NOSTATE, 0) // get a session
 	require.Nil(t, cs)
 	require.Error(t, err)
 }
@@ -670,11 +613,7 @@
 	pairingList := createPairingList("", true)
 	err := csm.UpdateAllProviders(firstEpochHeight, pairingList)
 	require.Nil(t, err)
-<<<<<<< HEAD
-	css, err := csm.GetSessions(ctx, cuForFirstRequest, nil, servicedBlockNumber, "", nil, 0)
-=======
-	css, err := csm.GetSessions(ctx, cuForFirstRequest, nil, servicedBlockNumber, "", nil, common.NOSTATE)
->>>>>>> de0dd49d
+	css, err := csm.GetSessions(ctx, cuForFirstRequest, nil, servicedBlockNumber, "", nil, common.NOSTATE, 0)
 	require.Nil(t, err)
 
 	for _, cs := range css {
@@ -720,11 +659,7 @@
 			// block all providers
 			initialProvidersLen := len(csm.getValidAddresses(addon, nil))
 			for i := 0; i < initialProvidersLen; i++ {
-<<<<<<< HEAD
-				css, err := csm.GetSessions(ctx, cuForFirstRequest, nil, servicedBlockNumber, addon, nil, 0) // get a session
-=======
-				css, err := csm.GetSessions(ctx, cuForFirstRequest, nil, servicedBlockNumber, addon, nil, common.NOSTATE) // get a session
->>>>>>> de0dd49d
+				css, err := csm.GetSessions(ctx, cuForFirstRequest, nil, servicedBlockNumber, addon, nil, common.NOSTATE, 0) // get a session
 				require.Nil(t, err, i)
 				for _, cs := range css {
 					err = csm.OnSessionFailure(cs.Session, ReportAndBlockProviderError)
@@ -736,11 +671,7 @@
 			if addon != "" {
 				require.NotEqual(t, csm.getValidAddresses(addon, nil), csm.getValidAddresses("", nil))
 			}
-<<<<<<< HEAD
-			css, err := csm.GetSessions(ctx, cuForFirstRequest, nil, servicedBlockNumber, addon, nil, 0) // get a session
-=======
-			css, err := csm.GetSessions(ctx, cuForFirstRequest, nil, servicedBlockNumber, addon, nil, common.NOSTATE) // get a session
->>>>>>> de0dd49d
+			css, err := csm.GetSessions(ctx, cuForFirstRequest, nil, servicedBlockNumber, addon, nil, common.NOSTATE, 0) // get a session
 			require.Nil(t, err)
 			for _, cs := range css {
 				err = csm.OnSessionDone(cs.Session, servicedBlockNumber, cuForFirstRequest, time.Millisecond, cs.Session.CalculateExpectedLatency(2*time.Millisecond), (servicedBlockNumber - 1), numberOfProviders, numberOfProviders, false)
@@ -803,11 +734,7 @@
 			}
 			initialProvidersLen := len(csm.getValidAddresses(extensionOpt.addon, extensionOpt.extensions))
 			for i := 0; i < initialProvidersLen; i++ {
-<<<<<<< HEAD
-				css, err := csm.GetSessions(ctx, cuForFirstRequest, nil, servicedBlockNumber, extensionOpt.addon, extensionsList, 0) // get a session
-=======
-				css, err := csm.GetSessions(ctx, cuForFirstRequest, nil, servicedBlockNumber, extensionOpt.addon, extensionsList, common.NOSTATE) // get a session
->>>>>>> de0dd49d
+				css, err := csm.GetSessions(ctx, cuForFirstRequest, nil, servicedBlockNumber, extensionOpt.addon, extensionsList, common.NOSTATE, 0) // get a session
 				require.Nil(t, err, i)
 				for _, cs := range css {
 					err = csm.OnSessionFailure(cs.Session, ReportAndBlockProviderError)
@@ -819,11 +746,7 @@
 			if len(extensionOpt.extensions) > 0 || extensionOpt.addon != "" {
 				require.NotEqual(t, csm.getValidAddresses(extensionOpt.addon, extensionOpt.extensions), csm.getValidAddresses("", nil))
 			}
-<<<<<<< HEAD
-			css, err := csm.GetSessions(ctx, cuForFirstRequest, nil, servicedBlockNumber, extensionOpt.addon, extensionsList, 0) // get a session
-=======
-			css, err := csm.GetSessions(ctx, cuForFirstRequest, nil, servicedBlockNumber, extensionOpt.addon, extensionsList, common.NOSTATE) // get a session
->>>>>>> de0dd49d
+			css, err := csm.GetSessions(ctx, cuForFirstRequest, nil, servicedBlockNumber, extensionOpt.addon, extensionsList, common.NOSTATE, 0) // get a session
 			require.Nil(t, err)
 			for _, cs := range css {
 				err = csm.OnSessionDone(cs.Session, servicedBlockNumber, cuForFirstRequest, time.Millisecond, cs.Session.CalculateExpectedLatency(2*time.Millisecond), (servicedBlockNumber - 1), numberOfProviders, numberOfProviders, false)
@@ -858,7 +781,7 @@
 		providerAddresses := csm.getValidAddresses(addon, nil)
 		allProviders := len(providerAddresses)
 		require.Equal(t, 10, allProviders)
-		css, err := csm.GetSessions(ctx, cuForFirstRequest, nil, servicedBlockNumber, addon, nil, common.CONSISTENCY_SELECT_ALLPROVIDERS) // get a session
+		css, err := csm.GetSessions(ctx, cuForFirstRequest, nil, servicedBlockNumber, addon, nil, common.CONSISTENCY_SELECT_ALLPROVIDERS, 0) // get a session
 		require.Nil(t, err)
 		require.Equal(t, allProviders, len(css))
 		for _, cs := range css {
@@ -866,7 +789,7 @@
 			require.Nil(t, err)
 		}
 		unwantedProvider := map[string]struct{}{providerAddresses[0]: {}}
-		css, err = csm.GetSessions(ctx, cuForFirstRequest, unwantedProvider, servicedBlockNumber, addon, nil, common.CONSISTENCY_SELECT_ALLPROVIDERS) // get a session
+		css, err = csm.GetSessions(ctx, cuForFirstRequest, unwantedProvider, servicedBlockNumber, addon, nil, common.CONSISTENCY_SELECT_ALLPROVIDERS, 0) // get a session
 		require.Nil(t, err)
 		require.Equal(t, allProviders-1, len(css))
 	})
