package lavasession

import (
	"context"
	"encoding/json"
	"fmt"
	"math/rand"
	"net"
	"strconv"
	"testing"
	"time"

	"github.com/lavanet/lava/protocol/provideroptimizer"
	"github.com/lavanet/lava/utils"
	"github.com/stretchr/testify/require"
	"google.golang.org/grpc"
)

const (
	parallelGoRoutines                 = 40
	numberOfProviders                  = 10
	numberOfResetsToTest               = 10
	numberOfAllowedSessionsPerConsumer = 10
	firstEpochHeight                   = 20
	secondEpochHeight                  = 40
	cuForFirstRequest                  = uint64(10)
	grpcListener                       = "localhost:48353"
	servicedBlockNumber                = int64(30)
	relayNumberAfterFirstCall          = uint64(1)
	relayNumberAfterFirstFail          = uint64(0)
	latestRelayCuAfterDone             = uint64(0)
	cuSumOnFailure                     = uint64(0)
)

func CreateConsumerSessionManager() *ConsumerSessionManager {
	rand.Seed(time.Now().UnixNano())
	return NewConsumerSessionManager(&RPCEndpoint{"stub", "stub", "stub", 0}, provideroptimizer.NewProviderOptimizer(provideroptimizer.STRATEGY_QOS))
}

func createGRPCServer(t *testing.T) *grpc.Server {
	lis, err := net.Listen("tcp", grpcListener)
	require.Nil(t, err)
	s := grpc.NewServer()
	go s.Serve(lis) // serve in a different thread
	return s
}

func createPairingList(providerPrefixAddress string) map[uint64]*ConsumerSessionsWithProvider {
	cswpList := make(map[uint64]*ConsumerSessionsWithProvider, 0)
	pairingEndpoints := make([]*Endpoint, 1)
	// we need a grpc server to connect to. so we use the public rpc endpoint for now.
	pairingEndpoints[0] = &Endpoint{NetworkAddress: grpcListener, Enabled: true, Client: nil, ConnectionRefusals: 0}
	for p := 0; p < numberOfProviders; p++ {
		cswpList[uint64(p)] = &ConsumerSessionsWithProvider{
			PublicLavaAddress: "provider" + providerPrefixAddress + strconv.Itoa(p),
			Endpoints:         pairingEndpoints,
			Sessions:          map[int64]*SingleConsumerSession{},
			MaxComputeUnits:   200,
			ReliabilitySent:   false,
			PairingEpoch:      firstEpochHeight,
		}
	}
	return cswpList
}

// Test the basic functionality of the consumerSessionManager
func TestHappyFlow(t *testing.T) {
	s := createGRPCServer(t) // create a grpcServer so we can connect to its endpoint and validate everything works.
	defer s.Stop()           // stop the server when finished.
	ctx := context.Background()
	csm := CreateConsumerSessionManager()
	pairingList := createPairingList("")
	err := csm.UpdateAllProviders(firstEpochHeight, pairingList) // update the providers.
	require.Nil(t, err)
	cs, epoch, _, _, err := csm.GetSession(ctx, cuForFirstRequest, nil) // get a session
	require.Nil(t, err)
	require.NotNil(t, cs)
	require.Equal(t, epoch, csm.currentEpoch)
	require.Equal(t, cs.LatestRelayCu, uint64(cuForFirstRequest))
	err = csm.OnSessionDone(cs, firstEpochHeight, servicedBlockNumber, cuForFirstRequest, time.Duration(time.Millisecond), cs.CalculateExpectedLatency(2*time.Duration(time.Millisecond)), (servicedBlockNumber - 1), numberOfProviders, numberOfProviders)
	require.Nil(t, err)
	require.Equal(t, cs.CuSum, cuForFirstRequest)
	require.Equal(t, cs.LatestRelayCu, latestRelayCuAfterDone)
	require.Equal(t, cs.RelayNum, relayNumberAfterFirstCall)
	require.Equal(t, cs.LatestBlock, servicedBlockNumber)
}

func TestPairingReset(t *testing.T) {
	s := createGRPCServer(t) // create a grpcServer so we can connect to its endpoint and validate everything works.
	defer s.Stop()           // stop the server when finished.
	ctx := context.Background()
	csm := CreateConsumerSessionManager()
	pairingList := createPairingList("")
	err := csm.UpdateAllProviders(firstEpochHeight, pairingList) // update the providers.
	require.Nil(t, err)
	csm.validAddresses = []string{}                                     // set valid addresses to zero
	cs, epoch, _, _, err := csm.GetSession(ctx, cuForFirstRequest, nil) // get a session
	require.Nil(t, err)
	require.Equal(t, len(csm.validAddresses), len(csm.pairingAddresses))
	require.NotNil(t, cs)
	require.Equal(t, epoch, csm.currentEpoch)
	require.Equal(t, cs.LatestRelayCu, uint64(cuForFirstRequest))
	err = csm.OnSessionDone(cs, firstEpochHeight, servicedBlockNumber, cuForFirstRequest, time.Duration(time.Millisecond), cs.CalculateExpectedLatency(2*time.Duration(time.Millisecond)), (servicedBlockNumber - 1), numberOfProviders, numberOfProviders)
	require.Nil(t, err)
	require.Equal(t, cs.CuSum, cuForFirstRequest)
	require.Equal(t, cs.LatestRelayCu, latestRelayCuAfterDone)
	require.Equal(t, cs.RelayNum, relayNumberAfterFirstCall)
	require.Equal(t, cs.LatestBlock, servicedBlockNumber)
	require.Equal(t, csm.numberOfResets, uint64(0x1)) // verify we had one reset only
}

func TestPairingResetWithFailures(t *testing.T) {
	s := createGRPCServer(t) // create a grpcServer so we can connect to its endpoint and validate everything works.
	defer s.Stop()           // stop the server when finished.
	ctx := context.Background()
	csm := CreateConsumerSessionManager()
	pairingList := createPairingList("")
	err := csm.UpdateAllProviders(firstEpochHeight, pairingList) // update the providers.
	require.Nil(t, err)
	for {
		utils.LavaFormatDebug(fmt.Sprintf("%v", len(csm.validAddresses)))
		if len(csm.validAddresses) == 0 { // wait for all pairings to be blocked.
			break
		}
		cs, _, _, _, err := csm.GetSession(ctx, cuForFirstRequest, nil) // get a session
		require.Nil(t, err)                                             // fail test.
		err = csm.OnSessionFailure(cs, nil)
		require.Nil(t, err) // fail test.
	}
	require.Equal(t, len(csm.validAddresses), 0)
	cs, epoch, _, _, err := csm.GetSession(ctx, cuForFirstRequest, nil) // get a session
	require.Nil(t, err)
	require.Equal(t, len(csm.validAddresses), len(csm.pairingAddresses))
	require.NotNil(t, cs)
	require.Equal(t, epoch, csm.currentEpoch)
	require.Equal(t, cs.LatestRelayCu, uint64(cuForFirstRequest))
	require.Equal(t, csm.numberOfResets, uint64(0x1)) // verify we had one reset only
}

func TestPairingResetWithMultipleFailures(t *testing.T) {
	s := createGRPCServer(t) // create a grpcServer so we can connect to its endpoint and validate everything works.
	defer s.Stop()           // stop the server when finished.
	ctx := context.Background()
	csm := CreateConsumerSessionManager()
	pairingList := createPairingList("")
	err := csm.UpdateAllProviders(firstEpochHeight, pairingList) // update the providers.
	require.Nil(t, err)
	for numberOfResets := 0; numberOfResets < numberOfResetsToTest; numberOfResets++ {
		for {
			utils.LavaFormatDebug(fmt.Sprintf("%v", len(csm.validAddresses)))
			if len(csm.validAddresses) == 0 { // wait for all pairings to be blocked.
				break
			}
			cs, _, _, _, err := csm.GetSession(ctx, cuForFirstRequest, nil) // get a session
			if len(csm.validAddresses) == 0 {                               // wait for all pairings to be blocked.
				break
			}
			require.Nil(t, err)
			err = csm.OnSessionFailure(cs, nil)
			require.Nil(t, err)
		}
		require.Equal(t, len(csm.validAddresses), 0)
		cs, epoch, _, _, err := csm.GetSession(ctx, cuForFirstRequest, nil) // get a session
		require.Nil(t, err)
		require.Equal(t, len(csm.validAddresses), len(csm.pairingAddresses))
		require.NotNil(t, cs)
		require.Equal(t, epoch, csm.currentEpoch)
		require.Equal(t, cs.LatestRelayCu, uint64(cuForFirstRequest))
		require.Equal(t, csm.numberOfResets, uint64(numberOfResets+1)) // verify we had one reset only
	}

	cs, epoch, _, _, err := csm.GetSession(ctx, cuForFirstRequest, nil) // get a session
	require.Nil(t, err)
	require.NotNil(t, cs)
	require.Equal(t, epoch, csm.currentEpoch)
	require.Equal(t, cs.LatestRelayCu, uint64(cuForFirstRequest))
	err = csm.OnSessionDone(cs, firstEpochHeight, servicedBlockNumber, cuForFirstRequest, time.Duration(time.Millisecond), cs.CalculateExpectedLatency(2*time.Duration(time.Millisecond)), (servicedBlockNumber - 1), numberOfProviders, numberOfProviders)
	require.Nil(t, err)
	require.Equal(t, cs.CuSum, cuForFirstRequest)
	require.Equal(t, cs.LatestRelayCu, latestRelayCuAfterDone)
	require.Equal(t, cs.RelayNum, relayNumberAfterFirstCall)
	require.Equal(t, cs.LatestBlock, servicedBlockNumber)

}

// Test the basic functionality of the consumerSessionManager
func TestSuccessAndFailureOfSessionWithUpdatePairingsInTheMiddle(t *testing.T) {
	s := createGRPCServer(t) // create a grpcServer so we can connect to its endpoint and validate everything works.
	defer s.Stop()           // stop the server when finished.
	ctx := context.Background()
	csm := CreateConsumerSessionManager()
	pairingList := createPairingList("")
	err := csm.UpdateAllProviders(firstEpochHeight, pairingList) // update the providers.
	require.Nil(t, err)

	type session struct {
		cs    *SingleConsumerSession
		epoch uint64
	}
	type SessTestData struct {
		relayNum uint64
		cuSum    uint64
	}
	sessionList := make([]session, numberOfAllowedSessionsPerConsumer)
	sessionListData := make([]SessTestData, numberOfAllowedSessionsPerConsumer)
	for i := 0; i < numberOfAllowedSessionsPerConsumer; i++ {
		cs, epoch, _, _, err := csm.GetSession(ctx, cuForFirstRequest, nil) // get a session
		require.Nil(t, err)
		require.NotNil(t, cs)
		require.Equal(t, epoch, csm.currentEpoch)
		require.Equal(t, cs.LatestRelayCu, uint64(cuForFirstRequest))
		sessionList[i] = session{cs: cs, epoch: epoch}
	}

	for j := 0; j < numberOfAllowedSessionsPerConsumer/2; j++ {
		cs := sessionList[j].cs
		require.NotNil(t, cs)
		epoch := sessionList[j].epoch
		require.Equal(t, epoch, csm.currentEpoch)

		if rand.Intn(2) > 0 {
			err = csm.OnSessionDone(cs, epoch, servicedBlockNumber, cuForFirstRequest, time.Duration(time.Millisecond), cs.CalculateExpectedLatency(2*time.Duration(time.Millisecond)), (servicedBlockNumber - 1), numberOfProviders, numberOfProviders)
			require.Nil(t, err)
			require.Equal(t, cs.CuSum, cuForFirstRequest)
			require.Equal(t, cs.LatestRelayCu, latestRelayCuAfterDone)
			require.Equal(t, cs.RelayNum, uint64(1))
			require.Equal(t, cs.LatestBlock, servicedBlockNumber)
			sessionListData[j] = SessTestData{cuSum: cuForFirstRequest, relayNum: 1}
		} else {
			err = csm.OnSessionFailure(cs, nil)
			require.Nil(t, err)
			require.Equal(t, cs.CuSum, uint64(0))
			require.Equal(t, cs.RelayNum, uint64(0))
			require.Equal(t, cs.LatestRelayCu, latestRelayCuAfterDone)
			sessionListData[j] = SessTestData{cuSum: 0, relayNum: 0}
		}
	}

<<<<<<< HEAD
=======
	for i := 0; i < numberOfAllowedSessionsPerConsumer; i++ {
		cs, epoch, _, _, err := csm.GetSession(ctx, cuForFirstRequest, nil) // get a session
		require.Nil(t, err)
		require.NotNil(t, cs)
		require.Equal(t, epoch, csm.currentEpoch)
		require.Equal(t, cs.LatestRelayCu, uint64(cuForFirstRequest))
	}

>>>>>>> 292d643c
	err = csm.UpdateAllProviders(secondEpochHeight, createPairingList("test2")) // update the providers. with half of them
	require.Nil(t, err)

	for j := numberOfAllowedSessionsPerConsumer / 2; j < numberOfAllowedSessionsPerConsumer; j++ {
		cs := sessionList[j].cs
		epoch := sessionList[j].epoch
		if rand.Intn(2) > 0 {

			err = csm.OnSessionDone(cs, epoch, servicedBlockNumber, cuForFirstRequest, time.Duration(time.Millisecond), cs.CalculateExpectedLatency(2*time.Duration(time.Millisecond)), (servicedBlockNumber - 1), numberOfProviders, numberOfProviders)
			require.Nil(t, err)
			require.Equal(t, sessionListData[j].cuSum+cuForFirstRequest, cs.CuSum)
			require.Equal(t, cs.LatestRelayCu, latestRelayCuAfterDone)
			require.Equal(t, cs.RelayNum, sessionListData[j].relayNum+1)
			require.Equal(t, cs.LatestBlock, servicedBlockNumber)
		} else {
			err = csm.OnSessionFailure(cs, nil)
			require.Nil(t, err)
			require.Equal(t, sessionListData[j].cuSum, cs.CuSum)
			require.Equal(t, sessionListData[j].relayNum, cs.RelayNum)
			require.Equal(t, cs.LatestRelayCu, latestRelayCuAfterDone)
		}
	}

}

func successfulSession(ctx context.Context, csm *ConsumerSessionManager, t *testing.T, p int, ch chan int) {
	cs, _, _, _, err := csm.GetSession(ctx, cuForFirstRequest, nil) // get a session
	require.Nil(t, err)
	require.NotNil(t, cs)
	time.Sleep(time.Duration((rand.Intn(500) + 1)) * time.Millisecond)
	err = csm.OnSessionDone(cs, firstEpochHeight, servicedBlockNumber, cuForFirstRequest, time.Duration(time.Millisecond), cs.CalculateExpectedLatency(2*time.Duration(time.Millisecond)), (servicedBlockNumber - 1), numberOfProviders, numberOfProviders)
	require.Nil(t, err)
	ch <- p
}

func failedSession(ctx context.Context, csm *ConsumerSessionManager, t *testing.T, p int, ch chan int) {
	cs, _, _, _, err := csm.GetSession(ctx, cuForFirstRequest, nil) // get a session
	require.Nil(t, err)
	require.NotNil(t, cs)
	time.Sleep(time.Duration((rand.Intn(500) + 1)) * time.Millisecond)
	err = csm.OnSessionFailure(cs, fmt.Errorf("nothing special"))
	require.Nil(t, err)
	ch <- p
}

func TestHappyFlowMultiThreaded(t *testing.T) {
	utils.LavaFormatInfo("Parallel test:")

	s := createGRPCServer(t) // create a grpcServer so we can connect to its endpoint and validate everything works.
	defer s.Stop()           // stop the server when finished.
	ctx := context.Background()
	csm := CreateConsumerSessionManager()
	pairingList := createPairingList("")
	err := csm.UpdateAllProviders(firstEpochHeight, pairingList) // update the providers.
	require.Nil(t, err)
	ch1 := make(chan int)
	ch2 := make(chan int)
	for p := 0; p < parallelGoRoutines; p++ { // we have x amount of successful sessions and x amount of failed. validate compute units
		go successfulSession(ctx, csm, t, p, ch1)
		go failedSession(ctx, csm, t, p, ch2)
	}
	all_chs := make(map[int]struct{}, parallelGoRoutines*2)
	for {
		ch1val := <-ch1
		ch2val := <-ch2 + parallelGoRoutines
		if _, ok := all_chs[ch1val]; !ok {
			all_chs[ch1val] = struct{}{}
		}
		if _, ok := all_chs[ch2val]; !ok {
			all_chs[ch2val] = struct{}{}
		}
		if len(all_chs) >= parallelGoRoutines*2 {
			utils.LavaFormatInfo(fmt.Sprintf("finished routines len(all_chs): %d", len(all_chs)))
			break // routines finished
		} else {
			utils.LavaFormatInfo(fmt.Sprintf("awaiting routines: ch1: %d, ch2: %d", ch1val, ch2val))
		}
	}

	fmt.Printf("%v", csm.pairing)
	var totalUsedCU uint64
	for k := range csm.pairing {
		fmt.Printf("key: %v\n", k)
		fmt.Printf("Sessions: %v\n", csm.pairing[k].Sessions)
		fmt.Printf("UsedComputeUnits: %v\n", csm.pairing[k].UsedComputeUnits)
		totalUsedCU += csm.pairing[k].UsedComputeUnits

	}
	fmt.Printf("Total: %v\n", totalUsedCU)
	fmt.Printf("Expected CU: %v\n", cuForFirstRequest*parallelGoRoutines)
	require.Equal(t, cuForFirstRequest*parallelGoRoutines, totalUsedCU)
}

func TestHappyFlowMultiThreadedWithUpdateSession(t *testing.T) {
	utils.LavaFormatInfo("Parallel test:")

	s := createGRPCServer(t) // create a grpcServer so we can connect to its endpoint and validate everything works.
	defer s.Stop()           // stop the server when finished.
	ctx := context.Background()
	csm := CreateConsumerSessionManager()
	pairingList := createPairingList("")
	err := csm.UpdateAllProviders(firstEpochHeight, pairingList) // update the providers.
	require.Nil(t, err)
	ch1 := make(chan int)
	ch2 := make(chan int)
	for p := 0; p < parallelGoRoutines; p++ { // we have x amount of successful sessions and x amount of failed. validate compute units
		go successfulSession(ctx, csm, t, p, ch1)

		go failedSession(ctx, csm, t, p, ch2)
	}
	all_chs := make(map[int]struct{}, parallelGoRoutines*2)
	for {
		ch1val := <-ch1
		ch2val := <-ch2 + parallelGoRoutines
		if len(all_chs) == parallelGoRoutines { // at half of the go routines launch the swap.
			go func() {
<<<<<<< HEAD
				utils.LavaFormatInfo(fmt.Sprintf("#### UPDATING PROVIDERS ####"), nil)
=======
				utils.LavaFormatInfo("#### UPDATING PROVIDERS ####")
>>>>>>> 292d643c
				err := csm.UpdateAllProviders(secondEpochHeight, createPairingList("test2")) // update the providers. with half of them
				require.Nil(t, err)
			}()
		}

		if _, ok := all_chs[ch1val]; !ok {
			all_chs[ch1val] = struct{}{}
		}
		if _, ok := all_chs[ch2val]; !ok {
			all_chs[ch2val] = struct{}{}
		}
		if len(all_chs) >= parallelGoRoutines*2 {
			utils.LavaFormatInfo(fmt.Sprintf("finished routines len(all_chs): %d", len(all_chs)))
			break // routines finished
		} else {
			utils.LavaFormatInfo(fmt.Sprintf("awaiting routines: ch1: %d, ch2: %d", ch1val, ch2val))
		}
	}

	fmt.Printf("%v", csm.pairing)
	var totalUsedCU uint64
	for _, k := range pairingList {
		fmt.Printf("Sessions: %v\n", k.Sessions)
		fmt.Printf("UsedComputeUnits: %v\n", k.UsedComputeUnits)
		totalUsedCU += k.UsedComputeUnits

	}
	fmt.Printf("Total: %v\n", totalUsedCU)
	fmt.Printf("Expected CU: %v\n", cuForFirstRequest*parallelGoRoutines)

	require.Equal(t, cuForFirstRequest*parallelGoRoutines, totalUsedCU)

}

// Test the basic functionality of the consumerSessionManager
func TestSessionFailureAndGetReportedProviders(t *testing.T) {
	s := createGRPCServer(t) // create a grpcServer so we can connect to its endpoint and validate everything works.
	defer s.Stop()           // stop the server when finished.
	ctx := context.Background()
	csm := CreateConsumerSessionManager()
	pairingList := createPairingList("")
	err := csm.UpdateAllProviders(firstEpochHeight, pairingList) // update the providers.
	require.Nil(t, err)
	cs, epoch, _, _, err := csm.GetSession(ctx, cuForFirstRequest, nil) // get a session
	require.Nil(t, err)
	require.NotNil(t, cs)
	require.Equal(t, epoch, csm.currentEpoch)
	require.Equal(t, cs.LatestRelayCu, uint64(cuForFirstRequest))
	err = csm.OnSessionFailure(cs, ReportAndBlockProviderError)
	require.Nil(t, err)
	require.Equal(t, cs.Client.UsedComputeUnits, cuSumOnFailure)
	require.Equal(t, cs.CuSum, cuSumOnFailure)
	require.Equal(t, cs.LatestRelayCu, latestRelayCuAfterDone)
	require.Equal(t, cs.RelayNum, relayNumberAfterFirstFail)

	// verify provider is blocked and reported
	require.Contains(t, csm.addedToPurgeAndReport, cs.Client.PublicLavaAddress) // address is reported
	require.NotContains(t, csm.validAddresses, cs.Client.PublicLavaAddress)     // address isn't in valid addresses list

	reported, err := csm.GetReportedProviders(firstEpochHeight)
	require.Nil(t, err)
	require.NotEmpty(t, reported)
	reportedSlice := make([]string, 0, len(reported))
	err = json.Unmarshal(reported, &reportedSlice)
	require.Nil(t, err)
	for _, providerReported := range reportedSlice {
		require.Contains(t, csm.addedToPurgeAndReport, providerReported)
	}
}

// Test the basic functionality of the consumerSessionManager
func TestSessionFailureEpochMisMatch(t *testing.T) {
	s := createGRPCServer(t) // create a grpcServer so we can connect to its endpoint and validate everything works.
	defer s.Stop()           // stop the server when finished.
	ctx := context.Background()
	csm := CreateConsumerSessionManager()
	pairingList := createPairingList("")
	err := csm.UpdateAllProviders(firstEpochHeight, pairingList) // update the providers.
	require.Nil(t, err)
	cs, epoch, _, _, err := csm.GetSession(ctx, cuForFirstRequest, nil) // get a sesssion
	require.Nil(t, err)
	require.NotNil(t, cs)
	require.Equal(t, epoch, csm.currentEpoch)
	require.Equal(t, cs.LatestRelayCu, uint64(cuForFirstRequest))

	err = csm.UpdateAllProviders(secondEpochHeight, pairingList) // update the providers again.
	require.Nil(t, err)
	err = csm.OnSessionFailure(cs, ReportAndBlockProviderError)
	require.Nil(t, err)
}

func TestAllProvidersEndpointsDisabled(t *testing.T) {
	ctx := context.Background()
	csm := CreateConsumerSessionManager()
	pairingList := createPairingList("")
	err := csm.UpdateAllProviders(firstEpochHeight, pairingList) // update the providers.
	require.Nil(t, err)
	cs, _, _, _, err := csm.GetSession(ctx, cuForFirstRequest, nil) // get a session
	require.Nil(t, cs)
	require.Error(t, err)
}

func TestUpdateAllProviders(t *testing.T) {

	csm := CreateConsumerSessionManager()
	pairingList := createPairingList("")
	err := csm.UpdateAllProviders(firstEpochHeight, pairingList)
	require.Nil(t, err)
	require.Equal(t, len(csm.validAddresses), numberOfProviders) // checking there are 2 valid addresses
	require.Equal(t, len(csm.pairingAddresses), numberOfProviders)
	require.Equal(t, csm.currentEpoch, uint64(firstEpochHeight)) // verify epoch
	for p := 0; p < numberOfProviders; p++ {
		require.Contains(t, csm.pairing, "provider"+strconv.Itoa(p)) // verify pairings
	}
}

func TestUpdateAllProvidersWithSameEpoch(t *testing.T) {

	csm := CreateConsumerSessionManager()
	pairingList := createPairingList("")
	err := csm.UpdateAllProviders(firstEpochHeight, pairingList)
	require.Nil(t, err)
	err = csm.UpdateAllProviders(firstEpochHeight, pairingList)
	require.Error(t, err)
	// perform same validations as normal usage
	require.Equal(t, len(csm.validAddresses), numberOfProviders) // checking there are 2 valid addresses
	require.Equal(t, len(csm.pairingAddresses), numberOfProviders)
	require.Equal(t, csm.currentEpoch, uint64(firstEpochHeight)) // verify epoch
	for p := 0; p < numberOfProviders; p++ {
		require.Contains(t, csm.pairing, "provider"+strconv.Itoa(p)) // verify pairings
	}
}

func TestGetSession(t *testing.T) {
	s := createGRPCServer(t) // create a grpcServer so we can connect to its endpoint and validate everything works.
	defer s.Stop()           // stop the server when finished.
	ctx := context.Background()
	csm := CreateConsumerSessionManager()
	pairingList := createPairingList("")
	err := csm.UpdateAllProviders(firstEpochHeight, pairingList)
	require.Nil(t, err)
	cs, epoch, _, _, err := csm.GetSession(ctx, cuForFirstRequest, nil)
	require.Nil(t, err)
	require.NotNil(t, cs)
	require.Equal(t, epoch, csm.currentEpoch)
	require.Equal(t, cs.LatestRelayCu, uint64(cuForFirstRequest))
}<|MERGE_RESOLUTION|>--- conflicted
+++ resolved
@@ -236,8 +236,6 @@
 		}
 	}
 
-<<<<<<< HEAD
-=======
 	for i := 0; i < numberOfAllowedSessionsPerConsumer; i++ {
 		cs, epoch, _, _, err := csm.GetSession(ctx, cuForFirstRequest, nil) // get a session
 		require.Nil(t, err)
@@ -246,7 +244,6 @@
 		require.Equal(t, cs.LatestRelayCu, uint64(cuForFirstRequest))
 	}
 
->>>>>>> 292d643c
 	err = csm.UpdateAllProviders(secondEpochHeight, createPairingList("test2")) // update the providers. with half of them
 	require.Nil(t, err)
 
@@ -363,11 +360,7 @@
 		ch2val := <-ch2 + parallelGoRoutines
 		if len(all_chs) == parallelGoRoutines { // at half of the go routines launch the swap.
 			go func() {
-<<<<<<< HEAD
-				utils.LavaFormatInfo(fmt.Sprintf("#### UPDATING PROVIDERS ####"), nil)
-=======
 				utils.LavaFormatInfo("#### UPDATING PROVIDERS ####")
->>>>>>> 292d643c
 				err := csm.UpdateAllProviders(secondEpochHeight, createPairingList("test2")) // update the providers. with half of them
 				require.Nil(t, err)
 			}()
