--- conflicted
+++ resolved
@@ -5,16 +5,8 @@
 )
 
 var (
-<<<<<<< HEAD
-	ProviderFinalizationDataError               = sdkerrors.New("ProviderFinzalizationData Error", 3365, "provider did not sign finalization data correctly")
-	ProviderFinalizationDataAccountabilityError = sdkerrors.New("ProviderFinzalizationDataAccountability Error", 3366, "provider returned invalid finalization data, with accountability")
-	HashesConsensusError                        = sdkerrors.New("HashesConsunsus Error", 3367, "identified finalized responses with conflicting hashes, from two providers")
-=======
-	ProviderFinalizationDataError               = sdkerrors.New("ProviderFinalizationData Error", 3365, "provider did not sign finalization data correctly")
-	ProviderFinalizationDataAccountabilityError = sdkerrors.New("ProviderFinalizationDataAccountability Error", 3366, "provider returned invalid finalization data, with accountability")
-	HashesConsensusError                        = sdkerrors.New("HashesConsensus Error", 3367, "identified finalized responses with conflicting hashes, from two providers")
->>>>>>> 6bfb6309
-	ConsistencyError                            = sdkerrors.New("Consistency Error", 3368, "does not meet consistency requirements")
-	UnhandledRelayReceiverError                 = sdkerrors.New("UnhandledRelayReceiver Error", 3369, "provider does not handle requested api interface and spec")
-	DisabledRelayReceiverError                  = sdkerrors.New("DisabledRelayReceiverError Error", 3370, "provider does not pass verification and disabled this interface and spec")
+	HashesConsensusError        = sdkerrors.New("HashesConsensus Error", 3367, "identified finalized responses with conflicting hashes, from two providers")
+	ConsistencyError            = sdkerrors.New("Consistency Error", 3368, "does not meet consistency requirements")
+	UnhandledRelayReceiverError = sdkerrors.New("UnhandledRelayReceiver Error", 3369, "provider does not handle requested api interface and spec")
+	DisabledRelayReceiverError  = sdkerrors.New("DisabledRelayReceiverError Error", 3370, "provider does not pass verification and disabled this interface and spec")
 )