--- conflicted
+++ resolved
@@ -185,12 +185,11 @@
 	lavasession.AvailabilityPercentage = decToSet
 	rand.InitRandomSeed()
 	chainsToTest := []string{"APT1", "LAV1", "ETH1"}
-<<<<<<< HEAD
 	for i := 0; i < 10; i++ {
 		for _, chainID := range chainsToTest {
 			t.Run(chainID, func(t *testing.T) {
 				ctx := context.Background()
-				chainParser, _, _, closeServer, err := chainlib.CreateChainLibMocks(ctx, chainID, "0", func(http.ResponseWriter, *http.Request) {}, "../../", nil)
+				chainParser, _, _, closeServer, _, err := chainlib.CreateChainLibMocks(ctx, chainID, "0", func(http.ResponseWriter, *http.Request) {}, "../../", nil)
 				if closeServer != nil {
 					defer closeServer()
 				}
@@ -299,118 +298,6 @@
 				require.Equal(t, sdk.OneDec(), singleConsumerSession.QoSInfo.LastQoSReport.Latency)
 
 				latestServicedBlock = expectedBH - 1 // is one block below threshold
-=======
-	for _, chainID := range chainsToTest {
-		t.Run(chainID, func(t *testing.T) {
-			ctx := context.Background()
-			chainParser, _, _, closeServer, _, err := chainlib.CreateChainLibMocks(ctx, chainID, "0", func(http.ResponseWriter, *http.Request) {}, "../../", nil)
-			if closeServer != nil {
-				defer closeServer()
-			}
-			require.NoError(t, err)
-			require.NotNil(t, chainParser)
-			epoch := uint64(200)
-
-			consumerSessionsWithProvider := lavasession.ConsumerSessionsWithProvider{
-				PublicLavaAddress: "",
-				Endpoints:         []*lavasession.Endpoint{},
-				Sessions:          map[int64]*lavasession.SingleConsumerSession{},
-				MaxComputeUnits:   10000,
-				UsedComputeUnits:  0,
-				PairingEpoch:      epoch,
-			}
-			singleConsumerSession, _, err := consumerSessionsWithProvider.GetConsumerSessionInstanceFromEndpoint(&lavasession.Endpoint{
-				NetworkAddress:     "",
-				Enabled:            true,
-				Client:             nil,
-				ConnectionRefusals: 0,
-			}, 1)
-			require.NoError(t, err)
-			require.NotNil(t, singleConsumerSession)
-
-			allowedBlockLagForQosSync, _, blockDistanceForFinalizedData, blocksInFinalizationProof := chainParser.ChainBlockStats()
-			require.Greater(t, blocksInFinalizationProof, uint32(0))
-
-			finalizationInsertions := append(append(finalizationInsertionForProviders(chainID, epoch, 200, 0, 3, true, "", blocksInFinalizationProof, blockDistanceForFinalizedData),
-				finalizationInsertionForProviders(chainID, epoch, 201, 0, 3, true, "", blocksInFinalizationProof, blockDistanceForFinalizedData)...),
-				finalizationInsertionForProviders(chainID, epoch, 202, 0, 3, true, "", blocksInFinalizationProof, blockDistanceForFinalizedData)...)
-
-			newEpoch := epoch + 20
-			finalizationInsertionsAfterEpoch := append(append(finalizationInsertionForProviders(chainID, newEpoch, 203, 2, 3, true, "", blocksInFinalizationProof, blockDistanceForFinalizedData),
-				finalizationInsertionForProviders(chainID, epoch, 204, 2, 3, true, "", blocksInFinalizationProof, blockDistanceForFinalizedData)...),
-				finalizationInsertionForProviders(chainID, epoch, 205, 2, 3, true, "", blocksInFinalizationProof, blockDistanceForFinalizedData)...)
-
-			finalizationConsensus := &FinalizationConsensus{}
-			finalizationConsensus.NewEpoch(epoch)
-			for _, insertion := range finalizationInsertions {
-				_, err := finalizationConsensus.UpdateFinalizedHashes(int64(blockDistanceForFinalizedData), insertion.providerAddr, insertion.finalizedBlocks, insertion.relaySession, insertion.relayReply)
-				require.NoError(t, err, "failed insertion when was supposed to succeed, provider %s, latest block %d", insertion.providerAddr, insertion.latestBlock)
-			}
-			plannedExpectedBH := int64(202) // this is the most advanced in all finalizations
-			require.Len(t, finalizationConsensus.currentProviderHashesConsensus, 1)
-			expectedBH, numOfProviders := finalizationConsensus.ExpectedBlockHeight(chainParser)
-			require.Equal(t, uint64(plannedExpectedBH), finalizationConsensus.LatestBlock())
-			require.Equal(t, 3, numOfProviders)
-			require.Equal(t, plannedExpectedBH-allowedBlockLagForQosSync, expectedBH)
-
-			// now advance an epoch to make it interesting
-			finalizationConsensus.NewEpoch(newEpoch)
-			for _, insertion := range finalizationInsertionsAfterEpoch {
-				_, err := finalizationConsensus.UpdateFinalizedHashes(int64(blockDistanceForFinalizedData), insertion.providerAddr, insertion.finalizedBlocks, insertion.relaySession, insertion.relayReply)
-				require.NoError(t, err, "failed insertion when was supposed to succeed, provider %s, latest block %d", insertion.providerAddr, insertion.latestBlock)
-			}
-			plannedExpectedBH = 205 // this is the most advanced in all finalizations after epoch change
-			expectedBH, numOfProviders = finalizationConsensus.ExpectedBlockHeight(chainParser)
-			require.Equal(t, 5, numOfProviders)
-			require.Equal(t, plannedExpectedBH-allowedBlockLagForQosSync, expectedBH)
-
-			currentLatency := time.Millisecond
-			expectedLatency := time.Millisecond
-			latestServicedBlock := expectedBH
-			singleConsumerSession.CalculateQoS(currentLatency, expectedLatency, expectedBH-latestServicedBlock, numOfProviders, 1)
-			require.Equal(t, uint64(1), singleConsumerSession.QoSInfo.AnsweredRelays)
-			require.Equal(t, uint64(1), singleConsumerSession.QoSInfo.TotalRelays)
-			require.Equal(t, int64(1), singleConsumerSession.QoSInfo.SyncScoreSum)
-			require.Equal(t, int64(1), singleConsumerSession.QoSInfo.TotalSyncScore)
-			require.Equal(t, sdk.OneDec(), singleConsumerSession.QoSInfo.LastQoSReport.Availability)
-			require.Equal(t, sdk.OneDec(), singleConsumerSession.QoSInfo.LastQoSReport.Sync)
-			require.Equal(t, sdk.OneDec(), singleConsumerSession.QoSInfo.LastQoSReport.Latency)
-
-			latestServicedBlock = expectedBH + 1
-			singleConsumerSession.CalculateQoS(currentLatency, expectedLatency, expectedBH-latestServicedBlock, numOfProviders, 1)
-			require.Equal(t, uint64(2), singleConsumerSession.QoSInfo.AnsweredRelays)
-			require.Equal(t, uint64(2), singleConsumerSession.QoSInfo.TotalRelays)
-			require.Equal(t, int64(2), singleConsumerSession.QoSInfo.SyncScoreSum)
-			require.Equal(t, int64(2), singleConsumerSession.QoSInfo.TotalSyncScore)
-			require.Equal(t, sdk.OneDec(), singleConsumerSession.QoSInfo.LastQoSReport.Availability)
-			require.Equal(t, sdk.OneDec(), singleConsumerSession.QoSInfo.LastQoSReport.Sync)
-			require.Equal(t, sdk.OneDec(), singleConsumerSession.QoSInfo.LastQoSReport.Latency)
-
-			singleConsumerSession.QoSInfo.TotalRelays++ // this is how we add a failure
-			singleConsumerSession.CalculateQoS(currentLatency, expectedLatency, expectedBH-latestServicedBlock, numOfProviders, 1)
-			require.Equal(t, uint64(3), singleConsumerSession.QoSInfo.AnsweredRelays)
-			require.Equal(t, uint64(4), singleConsumerSession.QoSInfo.TotalRelays)
-			require.Equal(t, int64(3), singleConsumerSession.QoSInfo.SyncScoreSum)
-			require.Equal(t, int64(3), singleConsumerSession.QoSInfo.TotalSyncScore)
-
-			require.Equal(t, sdk.ZeroDec(), singleConsumerSession.QoSInfo.LastQoSReport.Availability) // because availability below 95% is 0
-			require.Equal(t, sdk.OneDec(), singleConsumerSession.QoSInfo.LastQoSReport.Sync)
-			require.Equal(t, sdk.OneDec(), singleConsumerSession.QoSInfo.LastQoSReport.Latency)
-
-			latestServicedBlock = expectedBH - 1 // is one block below threshold
-			singleConsumerSession.CalculateQoS(currentLatency, expectedLatency*2, expectedBH-latestServicedBlock, numOfProviders, 1)
-			require.Equal(t, uint64(4), singleConsumerSession.QoSInfo.AnsweredRelays)
-			require.Equal(t, uint64(5), singleConsumerSession.QoSInfo.TotalRelays)
-			require.Equal(t, int64(3), singleConsumerSession.QoSInfo.SyncScoreSum)
-			require.Equal(t, int64(4), singleConsumerSession.QoSInfo.TotalSyncScore)
-
-			require.Equal(t, sdk.ZeroDec(), singleConsumerSession.QoSInfo.LastQoSReport.Availability) // because availability below 95% is 0
-			require.Equal(t, sdk.MustNewDecFromStr("0.75"), singleConsumerSession.QoSInfo.LastQoSReport.Sync)
-			require.Equal(t, sdk.OneDec(), singleConsumerSession.QoSInfo.LastQoSReport.Latency)
-			latestServicedBlock = expectedBH + 1
-			// add in a loop so availability goes above 95%
-			for i := 5; i < 100; i++ {
->>>>>>> 0443e48f
 				singleConsumerSession.CalculateQoS(currentLatency, expectedLatency*2, expectedBH-latestServicedBlock, numOfProviders, 1)
 				require.Equal(t, uint64(4), singleConsumerSession.QoSInfo.AnsweredRelays)
 				require.Equal(t, uint64(5), singleConsumerSession.QoSInfo.TotalRelays)
