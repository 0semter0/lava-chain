--- conflicted
+++ resolved
@@ -92,15 +92,9 @@
 	cmdTestRPCProvider := &cobra.Command{
 		Use:   `rpcprovider {provider_address | --from <wallet>} [--endpoints "listen-ip:listen-port,api-interface,spec-chain-id ..."]`,
 		Short: `test an rpc provider by reading stake entries and querying it directly in all api interfaces`,
-<<<<<<< HEAD
 		Long: `sets up a test-client that probes the rpc provider in all staked chains
-		you need to provider either provider_address or --from wallet_name
-		optional flag: --endpoints in order to validate a provider process before submitting a stake command`,
-=======
-		Long: `sets up a test-consumer that probes the rpc provider in all staked chains
 need to provider either provider_address or --from wallet_name
 optional flag: --endpoints in order to validate provider process before submitting a stake command`,
->>>>>>> 58938c11
 		Example: `rpcprovider lava@myprovideraddress
 rpcprovider --from providerWallet
 rpcprovider --from providerWallet --endpoints "provider-public-grpc:port,jsonrpc,ETH1 provider-public-grpc:port,rest,LAV1"`,
