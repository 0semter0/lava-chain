package rpcprovider

import (
	"bytes"
	"context"
	"encoding/json"
	"strings"

	"github.com/btcsuite/btcd/btcec"
	sdk "github.com/cosmos/cosmos-sdk/types"
	sdkerrors "github.com/cosmos/cosmos-sdk/types/errors"
	"github.com/gogo/status"
	"github.com/lavanet/lava/protocol/chainlib"
	"github.com/lavanet/lava/protocol/chainlib/chainproxy/rpcInterfaceMessages"
	"github.com/lavanet/lava/protocol/chainlib/chainproxy/rpcclient"
	"github.com/lavanet/lava/protocol/chaintracker"
	"github.com/lavanet/lava/protocol/common"
	"github.com/lavanet/lava/protocol/lavaprotocol"
	"github.com/lavanet/lava/protocol/lavasession"
	"github.com/lavanet/lava/protocol/performance"
	"github.com/lavanet/lava/utils"
	"github.com/lavanet/lava/utils/sigs"
	pairingtypes "github.com/lavanet/lava/x/pairing/types"
	spectypes "github.com/lavanet/lava/x/spec/types"
	"google.golang.org/grpc/codes"
)

type RPCProviderServer struct {
	cache                     *performance.Cache
	chainProxy                chainlib.ChainProxy
	privKey                   *btcec.PrivateKey
	reliabilityManager        ReliabilityManagerInf
	providerSessionManager    *lavasession.ProviderSessionManager
	rewardServer              RewardServerInf
	chainParser               chainlib.ChainParser
	rpcProviderEndpoint       *lavasession.RPCProviderEndpoint
	stateTracker              StateTrackerInf
	providerAddress           sdk.AccAddress
	lavaChainID               string
	allowedMissingCUThreshold float64
}

type ReliabilityManagerInf interface {
	GetLatestBlockData(fromBlock int64, toBlock int64, specificBlock int64) (latestBlock int64, requestedHashes []*chaintracker.BlockStore, err error)
	GetLatestBlockNum() int64
}

type RewardServerInf interface {
	SendNewProof(ctx context.Context, proof *pairingtypes.RelaySession, epoch uint64, consumerAddr string) (existingCU uint64, updatedWithProof bool)
	SendNewDataReliabilityProof(ctx context.Context, dataReliability *pairingtypes.VRFData, epoch uint64, consumerAddr string) (updatedWithProof bool)
	SubscribeStarted(consumer string, epoch uint64, subscribeID string)
	SubscribeEnded(consumer string, epoch uint64, subscribeID string)
}

type StateTrackerInf interface {
	LatestBlock() int64
	GetVrfPkAndMaxCuForUser(ctx context.Context, consumerAddress string, chainID string, epocu uint64) (vrfPk *utils.VrfPubKey, maxCu uint64, err error)
	VerifyPairing(ctx context.Context, consumerAddress string, providerAddress string, epoch uint64, chainID string) (valid bool, index int64, err error)
	GetProvidersCountForConsumer(ctx context.Context, consumerAddress string, epoch uint64, chainID string) (uint32, error)
}

func (rpcps *RPCProviderServer) ServeRPCRequests(
	ctx context.Context, rpcProviderEndpoint *lavasession.RPCProviderEndpoint,
	chainParser chainlib.ChainParser,
	rewardServer RewardServerInf,
	providerSessionManager *lavasession.ProviderSessionManager,
	reliabilityManager ReliabilityManagerInf,
	privKey *btcec.PrivateKey,
	cache *performance.Cache, chainProxy chainlib.ChainProxy,
	stateTracker StateTrackerInf,
	providerAddress sdk.AccAddress,
	lavaChainID string,
	allowedMissingCUThreshold float64,
) {
	rpcps.cache = cache
	rpcps.chainProxy = chainProxy
	rpcps.privKey = privKey
	rpcps.providerSessionManager = providerSessionManager
	rpcps.reliabilityManager = reliabilityManager
	rpcps.rewardServer = rewardServer
	rpcps.chainParser = chainParser
	rpcps.rpcProviderEndpoint = rpcProviderEndpoint
	rpcps.stateTracker = stateTracker
	rpcps.providerAddress = providerAddress
	rpcps.lavaChainID = lavaChainID
	rpcps.allowedMissingCUThreshold = allowedMissingCUThreshold
}

// function used to handle relay requests from a consumer, it is called by a provider_listener by calling RegisterReceiver
func (rpcps *RPCProviderServer) Relay(ctx context.Context, request *pairingtypes.RelayRequest) (*pairingtypes.RelayReply, error) {
	if request.RelayData == nil || request.RelaySession == nil {
		return nil, utils.LavaFormatError("invalid relay request, internal fields are nil", nil)
	}
	ctx = utils.AppendUniqueIdentifier(ctx, lavaprotocol.GetSalt(request.RelayData))
	utils.LavaFormatDebug("Provider got relay request",
		utils.Attribute{Key: "GUID", Value: ctx},
		utils.Attribute{Key: "request.SessionId", Value: request.RelaySession.SessionId},
		utils.Attribute{Key: "request.relayNumber", Value: request.RelaySession.RelayNum},
		utils.Attribute{Key: "request.cu", Value: request.RelaySession.CuSum},
		utils.Attribute{Key: "relay_timeout", Value: common.GetRemainingTimeoutFromContext(ctx)},
	)

	// Init relay
	relaySession, consumerAddress, chainMessage, err := rpcps.initRelay(ctx, request)
	if err != nil {
		return nil, rpcps.handleRelayErrorStatus(err)
	}

	// Try sending relay
	reply, err := rpcps.TryRelay(ctx, request, consumerAddress, chainMessage)

	if err != nil || common.ContextOutOfTime(ctx) {
		// failed to send relay. we need to adjust session state. cuSum and relayNumber.
		relayFailureError := rpcps.providerSessionManager.OnSessionFailure(relaySession, request.RelaySession.RelayNum)
		if relayFailureError != nil {
			var extraInfo string
			if err != nil {
				extraInfo = err.Error()
			}
			err = sdkerrors.Wrapf(relayFailureError, "On relay failure: "+extraInfo)
		}
		err = utils.LavaFormatError("TryRelay Failed", err,
			utils.Attribute{Key: "request.SessionId", Value: request.RelaySession.SessionId},
			utils.Attribute{Key: "request.userAddr", Value: consumerAddress},
			utils.Attribute{Key: "GUID", Value: ctx},
			utils.Attribute{Key: "timed_out", Value: common.ContextOutOfTime(ctx)},
		)
	} else {
		// On successful relay
		pairingEpoch := relaySession.PairingEpoch
		sendRewards := relaySession.IsPayingRelay() // when consumer mismatch causes this relay not to provide cu
		relayError := rpcps.providerSessionManager.OnSessionDone(relaySession, request.RelaySession.RelayNum)
		if relayError != nil {
			utils.LavaFormatError("OnSession Done failure: ", relayError)
		} else {
			if request.DataReliability == nil {
				if sendRewards {
					// SendProof gets the request copy, as in the case of data reliability enabled the request.blockNumber is changed.
					// Therefore the signature changes, so we need the original copy to extract the address from it.
					// we want this code to run in parallel so it doesn't stop the flow

					go rpcps.SendProof(ctx, pairingEpoch, request, consumerAddress)
					utils.LavaFormatDebug("Provider Finished Relay Successfully",
						utils.Attribute{Key: "request.SessionId", Value: request.RelaySession.SessionId},
						utils.Attribute{Key: "request.relayNumber", Value: request.RelaySession.RelayNum},
						utils.Attribute{Key: "GUID", Value: ctx},
					)
				}
			} else {
<<<<<<< HEAD
				updated := rpcps.rewardServer.SendNewDataReliabilityProof(ctx, request.DataReliability, relaySession.PairingEpoch, consumerAddress.String())
				if !updated {
					return nil, utils.LavaFormatError("existing data reliability proof", lavasession.DataReliabilityAlreadySentThisEpochError, utils.Attribute{Key: "GUID", Value: ctx})
=======
				updateRewardServer := func() {
					updated := rpcps.rewardServer.SendNewDataReliabilityProof(ctx, request.DataReliability, pairingEpoch, consumerAddress.String())
					if !updated {
						utils.LavaFormatError("existing data reliability proof", lavasession.DataReliabilityAlreadySentThisEpochError, utils.Attribute{Key: "GUID", Value: ctx})
					}
>>>>>>> 7e3c768c
				}
				go updateRewardServer() // do not block flow on reward server
				utils.LavaFormatDebug("Provider Finished DataReliability Relay Successfully",
					utils.Attribute{Key: "request.SessionId", Value: request.RelaySession.SessionId},
					utils.Attribute{Key: "request.relayNumber", Value: request.RelaySession.RelayNum},
					utils.Attribute{Key: "GUID", Value: ctx},
				)
			}
		}
	}
	return reply, rpcps.handleRelayErrorStatus(err)
}

func (rpcps *RPCProviderServer) initRelay(ctx context.Context, request *pairingtypes.RelayRequest) (relaySession *lavasession.SingleProviderSession, consumerAddress sdk.AccAddress, chainMessage chainlib.ChainMessage, err error) {
	relaySession, consumerAddress, err = rpcps.verifyRelaySession(ctx, request)
	if err != nil {
		return nil, nil, nil, err
	}
	// parse the message to extract the cu and chainMessage for sending it
	chainMessage, err = rpcps.chainParser.ParseMsg(request.RelayData.ApiUrl, request.RelayData.Data, request.RelayData.ConnectionType)
	if err != nil {
		return nil, nil, nil, err
	}
	relayCU := chainMessage.GetServiceApi().ComputeUnits
	err = relaySession.PrepareSessionForUsage(ctx, relayCU, request.RelaySession.CuSum, rpcps.allowedMissingCUThreshold)
	if err != nil {
		// If PrepareSessionForUsage, session lose sync.
		// We then wrap the error with the SessionOutOfSyncError that has a unique error code.
		// The consumer knows the session lost sync using the code and will create a new session.
		return nil, nil, nil, utils.LavaFormatError("Session Out of sync", lavasession.SessionOutOfSyncError, utils.Attribute{Key: "PrepareSessionForUsage_Error", Value: err.Error()}, utils.Attribute{Key: "GUID", Value: ctx})
	}
	return relaySession, consumerAddress, chainMessage, nil
}

func (rpcps *RPCProviderServer) RelaySubscribe(request *pairingtypes.RelayRequest, srv pairingtypes.Relayer_RelaySubscribeServer) error {
	if request.DataReliability != nil {
		return utils.LavaFormatError("subscribe data reliability not supported", nil)
	}
	if request.RelayData == nil || request.RelaySession == nil {
		return utils.LavaFormatError("invalid relay subscribe request, internal fields are nil", nil)
	}
	ctx := utils.AppendUniqueIdentifier(context.Background(), lavaprotocol.GetSalt(request.RelayData))
	utils.LavaFormatDebug("Provider got relay subscribe request",
		utils.Attribute{Key: "request.SessionId", Value: request.RelaySession.SessionId},
		utils.Attribute{Key: "request.relayNumber", Value: request.RelaySession.RelayNum},
		utils.Attribute{Key: "request.cu", Value: request.RelaySession.CuSum},
		utils.Attribute{Key: "GUID", Value: ctx},
	)
	relaySession, consumerAddress, chainMessage, err := rpcps.initRelay(ctx, request)
	if err != nil {
		return rpcps.handleRelayErrorStatus(err)
	}
	subscribed, err := rpcps.TryRelaySubscribe(ctx, uint64(request.RelaySession.Epoch), srv, chainMessage, consumerAddress, relaySession, request.RelaySession.RelayNum) // this function does not return until subscription ends
	if subscribed {
		// meaning we created a subscription and used it for at least a message
		pairingEpoch := relaySession.PairingEpoch
		relayError := rpcps.providerSessionManager.OnSessionDone(relaySession, request.RelaySession.RelayNum) // TODO: when we pay as u go on subscription this will need to change
		if relayError != nil {
			err = sdkerrors.Wrapf(relayError, "OnSession Done failure: "+err.Error())
		} else {
			go rpcps.SendProof(ctx, pairingEpoch, request, consumerAddress)
			utils.LavaFormatDebug("Provider Finished Relay Successfully",
				utils.Attribute{Key: "request.SessionId", Value: request.RelaySession.SessionId},
				utils.Attribute{Key: "request.relayNumber", Value: request.RelaySession.RelayNum},
				utils.Attribute{Key: "GUID", Value: ctx},
			)
			err = nil // we don't want to return an error here
		}
	} else {
		// we didn't even manage to subscribe
		relayFailureError := rpcps.providerSessionManager.OnSessionFailure(relaySession, request.RelaySession.RelayNum)
		if relayFailureError != nil {
			err = utils.LavaFormatError("failed subscribing", lavasession.SubscriptionInitiationError, utils.Attribute{Key: "GUID", Value: ctx}, utils.Attribute{Key: "onSessionFailureError", Value: relayFailureError.Error()})
		} else {
			err = utils.LavaFormatError("failed subscribing", lavasession.SubscriptionInitiationError, utils.Attribute{Key: "GUID", Value: ctx})
		}
	}
	return rpcps.handleRelayErrorStatus(err)
}

func (rpcps *RPCProviderServer) SendProof(ctx context.Context, epoch uint64, request *pairingtypes.RelayRequest, consumerAddress sdk.AccAddress) error {
	storedCU, updatedWithProof := rpcps.rewardServer.SendNewProof(ctx, request.RelaySession, epoch, consumerAddress.String())
	if !updatedWithProof && storedCU > request.RelaySession.CuSum {
		rpcps.providerSessionManager.UpdateSessionCU(consumerAddress.String(), epoch, request.RelaySession.SessionId, storedCU)
		err := utils.LavaFormatError("Cu in relay smaller than existing proof", lavasession.ProviderConsumerCuMisMatch, utils.Attribute{Key: "GUID", Value: ctx}, utils.Attribute{Key: "existing_proof_cu", Value: storedCU})
		return rpcps.handleRelayErrorStatus(err)
	}
	return nil
}

func (rpcps *RPCProviderServer) TryRelaySubscribe(ctx context.Context, requestBlockHeight uint64, srv pairingtypes.Relayer_RelaySubscribeServer, chainMessage chainlib.ChainMessage, consumerAddress sdk.AccAddress, relaySession *lavasession.SingleProviderSession, relayNumber uint64) (subscribed bool, errRet error) {
	var reply *pairingtypes.RelayReply
	var clientSub *rpcclient.ClientSubscription
	var subscriptionID string
	subscribeRepliesChan := make(chan interface{})
	reply, subscriptionID, clientSub, err := rpcps.chainProxy.SendNodeMsg(ctx, subscribeRepliesChan, chainMessage)
	if err != nil {
		return false, utils.LavaFormatError("Subscription failed", err, utils.Attribute{Key: "GUID", Value: ctx})
	}
	subscription := &lavasession.RPCSubscription{
		Id:                   subscriptionID,
		Sub:                  clientSub,
		SubscribeRepliesChan: subscribeRepliesChan,
	}
	err = rpcps.providerSessionManager.ReleaseSessionAndCreateSubscription(relaySession, subscription, consumerAddress.String(), requestBlockHeight, relayNumber)
	if err != nil {
		return false, err
	}
	rpcps.rewardServer.SubscribeStarted(consumerAddress.String(), requestBlockHeight, subscriptionID)
	processSubscribeMessages := func() (subscribed bool, errRet error) {
		err = srv.Send(reply) // this reply contains the RPC ID
		if err != nil {
			utils.LavaFormatError("Error getting RPC ID", err, utils.Attribute{Key: "GUID", Value: ctx})
		} else {
			subscribed = true
		}

		for {
			select {
			case <-clientSub.Err():
				utils.LavaFormatError("client sub", err, utils.Attribute{Key: "GUID", Value: ctx})
				// delete this connection from the subs map

				return subscribed, err
			case subscribeReply := <-subscribeRepliesChan:
				data, err := json.Marshal(subscribeReply)
				if err != nil {
					return subscribed, utils.LavaFormatError("client sub unmarshal", err, utils.Attribute{Key: "GUID", Value: ctx})
				}

				err = srv.Send(
					&pairingtypes.RelayReply{
						Data: data,
					},
				)
				if err != nil {
					// usually triggered when client closes connection
					if strings.Contains(err.Error(), "Canceled desc = context canceled") {
						err = utils.LavaFormatWarning("Client closed connection", err, utils.Attribute{Key: "GUID", Value: ctx})
					} else {
						err = utils.LavaFormatError("srv.Send", err, utils.Attribute{Key: "GUID", Value: ctx})
					}
					return subscribed, err
				} else {
					subscribed = true
				}

				utils.LavaFormatDebug("Sending data", utils.Attribute{Key: "data", Value: string(data)}, utils.Attribute{Key: "GUID", Value: ctx})
			}
		}
	}
	subscribed, errRet = processSubscribeMessages()
	rpcps.providerSessionManager.SubscriptionEnded(consumerAddress.String(), requestBlockHeight, subscriptionID)
	rpcps.rewardServer.SubscribeEnded(consumerAddress.String(), requestBlockHeight, subscriptionID)
	return subscribed, errRet
}

// verifies basic relay fields, and gets a provider session
func (rpcps *RPCProviderServer) verifyRelaySession(ctx context.Context, request *pairingtypes.RelayRequest) (singleProviderSession *lavasession.SingleProviderSession, extractedConsumerAddress sdk.AccAddress, err error) {
	valid := rpcps.providerSessionManager.IsValidEpoch(uint64(request.RelaySession.Epoch))
	if !valid {
		latestBlock := rpcps.stateTracker.LatestBlock()
		errorMessage := "user reported invalid lava block height"
		if request.RelaySession.Epoch > latestBlock {
			errorMessage = "provider is behind user's block height"
		}
		return nil, nil, utils.LavaFormatError(errorMessage, nil,
			utils.Attribute{Key: "current lava block", Value: latestBlock},
			utils.Attribute{Key: "requested lava block", Value: request.RelaySession.Epoch},
			utils.Attribute{Key: "threshold", Value: rpcps.providerSessionManager.GetBlockedEpochHeight()},
			utils.Attribute{Key: "GUID", Value: ctx},
		)
	}

	// Check data
	err = rpcps.verifyRelayRequestMetaData(ctx, request.RelaySession)
	if err != nil {
		return nil, nil, utils.LavaFormatError("did not pass relay validation", err, utils.Attribute{Key: "GUID", Value: ctx})
	}
	// check signature
	extractedConsumerAddress, err = sigs.ExtractSignerAddress(request.RelaySession)
	if err != nil {
		return nil, nil, utils.LavaFormatError("extract signer address from relay", err, utils.Attribute{Key: "GUID", Value: ctx})
	}

	// handle non data reliability relays
	consumerAddressString := extractedConsumerAddress.String()
	if request.DataReliability == nil {
		singleProviderSession, err = rpcps.getSingleProviderSession(ctx, request.RelaySession, consumerAddressString)
		return singleProviderSession, extractedConsumerAddress, err
	}

	// try to fetch the selfProviderIndex from the already registered consumers.
	selfProviderIndex, errFindingIndex := rpcps.providerSessionManager.GetProviderIndexWithConsumer(uint64(request.RelaySession.Epoch), consumerAddressString)
	// validate the error is the expected type this error is valid and
	// just indicates this consumer has not registered yet and we need to fetch the index from the blockchain
	if errFindingIndex != nil && !lavasession.CouldNotFindIndexAsConsumerNotYetRegisteredError.Is(errFindingIndex) {
		return nil, nil, utils.LavaFormatError("GetProviderIndexWithConsumer got an unexpected Error", errFindingIndex, utils.Attribute{Key: "GUID", Value: ctx})
	}

	// data reliability session verifications
	vrfIndex, err := rpcps.verifyDataReliabilityRelayRequest(ctx, request, extractedConsumerAddress)
	if err != nil {
		return nil, nil, utils.LavaFormatError("failed data reliability validation", err, utils.Attribute{Key: "GUID", Value: ctx})
	}

	// in case we didnt find selfProviderIndex as consumer is not registered we are sending VerifyPairing to fetch the index and add it to the PSM
	if errFindingIndex != nil {
		var validPairing bool
		var verifyPairingError error
		// verify pairing for DR session
		validPairing, selfProviderIndex, verifyPairingError = rpcps.stateTracker.VerifyPairing(ctx, consumerAddressString, rpcps.providerAddress.String(), uint64(request.RelaySession.Epoch), request.RelaySession.SpecId)
		if verifyPairingError != nil {
			return nil, nil, utils.LavaFormatError("Failed to VerifyPairing after verifyRelaySession for GetDataReliabilitySession", verifyPairingError, utils.Attribute{Key: "sessionID", Value: request.RelaySession.SessionId}, utils.Attribute{Key: "consumer", Value: consumerAddressString}, utils.Attribute{Key: "provider", Value: rpcps.providerAddress}, utils.Attribute{Key: "relayNum", Value: request.RelaySession.RelayNum}, utils.Attribute{Key: "GUID", Value: ctx})
		}
		if !validPairing {
			return nil, nil, utils.LavaFormatError("VerifyPairing, this consumer address is not valid with this provider for GetDataReliabilitySession", nil, utils.Attribute{Key: "epoch", Value: request.RelaySession.Epoch}, utils.Attribute{Key: "sessionID", Value: request.RelaySession.SessionId}, utils.Attribute{Key: "consumer", Value: consumerAddressString}, utils.Attribute{Key: "provider", Value: rpcps.providerAddress}, utils.Attribute{Key: "relayNum", Value: request.RelaySession.RelayNum}, utils.Attribute{Key: "GUID", Value: ctx})
		}
	}

	// validate the provider index with the vrfIndex
	if selfProviderIndex != vrfIndex {
		dataReliabilityMarshalled, err := json.Marshal(request.DataReliability)
		if err != nil {
			dataReliabilityMarshalled = []byte{}
		}
		return nil, nil, utils.LavaFormatError("Provider identified invalid vrfIndex in data reliability request, the given index and self index are different", nil,
			utils.Attribute{Key: "requested epoch", Value: request.RelaySession.Epoch},
			utils.Attribute{Key: "userAddr", Value: consumerAddressString},
			utils.Attribute{Key: "dataReliability", Value: dataReliabilityMarshalled},
			utils.Attribute{Key: "vrfIndex", Value: vrfIndex},
			utils.Attribute{Key: "self Index", Value: selfProviderIndex},
			utils.Attribute{Key: "vrf_chainId", Value: request.DataReliability.ChainId},
			utils.Attribute{Key: "vrf_epoch", Value: request.DataReliability.Epoch},
			utils.Attribute{Key: "GUID", Value: ctx},
		)
	}
	utils.LavaFormatInfo("Simulation: server got valid DataReliability request")

	// Fetch the DR session!
	dataReliabilitySingleProviderSession, err := rpcps.providerSessionManager.GetDataReliabilitySession(consumerAddressString, uint64(request.RelaySession.Epoch), request.RelaySession.SessionId, request.RelaySession.RelayNum, selfProviderIndex)
	if err != nil {
		if lavasession.DataReliabilityAlreadySentThisEpochError.Is(err) {
			return nil, nil, err
		}
		return nil, nil, utils.LavaFormatError("failed to get a provider data reliability session", err, utils.Attribute{Key: "sessionID", Value: request.RelaySession.SessionId}, utils.Attribute{Key: "consumer", Value: extractedConsumerAddress}, utils.Attribute{Key: "epoch", Value: request.RelaySession.Epoch}, utils.Attribute{Key: "GUID", Value: ctx})
	}
	return dataReliabilitySingleProviderSession, extractedConsumerAddress, nil
}

func (rpcps *RPCProviderServer) getSingleProviderSession(ctx context.Context, request *pairingtypes.RelaySession, consumerAddressString string) (*lavasession.SingleProviderSession, error) {
	// regular session, verifies pairing epoch and relay number
	singleProviderSession, err := rpcps.providerSessionManager.GetSession(ctx, consumerAddressString, uint64(request.Epoch), request.SessionId, request.RelayNum)
	if err != nil {
		if lavasession.ConsumerNotRegisteredYet.Is(err) {
			valid, selfProviderIndex, verifyPairingError := rpcps.stateTracker.VerifyPairing(ctx, consumerAddressString, rpcps.providerAddress.String(), uint64(request.Epoch), request.SpecId)
			if verifyPairingError != nil {
				return nil, utils.LavaFormatError("Failed to VerifyPairing after ConsumerNotRegisteredYet", verifyPairingError, utils.Attribute{Key: "GUID", Value: ctx}, utils.Attribute{Key: "sessionID", Value: request.SessionId}, utils.Attribute{Key: "consumer", Value: consumerAddressString}, utils.Attribute{Key: "provider", Value: rpcps.providerAddress}, utils.Attribute{Key: "relayNum", Value: request.RelayNum})
			}
			if !valid {
				return nil, utils.LavaFormatError("VerifyPairing, this consumer address is not valid with this provider", nil, utils.Attribute{Key: "GUID", Value: ctx}, utils.Attribute{Key: "epoch", Value: request.Epoch}, utils.Attribute{Key: "sessionID", Value: request.SessionId}, utils.Attribute{Key: "consumer", Value: consumerAddressString}, utils.Attribute{Key: "provider", Value: rpcps.providerAddress}, utils.Attribute{Key: "relayNum", Value: request.RelayNum})
			}
			_, maxCuForConsumer, getVrfAndMaxCuError := rpcps.stateTracker.GetVrfPkAndMaxCuForUser(ctx, consumerAddressString, request.SpecId, uint64(request.Epoch))
			if getVrfAndMaxCuError != nil {
				return nil, utils.LavaFormatError("ConsumerNotRegisteredYet: GetVrfPkAndMaxCuForUser failed", getVrfAndMaxCuError, utils.Attribute{Key: "GUID", Value: ctx}, utils.Attribute{Key: "epoch", Value: request.Epoch}, utils.Attribute{Key: "sessionID", Value: request.SessionId}, utils.Attribute{Key: "consumer", Value: consumerAddressString}, utils.Attribute{Key: "provider", Value: rpcps.providerAddress}, utils.Attribute{Key: "relayNum", Value: request.RelayNum})
			}
			// After validating the consumer we can register it with provider session manager.
			singleProviderSession, err = rpcps.providerSessionManager.RegisterProviderSessionWithConsumer(ctx, consumerAddressString, uint64(request.Epoch), request.SessionId, request.RelayNum, maxCuForConsumer, selfProviderIndex)
			if err != nil {
				return nil, utils.LavaFormatError("Failed to RegisterProviderSessionWithConsumer", err, utils.Attribute{Key: "GUID", Value: ctx}, utils.Attribute{Key: "sessionID", Value: request.SessionId}, utils.Attribute{Key: "consumer", Value: consumerAddressString}, utils.Attribute{Key: "relayNum", Value: request.RelayNum})
			}
		} else {
			return nil, utils.LavaFormatError("Failed to get a provider session", err, utils.Attribute{Key: "GUID", Value: ctx}, utils.Attribute{Key: "sessionID", Value: request.SessionId}, utils.Attribute{Key: "consumer", Value: consumerAddressString}, utils.Attribute{Key: "relayNum", Value: request.RelayNum})
		}
	}
	return singleProviderSession, nil
}

func (rpcps *RPCProviderServer) verifyRelayRequestMetaData(ctx context.Context, requestSession *pairingtypes.RelaySession) error {
	providerAddress := rpcps.providerAddress.String()
	if requestSession.Provider != providerAddress {
		return utils.LavaFormatError("request had the wrong provider", nil, utils.Attribute{Key: "GUID", Value: ctx}, utils.Attribute{Key: "providerAddress", Value: providerAddress}, utils.Attribute{Key: "request_provider", Value: requestSession.Provider})
	}
	if requestSession.SpecId != rpcps.rpcProviderEndpoint.ChainID {
		return utils.LavaFormatError("request had the wrong specID", nil, utils.Attribute{Key: "GUID", Value: ctx}, utils.Attribute{Key: "request_specID", Value: requestSession.SpecId}, utils.Attribute{Key: "chainID", Value: rpcps.rpcProviderEndpoint.ChainID})
	}
	if requestSession.LavaChainId != rpcps.lavaChainID {
		return utils.LavaFormatError("request had the wrong lava chain ID", nil, utils.Attribute{Key: "GUID", Value: ctx}, utils.Attribute{Key: "request_lavaChainID", Value: requestSession.LavaChainId}, utils.Attribute{Key: "lava chain id", Value: rpcps.lavaChainID})
	}
	return nil
}

func (rpcps *RPCProviderServer) verifyDataReliabilityRelayRequest(ctx context.Context, request *pairingtypes.RelayRequest, consumerAddress sdk.AccAddress) (vrfIndexToReturn int64, errRet error) {
	if request.RelaySession.CuSum != lavasession.DataReliabilityCuSum {
		return lavasession.IndexNotFound, utils.LavaFormatError("request's CU sum is not equal to the data reliability CU sum", nil, utils.Attribute{Key: "GUID", Value: ctx}, utils.Attribute{Key: "cuSum", Value: request.RelaySession.CuSum}, utils.Attribute{Key: "DataReliabilityCuSum", Value: lavasession.DataReliabilityCuSum})
	}
	vrf_pk, _, err := rpcps.stateTracker.GetVrfPkAndMaxCuForUser(ctx, consumerAddress.String(), request.RelaySession.SpecId, uint64(request.RelaySession.Epoch))
	if err != nil {
		return lavasession.IndexNotFound, utils.LavaFormatError("failed to get vrfpk and maxCURes for data reliability!", err,
			utils.Attribute{Key: "GUID", Value: ctx}, utils.Attribute{Key: "userAddr", Value: consumerAddress},
		)
	}

	// data reliability is not session dependant, its always sent with sessionID 0 and if not we don't care
	if vrf_pk == nil {
		return lavasession.IndexNotFound, utils.LavaFormatError("dataReliability Triggered with vrf_pk == nil", nil, utils.Attribute{Key: "GUID", Value: ctx},
			utils.Attribute{Key: "requested epoch", Value: request.RelaySession.Epoch}, utils.Attribute{Key: "userAddr", Value: consumerAddress})
	}
	// verify the providerSig is indeed a signature by a valid provider on this query
	valid, otherProviderIndex, err := rpcps.VerifyReliabilityAddressSigning(ctx, consumerAddress, request)
	if err != nil {
		return lavasession.IndexNotFound, utils.LavaFormatError("VerifyReliabilityAddressSigning invalid", err, utils.Attribute{Key: "GUID", Value: ctx},
			utils.Attribute{Key: "requested epoch", Value: request.RelaySession.Epoch}, utils.Attribute{Key: "userAddr", Value: consumerAddress}, utils.Attribute{Key: "dataReliability", Value: request.DataReliability})
	}
	if !valid {
		return lavasession.IndexNotFound, utils.LavaFormatError("invalid DataReliability Provider signing", nil, utils.Attribute{Key: "GUID", Value: ctx},
			utils.Attribute{Key: "requested epoch", Value: request.RelaySession.Epoch}, utils.Attribute{Key: "userAddr", Value: consumerAddress}, utils.Attribute{Key: "dataReliability", Value: request.DataReliability})
	}
	// verify data reliability fields correspond to the right vrf
	valid = utils.VerifyVrfProof(request, *vrf_pk, uint64(request.RelaySession.Epoch))
	if !valid {
		return lavasession.IndexNotFound, utils.LavaFormatError("invalid DataReliability fields, VRF wasn't verified with provided proof", nil, utils.Attribute{Key: "GUID", Value: ctx},
			utils.Attribute{Key: "requested epoch", Value: request.RelaySession.Epoch}, utils.Attribute{Key: "userAddr", Value: consumerAddress}, utils.Attribute{Key: "dataReliability", Value: request.DataReliability})
	}
	_, dataReliabilityThreshold := rpcps.chainParser.DataReliabilityParams()
	providersCount, err := rpcps.stateTracker.GetProvidersCountForConsumer(ctx, consumerAddress.String(), uint64(request.RelaySession.Epoch), request.RelaySession.SpecId)
	if err != nil {
		return lavasession.IndexNotFound, utils.LavaFormatError("VerifyReliabilityAddressSigning failed fetching providers count for consumer", err, utils.Attribute{Key: "GUID", Value: ctx}, utils.Attribute{Key: "chainID", Value: request.RelaySession.SpecId}, utils.Attribute{Key: "consumer", Value: consumerAddress}, utils.Attribute{Key: "epoch", Value: request.RelaySession.Epoch})
	}
	vrfIndex, vrfErr := utils.GetIndexForVrf(request.DataReliability.VrfValue, providersCount, dataReliabilityThreshold)
	if vrfErr != nil || otherProviderIndex == vrfIndex {
		dataReliabilityMarshalled, err := json.Marshal(request.DataReliability)
		if err != nil {
			dataReliabilityMarshalled = []byte{}
		}
		return lavasession.IndexNotFound, utils.LavaFormatError("Provider identified vrf value in data reliability request does not meet threshold", vrfErr,
			utils.Attribute{Key: "GUID", Value: ctx},
			utils.Attribute{Key: "requested epoch", Value: request.RelaySession.Epoch}, utils.Attribute{Key: "userAddr", Value: consumerAddress},
			utils.Attribute{Key: "dataReliability", Value: dataReliabilityMarshalled},
			utils.Attribute{Key: "vrfIndex", Value: vrfIndex},
			utils.Attribute{Key: "other signing vrf provider index", Value: otherProviderIndex},
			utils.Attribute{Key: "request.DataReliability.VrfValue", Value: request.DataReliability.VrfValue},
			utils.Attribute{Key: "providerAddress", Value: rpcps.providerAddress},
			utils.Attribute{Key: "chainId", Value: rpcps.rpcProviderEndpoint.ChainID},
		)
	}

	// return the vrfIndex for verification
	return vrfIndex, nil
}

func (rpcps *RPCProviderServer) VerifyReliabilityAddressSigning(ctx context.Context, consumer sdk.AccAddress, request *pairingtypes.RelayRequest) (valid bool, index int64, err error) {
	queryHash := utils.CalculateQueryHash(*request.RelayData)
	if !bytes.Equal(queryHash, request.DataReliability.QueryHash) {
		return false, 0, utils.LavaFormatError("query hash mismatch on data reliability message", nil, utils.Attribute{Key: "GUID", Value: ctx},
			utils.Attribute{Key: "queryHash", Value: queryHash}, utils.Attribute{Key: "request QueryHash", Value: request.DataReliability.QueryHash})
	}

	// validate consumer signing on VRF data
	valid, err = sigs.ValidateSignerOnVRFData(consumer, *request.DataReliability)
	if err != nil {
		return false, 0, utils.LavaFormatError("failed to Validate Signer On VRF Data", err, utils.Attribute{Key: "GUID", Value: ctx},
			utils.Attribute{Key: "consumer", Value: consumer}, utils.Attribute{Key: "request.DataReliability", Value: request.DataReliability})
	}
	if !valid {
		return false, 0, nil
	}
	// validate provider signing on query data
	pubKey, err := sigs.RecoverProviderPubKeyFromVrfDataAndQuery(request)
	if err != nil {
		return false, 0, utils.LavaFormatError("failed to Recover Provider PubKey From Vrf Data And Query", err, utils.Attribute{Key: "GUID", Value: ctx},
			utils.Attribute{Key: "consumer", Value: consumer}, utils.Attribute{Key: "request", Value: request})
	}
	providerAccAddress, err := sdk.AccAddressFromHex(pubKey.Address().String()) // consumer signer
	if err != nil {
		return false, 0, utils.LavaFormatError("failed converting signer to address", err, utils.Attribute{Key: "GUID", Value: ctx},
			utils.Attribute{Key: "consumer", Value: consumer}, utils.Attribute{Key: "PubKey", Value: pubKey.Address()})
	}
	return rpcps.stateTracker.VerifyPairing(ctx, consumer.String(), providerAccAddress.String(), uint64(request.RelaySession.Epoch), request.RelaySession.SpecId) // return if this pairing is authorised
}

func (rpcps *RPCProviderServer) handleRelayErrorStatus(err error) error {
	if err == nil {
		return nil
	}
	if lavasession.SessionOutOfSyncError.Is(err) {
		err = status.Error(codes.Code(lavasession.SessionOutOfSyncError.ABCICode()), err.Error())
	}
	return err
}

func (rpcps *RPCProviderServer) TryRelay(ctx context.Context, request *pairingtypes.RelayRequest, consumerAddr sdk.AccAddress, chainMsg chainlib.ChainMessage) (*pairingtypes.RelayReply, error) {
	// Send
	var reqMsg *rpcInterfaceMessages.JsonrpcMessage
	var reqParams interface{}
	switch msg := chainMsg.GetRPCMessage().(type) {
	case *rpcInterfaceMessages.JsonrpcMessage:
		reqMsg = msg
		reqParams = reqMsg.Params
	default:
		reqMsg = nil
	}
	latestBlock := int64(0)
	finalizedBlockHashes := map[int64]interface{}{}
	var requestedBlockHash []byte = nil
	finalized := false
	dataReliabilityEnabled, _ := rpcps.chainParser.DataReliabilityParams()
	if dataReliabilityEnabled {
		// Add latest block and finalization data
		var err error
		_, _, blockDistanceToFinalization, blocksInFinalizationData := rpcps.chainParser.ChainBlockStats()
		toBlock := spectypes.LATEST_BLOCK - int64(blockDistanceToFinalization)
		fromBlock := toBlock - int64(blocksInFinalizationData) + 1
		var requestedHashes []*chaintracker.BlockStore
		latestBlock, requestedHashes, err = rpcps.reliabilityManager.GetLatestBlockData(fromBlock, toBlock, request.RelayData.RequestBlock)
		if err != nil {
			if chaintracker.InvalidRequestedSpecificBlock.Is(err) {
				// specific block is invalid, try again without specific block
				latestBlock, requestedHashes, err = rpcps.reliabilityManager.GetLatestBlockData(fromBlock, toBlock, spectypes.NOT_APPLICABLE)
				if err != nil {
					return nil, utils.LavaFormatError("error getting range even without specific block", err, utils.Attribute{Key: "GUID", Value: ctx}, utils.Attribute{Key: "fromBlock", Value: fromBlock}, utils.Attribute{Key: "latestBlock", Value: latestBlock}, utils.Attribute{Key: "toBlock", Value: toBlock})
				}
			} else {
				return nil, utils.LavaFormatError("Could not guarantee data reliability", err, utils.Attribute{Key: "GUID", Value: ctx}, utils.Attribute{Key: "requestedBlock", Value: request.RelayData.RequestBlock}, utils.Attribute{Key: "latestBlock", Value: latestBlock}, utils.Attribute{Key: "fromBlock", Value: fromBlock}, utils.Attribute{Key: "toBlock", Value: toBlock})
			}
		}
		request.RelayData.RequestBlock = lavaprotocol.ReplaceRequestedBlock(request.RelayData.RequestBlock, latestBlock)
		for _, block := range requestedHashes {
			if block.Block == request.RelayData.RequestBlock {
				requestedBlockHash = []byte(block.Hash)
				if int64(len(requestedHashes)) == (toBlock - fromBlock + 1) {
					finalizedBlockHashes[block.Block] = block.Hash
				}
			} else {
				finalizedBlockHashes[block.Block] = block.Hash
			}
		}
		if requestedBlockHash == nil && request.RelayData.RequestBlock != spectypes.NOT_APPLICABLE {
			// avoid using cache, but can still service
			utils.LavaFormatWarning("no hash data for requested block", nil, utils.Attribute{Key: "GUID", Value: ctx}, utils.Attribute{Key: "requestedBlock", Value: request.RelayData.RequestBlock}, utils.Attribute{Key: "latestBlock", Value: latestBlock})
		}

		// TODO: add a mechanism to handle this
		// if request.RelayData.RequestBlock > latestBlock {
		// 	// consumer asked for a block that is newer than our state tracker, we cant sign this for DR
		// 	return nil, utils.LavaFormatError("Requested a block that is too new", err, utils.Attribute{Key: "GUID", Value: ctx}, utils.Attribute{Key: "requestedBlock", Value: request.RelayData.RequestBlock}, utils.Attribute{Key: "latestBlock", Value: latestBlock})
		// }

		finalized = spectypes.IsFinalizedBlock(request.RelayData.RequestBlock, latestBlock, blockDistanceToFinalization)
	}
	cache := rpcps.cache
	// TODO: handle cache on fork for dataReliability = false
	var reply *pairingtypes.RelayReply = nil
	var err error = nil
	if requestedBlockHash != nil || finalized {
		reply, err = cache.GetEntry(ctx, request, rpcps.rpcProviderEndpoint.ApiInterface, requestedBlockHash, rpcps.rpcProviderEndpoint.ChainID, finalized)
	}
	if err != nil || reply == nil {
		if err != nil && performance.NotConnectedError.Is(err) {
			utils.LavaFormatWarning("cache not connected", err, utils.Attribute{Key: "GUID", Value: ctx})
		}
		// cache miss or invalid
		reply, _, _, err = rpcps.chainProxy.SendNodeMsg(ctx, nil, chainMsg)
		if err != nil {
			return nil, utils.LavaFormatError("Sending chainMsg failed", err, utils.Attribute{Key: "GUID", Value: ctx})
		}
		if requestedBlockHash != nil || finalized {
			err := cache.SetEntry(ctx, request, rpcps.rpcProviderEndpoint.ApiInterface, requestedBlockHash, rpcps.rpcProviderEndpoint.ChainID, consumerAddr.String(), reply, finalized)
			if err != nil && !performance.NotInitialisedError.Is(err) && request.RelaySession.Epoch != spectypes.NOT_APPLICABLE {
				utils.LavaFormatWarning("error updating cache with new entry", err, utils.Attribute{Key: "GUID", Value: ctx})
			}
		}
	}

	apiName := chainMsg.GetServiceApi().Name
	if reqMsg != nil && strings.Contains(apiName, "unsubscribe") {
		err := rpcps.processUnsubscribe(ctx, apiName, consumerAddr, reqParams, uint64(request.RelayData.RequestBlock))
		if err != nil {
			return nil, err
		}
	}
	// TODO: verify that the consumer still listens, if it took to much time to get the response we cant update the CU.

	jsonStr, err := json.Marshal(finalizedBlockHashes)
	if err != nil {
		return nil, utils.LavaFormatError("failed unmarshaling finalizedBlockHashes", err, utils.Attribute{Key: "GUID", Value: ctx},
			utils.Attribute{Key: "finalizedBlockHashes", Value: finalizedBlockHashes})
	}
	reply.FinalizedBlocksHashes = jsonStr
	reply.LatestBlock = latestBlock

	reply, err = lavaprotocol.SignRelayResponse(consumerAddr, *request, rpcps.privKey, reply, dataReliabilityEnabled)
	if err != nil {
		return nil, err
	}

	// return reply to user
	return reply, nil
}

func (rpcps *RPCProviderServer) processUnsubscribe(ctx context.Context, apiName string, consumerAddr sdk.AccAddress, reqParams interface{}, epoch uint64) error {
	var subscriptionID string
	switch reqParamsCasted := reqParams.(type) {
	case []interface{}:
		var ok bool
		subscriptionID, ok = reqParamsCasted[0].(string)
		if !ok {
			return utils.LavaFormatError("processUnsubscribe - p[0].(string) - type assertion failed", nil, utils.Attribute{Key: "GUID", Value: ctx}, utils.Attribute{Key: "type", Value: reqParamsCasted[0]})
		}
	case map[string]interface{}:
		if apiName == "unsubscribe" {
			var ok bool
			subscriptionID, ok = reqParamsCasted["query"].(string)
			if !ok {
				return utils.LavaFormatError("processUnsubscribe - p['query'].(string) - type assertion failed", nil, utils.Attribute{Key: "GUID", Value: ctx}, utils.Attribute{Key: "type", Value: reqParamsCasted["query"]})
			}
		}
	}
	return rpcps.providerSessionManager.ProcessUnsubscribe(apiName, subscriptionID, consumerAddr.String(), epoch)
}<|MERGE_RESOLUTION|>--- conflicted
+++ resolved
@@ -147,17 +147,11 @@
 					)
 				}
 			} else {
-<<<<<<< HEAD
-				updated := rpcps.rewardServer.SendNewDataReliabilityProof(ctx, request.DataReliability, relaySession.PairingEpoch, consumerAddress.String())
-				if !updated {
-					return nil, utils.LavaFormatError("existing data reliability proof", lavasession.DataReliabilityAlreadySentThisEpochError, utils.Attribute{Key: "GUID", Value: ctx})
-=======
 				updateRewardServer := func() {
 					updated := rpcps.rewardServer.SendNewDataReliabilityProof(ctx, request.DataReliability, pairingEpoch, consumerAddress.String())
 					if !updated {
 						utils.LavaFormatError("existing data reliability proof", lavasession.DataReliabilityAlreadySentThisEpochError, utils.Attribute{Key: "GUID", Value: ctx})
 					}
->>>>>>> 7e3c768c
 				}
 				go updateRewardServer() // do not block flow on reward server
 				utils.LavaFormatDebug("Provider Finished DataReliability Relay Successfully",
