package chainlib

import (
	"context"
	"fmt"

	"github.com/cosmos/cosmos-sdk/client"
	"github.com/lavanet/lava/protocol/chainlib/chainproxy"
	"github.com/lavanet/lava/protocol/common"
	"github.com/lavanet/lava/protocol/lavasession"
	"github.com/lavanet/lava/protocol/parser"
	"github.com/lavanet/lava/utils"
	"github.com/lavanet/lava/x/pairing/types"
	spectypes "github.com/lavanet/lava/x/spec/types"
)

const (
	TendermintStatusQuery = "status"
)

type ChainFetcherIf interface {
	FetchLatestBlockNum(ctx context.Context) (int64, error)
	FetchBlockHashByNum(ctx context.Context, blockNum int64) (string, error)
	FetchEndpoint() lavasession.RPCProviderEndpoint
	Validate(ctx context.Context) error
}

type ChainFetcher struct {
	endpoint    *lavasession.RPCProviderEndpoint
	chainProxy  ChainProxy
	chainParser ChainParser
}

func (cf *ChainFetcher) FetchEndpoint() lavasession.RPCProviderEndpoint {
	return *cf.endpoint
}

func (cf *ChainFetcher) Validate(ctx context.Context) error {
	realChainID, specChainId, err := cf.FetchChainID(ctx)
	// Validate spec chain id
	if specChainId != realChainID {
		return utils.LavaFormatError("panic severity critical error, aborting support for chain api due to invalid chain ID, continuing with other endpoints", err, utils.Attribute{Key: "Spec chain ID", Value: specChainId}, utils.Attribute{Key: "Real chain ID", Value: realChainID}, utils.Attribute{Key: "endpoint", Value: cf.FetchEndpoint()})
	}
	return nil
}

func (cf *ChainFetcher) FetchChainID(ctx context.Context) (string, string, error) {
	parsing, collectionData, ok := cf.chainParser.GetParsingByTag(spectypes.FUNCTION_TAG_GET_CHAIN_ID)
	tagName := spectypes.FUNCTION_TAG_name[int32(spectypes.FUNCTION_TAG_GET_CHAIN_ID)]
	// If parsing tag or wanted result does not exist
	// skip chain id check with warning
	if !ok || parsing.ResultParsing.DefaultValue == "" {
		utils.LavaFormatWarning("skipping chain ID validation, chain ID missing from the spec", nil,
			utils.Attribute{Key: "Chain ID", Value: cf.endpoint.ChainID},
		)
		return "", "", nil
	}

	chainMessage, err := CraftChainMessage(parsing, collectionData.Type, cf.chainParser, nil)
	if err != nil {
		return "", "", utils.LavaFormatError(tagName+" failed creating chainMessage", err, []utils.Attribute{{Key: "chainID", Value: cf.endpoint.ChainID}, {Key: "APIInterface", Value: cf.endpoint.ApiInterface}}...)
	}

	reply, _, _, err := cf.chainProxy.SendNodeMsg(ctx, nil, chainMessage)
	if err != nil {
		return "", "", utils.LavaFormatWarning(tagName+" failed sending chainMessage", err, []utils.Attribute{{Key: "chainID", Value: cf.endpoint.ChainID}, {Key: "APIInterface", Value: cf.endpoint.ApiInterface}}...)
	}

	parserInput, err := FormatResponseForParsing(reply, chainMessage)
	if err != nil {
		return "", "", err
	}
	specID, err := parser.ParseFromReply(parserInput, parsing.ResultParsing)
	if err != nil {
		return "", "", utils.LavaFormatWarning("Failed To Parse FetchChainID", err, []utils.Attribute{
			{Key: "nodeUrl", Value: cf.endpoint.UrlsString()},
			{Key: "Method", Value: parsing.GetApiName()},
			{Key: "Response", Value: string(reply.Data)},
		}...)
	}

	return specID, parsing.ResultParsing.DefaultValue, nil
}

func (cf *ChainFetcher) FetchLatestBlockNum(ctx context.Context) (int64, error) {
	parsing, collectionData, ok := cf.chainParser.GetParsingByTag(spectypes.FUNCTION_TAG_GET_BLOCKNUM)
	tagName := spectypes.FUNCTION_TAG_name[int32(spectypes.FUNCTION_TAG_GET_BLOCKNUM)]
	if !ok {
		return spectypes.NOT_APPLICABLE, utils.LavaFormatError(tagName+" tag function not found", nil, []utils.Attribute{{Key: "chainID", Value: cf.endpoint.ChainID}, {Key: "APIInterface", Value: cf.endpoint.ApiInterface}}...)
	}
	chainMessage, err := CraftChainMessage(parsing, collectionData.Type, cf.chainParser, nil)
	if err != nil {
		return spectypes.NOT_APPLICABLE, utils.LavaFormatError(tagName+" failed creating chainMessage", err, []utils.Attribute{{Key: "chainID", Value: cf.endpoint.ChainID}, {Key: "APIInterface", Value: cf.endpoint.ApiInterface}}...)
	}
	reply, _, _, err := cf.chainProxy.SendNodeMsg(ctx, nil, chainMessage)
	if err != nil {
		return spectypes.NOT_APPLICABLE, utils.LavaFormatWarning(tagName+" failed sending chainMessage", err, []utils.Attribute{{Key: "chainID", Value: cf.endpoint.ChainID}, {Key: "APIInterface", Value: cf.endpoint.ApiInterface}}...)
	}
	parserInput, err := FormatResponseForParsing(reply, chainMessage)
	if err != nil {
		return spectypes.NOT_APPLICABLE, utils.LavaFormatWarning(tagName+" Failed formatResponseForParsing", err, []utils.Attribute{
			{Key: "nodeUrl", Value: cf.endpoint.UrlsString()},
			{Key: "Method", Value: parsing.ApiName},
			{Key: "Response", Value: string(reply.Data)},
		}...)
	}
	blockNum, err := parser.ParseBlockFromReply(parserInput, parsing.ResultParsing)
	if err != nil {
		return spectypes.NOT_APPLICABLE, utils.LavaFormatWarning(tagName+" Failed to parse Response", err, []utils.Attribute{
			{Key: "nodeUrl", Value: cf.endpoint.UrlsString()},
			{Key: "Method", Value: parsing.ApiName},
			{Key: "Response", Value: string(reply.Data)},
		}...)
	}
	return blockNum, nil
}

func (cf *ChainFetcher) FetchBlockHashByNum(ctx context.Context, blockNum int64) (string, error) {
	parsing, collectionData, ok := cf.chainParser.GetParsingByTag(spectypes.FUNCTION_TAG_GET_BLOCK_BY_NUM)
	tagName := spectypes.FUNCTION_TAG_name[int32(spectypes.FUNCTION_TAG_GET_BLOCK_BY_NUM)]
	if !ok {
		return "", utils.LavaFormatError(tagName+" tag function not found", nil, []utils.Attribute{{Key: "chainID", Value: cf.endpoint.ChainID}, {Key: "APIInterface", Value: cf.endpoint.ApiInterface}}...)
	}
	if parsing.FunctionTemplate == "" {
		return "", utils.LavaFormatError(tagName+" missing function template", nil, []utils.Attribute{{Key: "chainID", Value: cf.endpoint.ChainID}, {Key: "APIInterface", Value: cf.endpoint.ApiInterface}}...)
	}
	path := parsing.ApiName
	data := []byte(fmt.Sprintf(parsing.FunctionTemplate, blockNum))
	chainMessage, err := CraftChainMessage(parsing, collectionData.Type, cf.chainParser, &CraftData{Path: path, Data: data, ConnectionType: collectionData.Type})
	if err != nil {
		return "", utils.LavaFormatError(tagName+" failed CraftChainMessage on function template", err, []utils.Attribute{{Key: "chainID", Value: cf.endpoint.ChainID}, {Key: "APIInterface", Value: cf.endpoint.ApiInterface}}...)
	}
	reply, _, _, err := cf.chainProxy.SendNodeMsg(ctx, nil, chainMessage)
	if err != nil {
		return "", utils.LavaFormatWarning(tagName+" failed sending chainMessage", err, []utils.Attribute{{Key: "chainID", Value: cf.endpoint.ChainID}, {Key: "APIInterface", Value: cf.endpoint.ApiInterface}}...)
	}
	parserInput, err := FormatResponseForParsing(reply, chainMessage)
	if err != nil {
		return "", utils.LavaFormatWarning(tagName+" Failed formatResponseForParsing", err, []utils.Attribute{
			{Key: "nodeUrl", Value: cf.endpoint.UrlsString()},
			{Key: "Method", Value: parsing.ApiName},
			{Key: "Response", Value: string(reply.Data)},
		}...)
	}

	res, err := parser.ParseMessageResponse(parserInput, parsing.ResultParsing)
	if err != nil {
		return "", utils.LavaFormatWarning(tagName+" Failed ParseMessageResponse", err, []utils.Attribute{
			{Key: "nodeUrl", Value: cf.endpoint.UrlsString()},
			{Key: "Method", Value: parsing.ApiName},
			{Key: "Response", Value: string(reply.Data)},
		}...)
	}
	return res, nil
}

func NewChainFetcher(ctx context.Context, chainProxy ChainProxy, chainParser ChainParser, endpoint *lavasession.RPCProviderEndpoint) *ChainFetcher {
	cf := &ChainFetcher{chainProxy: chainProxy, chainParser: chainParser, endpoint: endpoint}
	return cf
}

type LavaChainFetcher struct {
	clientCtx client.Context
}

func (lcf *LavaChainFetcher) FetchEndpoint() lavasession.RPCProviderEndpoint {
	return lavasession.RPCProviderEndpoint{NodeUrls: []common.NodeUrl{{Url: lcf.clientCtx.NodeURI}}, ChainID: "Lava-node", ApiInterface: "tendermintrpc"}
}

func (lcf *LavaChainFetcher) FetchLatestBlockNum(ctx context.Context) (int64, error) {
	resultStatus, err := lcf.clientCtx.Client.Status(ctx)
	if err != nil {
		return 0, err
	}
	return resultStatus.SyncInfo.LatestBlockHeight, nil
}

func (lcf *LavaChainFetcher) FetchBlockHashByNum(ctx context.Context, blockNum int64) (string, error) {
	resultStatus, err := lcf.clientCtx.Client.Status(ctx)
	if err != nil {
		return "", err
	}
	return resultStatus.SyncInfo.LatestBlockHash.String(), nil
}

func (lcf *LavaChainFetcher) FetchChainID(ctx context.Context) (string, string, error) {
	return "", "", utils.LavaFormatError("FetchChainID not supported for lava chain fetcher", nil)
}

func NewLavaChainFetcher(ctx context.Context, clientCtx client.Context) *LavaChainFetcher {
	lcf := &LavaChainFetcher{clientCtx: clientCtx}
	return lcf
}

func FormatResponseForParsing(reply *types.RelayReply, chainMessage ChainMessageForSend) (parsable parser.RPCInput, err error) {
	var parserInput parser.RPCInput
	respData := reply.Data
	if len(respData) == 0 {
		return nil, utils.LavaFormatWarning("result (reply.Data) is empty, can't be formatted for parsing", err)
	}
	rpcMessage := chainMessage.GetRPCMessage()
	if customParsingMessage, ok := rpcMessage.(chainproxy.CustomParsingMessage); ok {
		parserInput, err = customParsingMessage.NewParsableRPCInput(respData)
		if err != nil {
			return nil, utils.LavaFormatError("failed creating NewParsableRPCInput from CustomParsingMessage", err)
		}
	} else {
		parserInput = chainproxy.DefaultParsableRPCInput(respData)
	}
	return parserInput, nil
}

type DummyChainFetcher struct {
	endpoint *lavasession.RPCProviderEndpoint
}

func (cf *DummyChainFetcher) FetchEndpoint() lavasession.RPCProviderEndpoint {
	return *cf.endpoint
}

func (cf *DummyChainFetcher) FetchLatestBlockNum(ctx context.Context) (int64, error) {
	return 0, nil
}

func (cf *DummyChainFetcher) FetchBlockHashByNum(ctx context.Context, blockNum int64) (string, error) {
	return "dummy", nil
}

<<<<<<< HEAD
func (cf *DummyChainFetcher) Validate(ctx context.Context) error {
	return nil
=======
func (cf *DummyChainFetcher) FetchChainID(ctx context.Context) (string, string, error) {
	return "", "", nil
>>>>>>> 6d0f357b
}

func NewDummyChainFetcher(ctx context.Context, endpoint *lavasession.RPCProviderEndpoint) *DummyChainFetcher {
	cf := &DummyChainFetcher{endpoint: endpoint}
	return cf
}<|MERGE_RESOLUTION|>--- conflicted
+++ resolved
@@ -226,13 +226,8 @@
 	return "dummy", nil
 }
 
-<<<<<<< HEAD
 func (cf *DummyChainFetcher) Validate(ctx context.Context) error {
 	return nil
-=======
-func (cf *DummyChainFetcher) FetchChainID(ctx context.Context) (string, string, error) {
-	return "", "", nil
->>>>>>> 6d0f357b
 }
 
 func NewDummyChainFetcher(ctx context.Context, endpoint *lavasession.RPCProviderEndpoint) *DummyChainFetcher {
