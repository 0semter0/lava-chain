package chainlib

import (
	"context"
	"fmt"
	"strconv"
	"sync/atomic"
	"time"

	"github.com/cosmos/cosmos-sdk/client"
	"github.com/golang/protobuf/proto"
	formatter "github.com/lavanet/lava/v2/ecosystem/cache/format"
	"github.com/lavanet/lava/v2/protocol/chainlib/chainproxy"
	"github.com/lavanet/lava/v2/protocol/common"
	"github.com/lavanet/lava/v2/protocol/lavasession"
	"github.com/lavanet/lava/v2/protocol/parser"
	"github.com/lavanet/lava/v2/protocol/performance"
	"github.com/lavanet/lava/v2/utils"
	"github.com/lavanet/lava/v2/utils/sigs"
	pairingtypes "github.com/lavanet/lava/v2/x/pairing/types"
	spectypes "github.com/lavanet/lava/v2/x/spec/types"
	"golang.org/x/exp/slices"
)

const (
	TendermintStatusQuery  = "status"
	ChainFetcherHeaderName = "X-LAVA-Provider"
)

type ChainFetcherIf interface {
	FetchLatestBlockNum(ctx context.Context) (int64, error)
	FetchBlockHashByNum(ctx context.Context, blockNum int64) (string, error)
	FetchEndpoint() lavasession.RPCProviderEndpoint
	Validate(ctx context.Context) error
}

type ChainFetcher struct {
	endpoint    *lavasession.RPCProviderEndpoint
	chainRouter ChainRouter
	chainParser ChainParser
	cache       *performance.Cache
	latestBlock int64
}

func (cf *ChainFetcher) FetchEndpoint() lavasession.RPCProviderEndpoint {
	return *cf.endpoint
}

func (cf *ChainFetcher) Validate(ctx context.Context) error {
	for _, url := range cf.endpoint.NodeUrls {
		addons := url.Addons
		verifications, err := cf.chainParser.GetVerifications(addons)
		if err != nil {
			return err
		}
		if len(verifications) == 0 {
			utils.LavaFormatDebug("no verifications for NodeUrl", utils.Attribute{Key: "url", Value: url.String()})
		}
		var latestBlock int64
		for attempts := 0; attempts < 3; attempts++ {
			latestBlock, err = cf.FetchLatestBlockNum(ctx)
			if err == nil {
				break
			}
		}
		if err != nil {
			return err
		}
		for _, verification := range verifications {
			if slices.Contains(url.SkipVerifications, verification.Name) {
				utils.LavaFormatDebug("Skipping Verification", utils.LogAttr("verification", verification.Name))
				continue
			}
			// we give several chances for starting up
			var err error
			for attempts := 0; attempts < 3; attempts++ {
				err = cf.Verify(ctx, verification, uint64(latestBlock))
				if err == nil {
					break
				}
			}
			if err != nil {
				if verification.Severity == spectypes.ParseValue_Fail {
					return utils.LavaFormatError("invalid Verification on provider startup", err, utils.Attribute{Key: "Addons", Value: addons}, utils.Attribute{Key: "verification", Value: verification.Name})
				}
			}
		}
	}
	return nil
}

func (cf *ChainFetcher) populateCache(relayData *pairingtypes.RelayPrivateData, reply *pairingtypes.RelayReply, requestedBlockHash []byte, finalized bool) {
	if cf.cache.CacheActive() && (requestedBlockHash != nil || finalized) {
		new_ctx := context.Background()
		new_ctx, cancel := context.WithTimeout(new_ctx, common.DataReliabilityTimeoutIncrease)
		defer cancel()
		// provider side doesn't use SharedStateId, so we default it to empty so it wont have effect.

		hash, _, err := HashCacheRequest(relayData, cf.endpoint.ChainID)
		if err != nil {
			utils.LavaFormatError("populateCache Failed getting Hash for request", err)
			return
		}

		_, averageBlockTime, _, _ := cf.chainParser.ChainBlockStats()
		err = cf.cache.SetEntry(new_ctx, &pairingtypes.RelayCacheSet{
			RequestHash:      hash,
			BlockHash:        requestedBlockHash,
			ChainId:          cf.endpoint.ChainID,
			Response:         reply,
			Finalized:        finalized,
			OptionalMetadata: nil,
			RequestedBlock:   relayData.RequestBlock,
			SeenBlock:        relayData.SeenBlock, // seen block is latestBlock so it will hit consumers requesting it.
			SharedStateId:    "",
			AverageBlockTime: int64(averageBlockTime),
		})
		if err != nil {
			utils.LavaFormatWarning("chain fetcher error updating cache with new entry", err)
		}
	}
}

func (cf *ChainFetcher) Verify(ctx context.Context, verification VerificationContainer, latestBlock uint64) error {
	parsing := &verification.ParseDirective

	collectionType := verification.ConnectionType
	path := parsing.ApiName
	data := []byte(fmt.Sprintf(parsing.FunctionTemplate))

	if !verification.IsActive() {
		utils.LavaFormatDebug("skipping disabled verification", []utils.Attribute{
			{Key: "Extension", Value: verification.Extension},
			{Key: "Addon", Value: verification.Addon},
			utils.LogAttr("name", verification.Name),
			{Key: "chainID", Value: cf.endpoint.ChainID},
			{Key: "APIInterface", Value: cf.endpoint.ApiInterface},
		}...)
		return nil
	}

	// craft data for GET_BLOCK_BY_NUM verification that cannot use "earliest"
	// also check for %d because the data constructed assumes its presence
	if verification.ParseDirective.FunctionTag == spectypes.FUNCTION_TAG_GET_BLOCK_BY_NUM {
		if verification.LatestDistance != 0 && latestBlock != 0 {
			if latestBlock >= verification.LatestDistance {
				data = []byte(fmt.Sprintf(parsing.FunctionTemplate, latestBlock-verification.LatestDistance))
			} else {
				return utils.LavaFormatWarning("[-] verify failed getting non-earliest block for chainMessage", fmt.Errorf("latestBlock is smaller than latestDistance"),
					utils.LogAttr("path", path),
					utils.LogAttr("latest_block", latestBlock),
					utils.LogAttr("latest_distance", verification.LatestDistance),
				)
			}
		} else if verification.Value != "" {
			expectedValue, err := strconv.ParseInt(verification.Value, 10, 64)
			if err != nil {
				return utils.LavaFormatError("failed converting expected value to number", err, utils.LogAttr("value", verification.Value))
			}
			data = []byte(fmt.Sprintf(parsing.FunctionTemplate, expectedValue))
		} else {
			return utils.LavaFormatWarning("[-] verification misconfiguration", fmt.Errorf("FUNCTION_TAG_GET_BLOCK_BY_NUM defined without LatestDistance or LatestBlock or a proper expected value"),
				utils.LogAttr("latest_block", latestBlock),
				utils.LogAttr("latest_distance", verification.LatestDistance),
				utils.LogAttr("expected_value", verification.Value),
			)
		}
	}

	chainMessage, err := CraftChainMessage(parsing, collectionType, cf.chainParser, &CraftData{Path: path, Data: data, ConnectionType: collectionType}, cf.ChainFetcherMetadata())
	if err != nil {
		return utils.LavaFormatError("[-] verify failed creating chainMessage", err, []utils.Attribute{{Key: "chainID", Value: cf.endpoint.ChainID}, {Key: "APIInterface", Value: cf.endpoint.ApiInterface}}...)
	}

	reply, _, _, proxyUrl, chainId, err := cf.chainRouter.SendNodeMsg(ctx, nil, chainMessage, []string{verification.Extension})
	if err != nil {
		return utils.LavaFormatWarning("[-] verify failed sending chainMessage", err, []utils.Attribute{{Key: "chainID", Value: cf.endpoint.ChainID}, {Key: "APIInterface", Value: cf.endpoint.ApiInterface}}...)
	}
	if reply == nil || reply.RelayReply == nil {
		return utils.LavaFormatWarning("[-] verify failed sending chainMessage, reply or reply.RelayReply are nil", nil, []utils.Attribute{{Key: "chainID", Value: cf.endpoint.ChainID}, {Key: "APIInterface", Value: cf.endpoint.ApiInterface}}...)
	}

	parserInput, err := FormatResponseForParsing(reply.RelayReply, chainMessage)
	if err != nil {
		return utils.LavaFormatWarning("[-] verify failed to parse result", err,
			utils.LogAttr("chain_id", chainId),
			utils.LogAttr("Api_interface", cf.endpoint.ApiInterface),
		)
	}

	parsedResult, err := parser.ParseFromReply(parserInput, parsing.ResultParsing)
	if err != nil {
		return utils.LavaFormatWarning("[-] verify failed to parse result", err, []utils.Attribute{
			{Key: "chainId", Value: chainId},
			{Key: "nodeUrl", Value: proxyUrl.Url},
			{Key: "Method", Value: parsing.GetApiName()},
			{Key: "Response", Value: string(reply.RelayReply.Data)},
		}...)
	}
	if verification.LatestDistance != 0 && latestBlock != 0 && verification.ParseDirective.FunctionTag != spectypes.FUNCTION_TAG_GET_BLOCK_BY_NUM {
		parsedResultAsNumber, err := strconv.ParseUint(parsedResult, 0, 64)
		if err != nil {
			return utils.LavaFormatWarning("[-] verify failed to parse result as number", err, []utils.Attribute{
				{Key: "chainId", Value: chainId},
				{Key: "nodeUrl", Value: proxyUrl.Url},
				{Key: "Method", Value: parsing.GetApiName()},
				{Key: "Response", Value: string(reply.RelayReply.Data)},
				{Key: "parsedResult", Value: parsedResult},
			}...)
		}
		if parsedResultAsNumber > latestBlock {
			return utils.LavaFormatWarning("[-] verify failed parsed result is greater than latestBlock", err, []utils.Attribute{
				{Key: "chainId", Value: chainId},
				{Key: "nodeUrl", Value: proxyUrl.Url},
				{Key: "Method", Value: parsing.GetApiName()},
				{Key: "latestBlock", Value: latestBlock},
				{Key: "parsedResult", Value: parsedResultAsNumber},
			}...)
		}
		if latestBlock-parsedResultAsNumber < verification.LatestDistance {
			return utils.LavaFormatWarning("[-] verify failed expected block distance is not sufficient", err, []utils.Attribute{
				{Key: "chainId", Value: chainId},
				{Key: "nodeUrl", Value: proxyUrl.Url},
				{Key: "Method", Value: parsing.GetApiName()},
				{Key: "latestBlock", Value: latestBlock},
				{Key: "parsedResult", Value: parsedResultAsNumber},
				{Key: "expected", Value: verification.LatestDistance},
			}...)
		}
	}
	// some verifications only want the response to be valid, and don't care about the value
	if verification.Value != "*" && verification.Value != "" && verification.ParseDirective.FunctionTag != spectypes.FUNCTION_TAG_GET_BLOCK_BY_NUM {
		if parsedResult != verification.Value {
			return utils.LavaFormatWarning("[-] verify failed expected and received are different", err, []utils.Attribute{
				{Key: "chainId", Value: chainId},
				{Key: "nodeUrl", Value: proxyUrl.Url},
				{Key: "parsedResult", Value: parsedResult},
				{Key: "verification.Value", Value: verification.Value},
				{Key: "Method", Value: parsing.GetApiName()},
				{Key: "Extension", Value: verification.Extension},
				{Key: "Addon", Value: verification.Addon},
				{Key: "Verification", Value: verification.Name},
			}...)
		}
	}
	utils.LavaFormatInfo("[+] verified successfully",
		utils.Attribute{Key: "chainId", Value: chainId},
		utils.Attribute{Key: "nodeUrl", Value: proxyUrl.Url},
		utils.Attribute{Key: "verification", Value: verification.Name},
		utils.Attribute{Key: "value", Value: parser.CapStringLen(parsedResult)},
		utils.Attribute{Key: "verificationKey", Value: verification.VerificationKey},
		utils.Attribute{Key: "apiInterface", Value: cf.endpoint.ApiInterface},
	)
	return nil
}

func (cf *ChainFetcher) ChainFetcherMetadata() []pairingtypes.Metadata {
	ret := []pairingtypes.Metadata{
		{Name: ChainFetcherHeaderName, Value: cf.FetchEndpoint().NetworkAddress.Address},
	}
	return ret
}

func (cf *ChainFetcher) FetchLatestBlockNum(ctx context.Context) (int64, error) {
	parsing, apiCollection, ok := cf.chainParser.GetParsingByTag(spectypes.FUNCTION_TAG_GET_BLOCKNUM)
	tagName := spectypes.FUNCTION_TAG_GET_BLOCKNUM.String()
	if !ok {
		return spectypes.NOT_APPLICABLE, utils.LavaFormatError(tagName+" tag function not found", nil, []utils.Attribute{{Key: "chainID", Value: cf.endpoint.ChainID}, {Key: "APIInterface", Value: cf.endpoint.ApiInterface}}...)
	}
	collectionData := apiCollection.CollectionData
	var craftData *CraftData
	if parsing.FunctionTemplate != "" {
		path := parsing.ApiName
		data := []byte(parsing.FunctionTemplate)
		craftData = &CraftData{Path: path, Data: data, ConnectionType: collectionData.Type}
	}
	chainMessage, err := CraftChainMessage(parsing, collectionData.Type, cf.chainParser, craftData, cf.ChainFetcherMetadata())
	if err != nil {
		return spectypes.NOT_APPLICABLE, utils.LavaFormatError(tagName+" failed creating chainMessage", err, []utils.Attribute{{Key: "chainID", Value: cf.endpoint.ChainID}, {Key: "APIInterface", Value: cf.endpoint.ApiInterface}}...)
	}
	reply, _, _, proxyUrl, chainId, err := cf.chainRouter.SendNodeMsg(ctx, nil, chainMessage, nil)
	if err != nil {
		return spectypes.NOT_APPLICABLE, utils.LavaFormatDebug(tagName+" failed sending chainMessage", []utils.Attribute{{Key: "chainID", Value: cf.endpoint.ChainID}, {Key: "APIInterface", Value: cf.endpoint.ApiInterface}, {Key: "error", Value: err}}...)
	}
	parserInput, err := FormatResponseForParsing(reply.RelayReply, chainMessage)
	if err != nil {
		return spectypes.NOT_APPLICABLE, utils.LavaFormatDebug(tagName+" Failed formatResponseForParsing", []utils.Attribute{
			{Key: "chainId", Value: chainId},
			{Key: "nodeUrl", Value: proxyUrl.Url},
			{Key: "Method", Value: parsing.ApiName},
			{Key: "Response", Value: string(reply.RelayReply.Data)},
			{Key: "error", Value: err},
		}...)
	}
	blockNum, err := parser.ParseBlockFromReply(parserInput, parsing.ResultParsing)
	if err != nil {
		return spectypes.NOT_APPLICABLE, utils.LavaFormatDebug(tagName+" Failed to parse Response", []utils.Attribute{
			{Key: "chainId", Value: chainId},
			{Key: "nodeUrl", Value: proxyUrl.Url},
			{Key: "Method", Value: parsing.ApiName},
			{Key: "Response", Value: string(reply.RelayReply.Data)},
			{Key: "error", Value: err},
		}...)
	}
	atomic.StoreInt64(&cf.latestBlock, blockNum)
	return blockNum, nil
}

func (cf *ChainFetcher) constructRelayData(conectionType string, path string, data []byte, requestBlock int64, addon string, extensions []string, latestBlock int64) *pairingtypes.RelayPrivateData {
	relayData := &pairingtypes.RelayPrivateData{
		ConnectionType: conectionType,
		ApiUrl:         path,
		Data:           data,
		RequestBlock:   requestBlock,
		ApiInterface:   cf.endpoint.ApiInterface,
		Metadata:       nil,
		Addon:          addon,
		Extensions:     extensions,
		SeenBlock:      latestBlock,
	}
	return relayData
}

func (cf *ChainFetcher) FetchBlockHashByNum(ctx context.Context, blockNum int64) (string, error) {
	parsing, apiCollection, ok := cf.chainParser.GetParsingByTag(spectypes.FUNCTION_TAG_GET_BLOCK_BY_NUM)
	tagName := spectypes.FUNCTION_TAG_GET_BLOCK_BY_NUM.String()
	if !ok {
		return "", utils.LavaFormatError(tagName+" tag function not found", nil, []utils.Attribute{{Key: "chainID", Value: cf.endpoint.ChainID}, {Key: "APIInterface", Value: cf.endpoint.ApiInterface}}...)
	}
	collectionData := apiCollection.CollectionData

	if parsing.FunctionTemplate == "" {
		return "", utils.LavaFormatError(tagName+" missing function template", nil, []utils.Attribute{{Key: "chainID", Value: cf.endpoint.ChainID}, {Key: "APIInterface", Value: cf.endpoint.ApiInterface}}...)
	}
	path := parsing.ApiName
	data := []byte(fmt.Sprintf(parsing.FunctionTemplate, blockNum))
	chainMessage, err := CraftChainMessage(parsing, collectionData.Type, cf.chainParser, &CraftData{Path: path, Data: data, ConnectionType: collectionData.Type}, cf.ChainFetcherMetadata())
	if err != nil {
		return "", utils.LavaFormatError(tagName+" failed CraftChainMessage on function template", err, []utils.Attribute{{Key: "chainID", Value: cf.endpoint.ChainID}, {Key: "APIInterface", Value: cf.endpoint.ApiInterface}}...)
	}
	start := time.Now()
	reply, _, _, proxyUrl, chainId, err := cf.chainRouter.SendNodeMsg(ctx, nil, chainMessage, nil)
	if err != nil {
		timeTaken := time.Since(start)
		return "", utils.LavaFormatDebug(tagName+" failed sending chainMessage", []utils.Attribute{{Key: "sendTime", Value: timeTaken}, {Key: "error", Value: err}, {Key: "chainID", Value: cf.endpoint.ChainID}, {Key: "APIInterface", Value: cf.endpoint.ApiInterface}}...)
	}
	parserInput, err := FormatResponseForParsing(reply.RelayReply, chainMessage)
	if err != nil {
		return "", utils.LavaFormatDebug(tagName+" Failed formatResponseForParsing", []utils.Attribute{
			{Key: "error", Value: err},
			{Key: "chainId", Value: chainId},
			{Key: "nodeUrl", Value: proxyUrl.Url},
			{Key: "Method", Value: parsing.ApiName},
			{Key: "Response", Value: string(reply.RelayReply.Data)},
		}...)
	}

	res, err := parser.ParseFromReplyAndDecode(parserInput, parsing.ResultParsing)
	if err != nil {
		return "", utils.LavaFormatDebug(tagName+" Failed ParseMessageResponse", []utils.Attribute{
			{Key: "error", Value: err},
			{Key: "chainId", Value: chainId},
			{Key: "nodeUrl", Value: proxyUrl.Url},
			{Key: "Method", Value: parsing.ApiName},
			{Key: "Response", Value: string(reply.RelayReply.Data)},
		}...)
	}
	_, _, blockDistanceToFinalization, _ := cf.chainParser.ChainBlockStats()
	latestBlock := atomic.LoadInt64(&cf.latestBlock) // assuming FetchLatestBlockNum is called before this one it's always true
	if latestBlock > 0 {
<<<<<<< HEAD
		finalized := spectypes.IsFinalizedBlock(blockNum, latestBlock, int64(blockDistanceToFinalization))
		cf.populateCache(cf.constructRelayData(collectionData.Type, path, data, blockNum, "", nil, latestBlock), reply.RelayReply, []byte(res), finalized)
=======
		finalized := spectypes.IsFinalizedBlock(blockNum, latestBlock, blockDistanceToFinalization)
		isNodeError, _ := chainMessage.CheckResponseError(reply.RelayReply.Data, reply.StatusCode)
		if !isNodeError { // skip cache populate on node errors, this is a protection but should never get here with node error as we parse the result prior.
			cf.populateCache(cf.constructRelayData(collectionData.Type, path, data, blockNum, "", nil, latestBlock), reply.RelayReply, []byte(res), finalized)
		}
>>>>>>> e942fcdc
	}
	return res, nil
}

type ChainFetcherOptions struct {
	ChainRouter ChainRouter
	ChainParser ChainParser
	Endpoint    *lavasession.RPCProviderEndpoint
	Cache       *performance.Cache
}

func NewChainFetcher(ctx context.Context, options *ChainFetcherOptions) *ChainFetcher {
	return &ChainFetcher{
		chainRouter: options.ChainRouter,
		chainParser: options.ChainParser,
		endpoint:    options.Endpoint,
		cache:       options.Cache,
	}
}

type LavaChainFetcher struct {
	clientCtx client.Context
}

func (lcf *LavaChainFetcher) FetchEndpoint() lavasession.RPCProviderEndpoint {
	return lavasession.RPCProviderEndpoint{NodeUrls: []common.NodeUrl{{Url: lcf.clientCtx.NodeURI}}, ChainID: "Lava-node", ApiInterface: "tendermintrpc"}
}

func (lcf *LavaChainFetcher) FetchLatestBlockNum(ctx context.Context) (int64, error) {
	resultStatus, err := lcf.clientCtx.Client.Status(ctx)
	if err != nil {
		return 0, err
	}
	return resultStatus.SyncInfo.LatestBlockHeight, nil
}

func (lcf *LavaChainFetcher) FetchBlockHashByNum(ctx context.Context, blockNum int64) (string, error) {
	resultStatus, err := lcf.clientCtx.Client.Status(ctx)
	if err != nil {
		return "", err
	}
	return resultStatus.SyncInfo.LatestBlockHash.String(), nil
}

func (lcf *LavaChainFetcher) FetchChainID(ctx context.Context) (string, string, error) {
	return "", "", utils.LavaFormatError("FetchChainID not supported for lava chain fetcher", nil)
}

func NewLavaChainFetcher(ctx context.Context, clientCtx client.Context) *LavaChainFetcher {
	lcf := &LavaChainFetcher{clientCtx: clientCtx}
	return lcf
}

func FormatResponseForParsing(reply *pairingtypes.RelayReply, chainMessage ChainMessageForSend) (parsable parser.RPCInput, err error) {
	var parserInput parser.RPCInput
	respData := reply.Data
	if len(respData) == 0 {
		return nil, utils.LavaFormatDebug("result (reply.Data) is empty, can't be formatted for parsing", utils.Attribute{Key: "error", Value: err})
	}
	rpcMessage := chainMessage.GetRPCMessage()
	if customParsingMessage, ok := rpcMessage.(chainproxy.CustomParsingMessage); ok {
		parserInput, err = customParsingMessage.NewParsableRPCInput(respData)
		if err != nil {
			return nil, utils.LavaFormatError("failed creating NewParsableRPCInput from CustomParsingMessage", err, utils.Attribute{Key: "data", Value: string(respData)})
		}
	} else {
		parserInput = chainproxy.DefaultParsableRPCInput(respData)
	}
	return parserInput, nil
}

type DummyChainFetcher struct {
	*ChainFetcher
}

func (cf *DummyChainFetcher) Validate(ctx context.Context) error {
	for _, url := range cf.endpoint.NodeUrls {
		addons := url.Addons
		verifications, err := cf.chainParser.GetVerifications(addons)
		if err != nil {
			return err
		}
		if len(verifications) == 0 {
			utils.LavaFormatDebug("no verifications for NodeUrl", utils.Attribute{Key: "url", Value: url.String()})
		}
		for _, verification := range verifications {
			// we give several chances for starting up
			var err error
			for attempts := 0; attempts < 3; attempts++ {
				err = cf.Verify(ctx, verification, 0)
				if err == nil {
					break
				}
			}
			if err != nil {
				return utils.LavaFormatError("invalid Verification on provider startup", err, utils.Attribute{Key: "Addons", Value: addons}, utils.Attribute{Key: "verification", Value: verification.Name})
			}
		}
	}
	return nil
}

// overwrite this
func (cf *DummyChainFetcher) FetchLatestBlockNum(ctx context.Context) (int64, error) {
	return 0, nil
}

// overwrite this too
func (cf *DummyChainFetcher) FetchBlockHashByNum(ctx context.Context, blockNum int64) (string, error) {
	return "dummy", nil
}

func NewVerificationsOnlyChainFetcher(ctx context.Context, chainRouter ChainRouter, chainParser ChainParser, endpoint *lavasession.RPCProviderEndpoint) *DummyChainFetcher {
	cfi := ChainFetcher{chainRouter: chainRouter, chainParser: chainParser, endpoint: endpoint}
	cf := &DummyChainFetcher{ChainFetcher: &cfi}
	return cf
}

// this method will calculate the request hash by changing the original object, and returning the data back to it after calculating the hash
// couldn't be used in parallel
func HashCacheRequest(relayData *pairingtypes.RelayPrivateData, chainId string) ([]byte, func([]byte) []byte, error) {
	originalData := relayData.Data
	originalSalt := relayData.Salt
	originalRequestedBlock := relayData.RequestBlock
	originalSeenBlock := relayData.SeenBlock
	defer func() {
		// return all information back to the object on defer (in any case)
		relayData.Data = originalData
		relayData.Salt = originalSalt
		relayData.RequestBlock = originalRequestedBlock
		relayData.SeenBlock = originalSeenBlock
	}()

	// we need to remove some data from the request so the cache will hit properly.
	inputFormatter, outputFormatter := formatter.FormatterForRelayRequestAndResponse(relayData.ApiInterface)
	relayData.Data = inputFormatter(relayData.Data) // remove id from request.
	relayData.Salt = nil                            // remove salt
	relayData.SeenBlock = 0                         // remove seen block
	// we remove the discrepancy of requested block from the hash, and add it on the cache side instead
	// this is due to the fact that we don't know the latest seen block at this moment, as on shared state
	// only the cache has this information. we make sure the hashing at this stage does not include the requested block.
	// It does include it on the cache key side.
	relayData.RequestBlock = 0

	cashHash := &pairingtypes.CacheHash{
		Request: relayData,
		ChainId: chainId,
	}
	cashHashBytes, err := proto.Marshal(cashHash)
	if err != nil {
		return nil, outputFormatter, utils.LavaFormatError("Failed marshalling cash hash in HashCacheRequest", err)
	}

	// return the value
	return sigs.HashMsg(cashHashBytes), outputFormatter, nil
}<|MERGE_RESOLUTION|>--- conflicted
+++ resolved
@@ -368,16 +368,11 @@
 	_, _, blockDistanceToFinalization, _ := cf.chainParser.ChainBlockStats()
 	latestBlock := atomic.LoadInt64(&cf.latestBlock) // assuming FetchLatestBlockNum is called before this one it's always true
 	if latestBlock > 0 {
-<<<<<<< HEAD
 		finalized := spectypes.IsFinalizedBlock(blockNum, latestBlock, int64(blockDistanceToFinalization))
-		cf.populateCache(cf.constructRelayData(collectionData.Type, path, data, blockNum, "", nil, latestBlock), reply.RelayReply, []byte(res), finalized)
-=======
-		finalized := spectypes.IsFinalizedBlock(blockNum, latestBlock, blockDistanceToFinalization)
 		isNodeError, _ := chainMessage.CheckResponseError(reply.RelayReply.Data, reply.StatusCode)
 		if !isNodeError { // skip cache populate on node errors, this is a protection but should never get here with node error as we parse the result prior.
 			cf.populateCache(cf.constructRelayData(collectionData.Type, path, data, blockNum, "", nil, latestBlock), reply.RelayReply, []byte(res), finalized)
 		}
->>>>>>> e942fcdc
 	}
 	return res, nil
 }
