package chainlib

import (
	"context"
	"fmt"
	"net"
	"net/http"
	"strings"
	"time"

	sdkerrors "cosmossdk.io/errors"
	gojson "github.com/goccy/go-json"
	"github.com/gofiber/fiber/v2"
	"github.com/gofiber/fiber/v2/middleware/compress"
	"github.com/gofiber/fiber/v2/middleware/favicon"
	"github.com/gofiber/websocket/v2"
	common "github.com/lavanet/lava/v2/protocol/common"
	"github.com/lavanet/lava/v2/protocol/metrics"
	"github.com/lavanet/lava/v2/utils"
	pairingtypes "github.com/lavanet/lava/v2/x/pairing/types"
	spectypes "github.com/lavanet/lava/v2/x/spec/types"
	"google.golang.org/grpc/metadata"
)

const (
	ContextUserValueKeyDappID  = "dappID"
	RetryListeningInterval     = 10 // seconds
	debug                      = false
	refererMatchString         = "refererMatch"
	relayMsgLogMaxChars        = 200
	RPCProviderNodeAddressHash = "Lava-Provider-Node-Address-Hash"
	RPCProviderNodeExtension   = "Lava-Provider-Node-Extension"
<<<<<<< HEAD
	RpcProviderUniqueIdHeader  = "Lava-Provider-Unique-Id"
=======
	WebSocketExtension         = "websocket"
>>>>>>> e942fcdc
)

var (
	InvalidResponses                   = []string{"null", "", "nil", "undefined"}
	FailedSendingSubscriptionToClients = sdkerrors.New("failed Sending Subscription To Clients", 1015, "Failed Sending Subscription To Clients connection might have been closed by the user")
	NoActiveSubscriptionFound          = sdkerrors.New("failed finding an active subscription on provider side", 1016, "no active subscriptions for hashed params.")
)

type RelayReplyWrapper struct {
	StatusCode int
	RelayReply *pairingtypes.RelayReply
}

type VerificationKey struct {
	Extension string
	Addon     string
}

type VerificationContainer struct {
	ConnectionType string
	Name           string
	ParseDirective spectypes.ParseDirective
	Value          string
	LatestDistance uint64
	Severity       spectypes.ParseValue_VerificationSeverity
	VerificationKey
}

func (vc *VerificationContainer) IsActive() bool {
	if vc.Value == "" && vc.LatestDistance == 0 {
		return false
	}
	return true
}

type TaggedContainer struct {
	Parsing       *spectypes.ParseDirective
	ApiCollection *spectypes.ApiCollection
}

type ApiContainer struct {
	api           *spectypes.Api
	collectionKey CollectionKey
}

type ApiKey struct {
	Name           string
	ConnectionType string
	InternalPath   string
}

type CollectionKey struct {
	ConnectionType string
	InternalPath   string
	Addon          string
}

type BaseChainProxy struct {
	ErrorHandler
	averageBlockTime time.Duration
	NodeUrl          common.NodeUrl
	ChainID          string
	HashedNodeUrl    string
}

// returns the node url and chain id for that proxy.
func (bcp *BaseChainProxy) GetChainProxyInformation() (common.NodeUrl, string) {
	return bcp.NodeUrl, bcp.ChainID
}

func (bcp *BaseChainProxy) CapTimeoutForSend(ctx context.Context, chainMessage ChainMessageForSend) (context.Context, context.CancelFunc) {
	relayTimeout := GetRelayTimeout(chainMessage, bcp.averageBlockTime)
	processingTimeout := common.GetTimeoutForProcessing(relayTimeout, GetTimeoutInfo(chainMessage))
	connectCtx, cancel := bcp.NodeUrl.LowerContextTimeout(ctx, processingTimeout)
	return connectCtx, cancel
}

func extractDappIDFromFiberContext(c *fiber.Ctx) (dappID string) {
	// Read the dappID from the headers
	dappID = c.Get("dapp-id")
	if dappID == "" {
		dappID = generateNewDappID()
	}
	return dappID
}

// extractDappIDFromGrpcHeader extracts dappID from GRPC header
func extractDappIDFromGrpcHeader(metadataValues metadata.MD) string {
	dappId := generateNewDappID()
	if values, ok := metadataValues["dapp-id"]; ok && len(values) > 0 {
		dappId = values[0]
	}
	return dappId
}

// generateNewDappID generates default dappID
// In future we can also implement unique dappID generation
func generateNewDappID() string {
	return "DefaultDappID"
}

func constructFiberCallbackWithHeaderAndParameterExtraction(callbackToBeCalled fiber.Handler, isMetricEnabled bool) fiber.Handler {
	webSocketCallback := callbackToBeCalled
	handler := func(c *fiber.Ctx) error {
		// Extract dappID from headers
		dappID := extractDappIDFromFiberContext(c)

		// Store dappID in the local context
		c.Locals("dapp-id", dappID)

		if isMetricEnabled {
			c.Locals(metrics.RefererHeaderKey, c.Get(metrics.RefererHeaderKey, ""))
			c.Locals(metrics.UserAgentHeaderKey, c.Get(metrics.UserAgentHeaderKey, ""))
			c.Locals(metrics.OriginHeaderKey, c.Get(metrics.OriginHeaderKey, ""))
		}
		return webSocketCallback(c) // uses external dappID
	}
	return handler
}

func constructFiberCallbackWithHeaderAndParameterExtractionAndReferer(callbackToBeCalled fiber.Handler, isMetricEnabled bool) fiber.Handler {
	webSocketCallback := callbackToBeCalled
	handler := func(c *fiber.Ctx) error {
		// Extract dappID from headers
		dappID := extractDappIDFromFiberContext(c)

		// Store dappID in the local context
		c.Locals("dapp-id", dappID)

		if isMetricEnabled {
			c.Locals(metrics.RefererHeaderKey, c.Get(metrics.RefererHeaderKey, ""))
			c.Locals(metrics.UserAgentHeaderKey, c.Get(metrics.UserAgentHeaderKey, ""))
			c.Locals(metrics.OriginHeaderKey, c.Get(metrics.OriginHeaderKey, ""))
		}
		c.Locals(refererMatchString, c.Params(refererMatchString, ""))
		return webSocketCallback(c) // uses external dappID
	}
	return handler
}

func convertToJsonError(errorMsg string) string {
	jsonResponse, err := gojson.Marshal(fiber.Map{
		"error": errorMsg,
	})
	if err != nil {
		return `{"error": "Failed to marshal error response to json"}`
	}

	return string(jsonResponse)
}

func addAttributeToError(key, value, errorMessage string) string {
	return errorMessage + fmt.Sprintf(`, "%v": "%v"`, key, value)
}

func validateEndpoints(endpoints []common.NodeUrl, apiInterface string) {
	for _, endpoint := range endpoints {
		common.ValidateEndpoint(endpoint.Url, apiInterface)
	}
}

func ListenWithRetry(app *fiber.App, address string) {
	for {
		err := app.Listen(address)
		if err != nil {
			utils.LavaFormatError("app.Listen(listenAddr)", err)
		}
		time.Sleep(RetryListeningInterval * time.Second)
	}
}

func GetListenerWithRetryGrpc(protocol, addr string) net.Listener {
	for {
		lis, err := net.Listen(protocol, addr)
		if err == nil {
			return lis
		}
		utils.LavaFormatError("failure setting up listener, net.Listen(protocol, addr)", err, utils.Attribute{Key: "listenAddr", Value: addr})
		time.Sleep(RetryListeningInterval * time.Second)
		utils.LavaFormatWarning("Attempting connection retry", nil)
	}
}

// rest request headers are formatted like map[string]string
func convertToMetadataMap(md map[string][]string) []pairingtypes.Metadata {
	metadata := make([]pairingtypes.Metadata, len(md))
	indexer := 0
	for k, v := range md {
		metadata[indexer] = pairingtypes.Metadata{Name: k, Value: strings.Join(v, ", ")}
		indexer += 1
	}
	return metadata
}

// rest response headers / grpc headers are formatted like map[string][]string
func convertToMetadataMapOfSlices(md map[string][]string) []pairingtypes.Metadata {
	metadata := make([]pairingtypes.Metadata, len(md))
	indexer := 0
	for k, v := range md {
		metadata[indexer] = pairingtypes.Metadata{Name: k, Value: v[0]}
		indexer += 1
	}
	return metadata
}

func convertRelayMetaDataToMDMetaData(md []pairingtypes.Metadata) metadata.MD {
	responseMetaData := make(metadata.MD)
	for _, v := range md {
		responseMetaData[v.Name] = append(responseMetaData[v.Name], v.Value)
	}
	return responseMetaData
}

// split two requested blocks to the most advanced and most behind
// the hierarchy is as follows:
// NOT_APPLICABLE
// LATEST_BLOCK
// PENDING_BLOCK
// SAFE
// FINALIZED
// numeric value (descending)
// EARLIEST
func CompareRequestedBlockInBatch(firstRequestedBlock int64, second int64) (latestCombinedBlock int64, earliestCombinedBlock int64) {
	if firstRequestedBlock == spectypes.EARLIEST_BLOCK {
		return second, firstRequestedBlock
	}
	if second == spectypes.EARLIEST_BLOCK {
		return firstRequestedBlock, second
	}

	returnBigger := func(in_first int64, in_second int64) (int64, int64) {
		if in_first > in_second {
			return in_first, in_second
		}
		return in_second, in_first
	}

	if firstRequestedBlock < 0 {
		if second < 0 {
			// both are negative
			return returnBigger(firstRequestedBlock, second)
		}
		// first is negative non earliest second is positive
		return firstRequestedBlock, second
	}
	if second < 0 {
		// second is negative non earliest first is positive
		return second, firstRequestedBlock
	}
	// both are positive
	return returnBigger(firstRequestedBlock, second)
}

func GetRelayTimeout(chainMessage ChainMessageForSend, averageBlockTime time.Duration) time.Duration {
	if chainMessage.TimeoutOverride() != 0 {
		return chainMessage.TimeoutOverride()
	}
	// Calculate extra RelayTimeout
	extraRelayTimeout := time.Duration(0)
	if IsHangingApi(chainMessage) {
		extraRelayTimeout = averageBlockTime * 2
	}
	relayTimeAddition := common.GetTimePerCu(GetComputeUnits(chainMessage))
	if chainMessage.GetApi().TimeoutMs > 0 {
		relayTimeAddition = time.Millisecond * time.Duration(chainMessage.GetApi().TimeoutMs)
	}
	// Set relay timout, increase it every time we fail a relay on timeout
	return extraRelayTimeout + relayTimeAddition + common.AverageWorldLatency
}

// setup a common preflight and cors configuration allowing wild cards and preflight caching.
func createAndSetupBaseAppListener(cmdFlags common.ConsumerCmdFlags, healthCheckPath string, healthReporter HealthReporter) *fiber.App {
	app := fiber.New(fiber.Config{
		JSONEncoder: gojson.Marshal,
		JSONDecoder: gojson.Unmarshal,
	})
	app.Use(favicon.New())
	app.Use(compress.New(compress.Config{Level: compress.LevelBestSpeed}))
	app.Use(func(c *fiber.Ctx) error {
		// we set up wild card by default.
		c.Set("Access-Control-Allow-Origin", cmdFlags.OriginFlag)
		// Handle preflight requests directly
		if c.Method() == "OPTIONS" {
			// set up all allowed methods.
			c.Set("Access-Control-Allow-Methods", cmdFlags.MethodsFlag)
			// allow headers
			c.Set("Access-Control-Allow-Headers", cmdFlags.HeadersFlag)
			// allow credentials
			c.Set("Access-Control-Allow-Credentials", cmdFlags.CredentialsFlag)
			// Cache preflight request for 24 hours (in seconds)
			c.Set("Access-Control-Max-Age", cmdFlags.CDNCacheDuration)
			return c.SendStatus(fiber.StatusNoContent)
		}
		if c.Method() == "DELETE" {
			return c.SendStatus(fiber.StatusNoContent)
		}
		return c.Next()
	})

	app.Get(healthCheckPath, func(fiberCtx *fiber.Ctx) error {
		if healthReporter.IsHealthy() {
			fiberCtx.Status(http.StatusOK)
			return fiberCtx.SendString("Health status OK")
		} else {
			fiberCtx.Status(http.StatusServiceUnavailable)
			return fiberCtx.SendString("Health status Failure")
		}
	})

	return app
}

func truncateAndPadString(s string, maxLength int) string {
	// Truncate to a maximum length
	if len(s) > maxLength {
		s = s[:maxLength]
	}

	// Pad with empty strings if the length is less than the specified maximum length
	s = fmt.Sprintf("%-*s", maxLength, s)

	return s
}

// return if response is valid or not - true
func ValidateNilResponse(responseString string) error {
	return nil // this feature was disabled in version 0.35.8 due to some nodes request this response.
	// after the timeout features we can add support for this filtering as it would be parsed and
	// returned to the user if multiple providers returned the same type of response

	// Removed on 0.35.8
	// if slices.Contains(InvalidResponses, responseString) {
	// 	return fmt.Errorf("response returned an empty value: %s", responseString)
	// }
	// return nil
}

type RefererData struct {
	Address        string
	Marker         string
	ReferrerClient *metrics.ConsumerReferrerClient
}

func (rd *RefererData) SendReferer(refererMatchString string, chainId string, msg string, userIp string, headers map[string][]string, c *websocket.Conn) error {
	if rd == nil || rd.Address == "" {
		return nil
	}
	if rd.ReferrerClient == nil {
		return nil
	}

	if c == nil && headers == nil {
		return nil
	}

	referer := ""
	origin := ""
	userAgent := ""

	if headers != nil {
		referer = strings.Join(headers[metrics.RefererHeaderKey], ", ")
		origin = strings.Join(headers[metrics.OriginHeaderKey], ", ")
		userAgent = strings.Join(headers[metrics.UserAgentHeaderKey], ", ")
	} else if c != nil {
		referer, _ = c.Locals(metrics.RefererHeaderKey).(string)
		origin, _ = c.Locals(metrics.OriginHeaderKey).(string)
		userAgent, _ = c.Locals(metrics.UserAgentHeaderKey).(string)
	}

	utils.LavaFormatDebug("referer detected", utils.LogAttr("referer", refererMatchString), utils.LogAttr("ip", userIp), utils.LogAttr("msg", msg), utils.LogAttr("origin", origin), utils.LogAttr("userAgent", userAgent))
	rd.ReferrerClient.AppendReferrer(metrics.NewReferrerRequest(refererMatchString, chainId, msg, referer, origin, userAgent, userIp))
	return nil
}

func GetTimeoutInfo(chainMessage ChainMessageForSend) common.TimeoutInfo {
	return common.TimeoutInfo{
		CU:       chainMessage.GetApi().ComputeUnits,
		Hanging:  IsHangingApi(chainMessage),
		Stateful: GetStateful(chainMessage),
	}
}<|MERGE_RESOLUTION|>--- conflicted
+++ resolved
@@ -30,11 +30,8 @@
 	relayMsgLogMaxChars        = 200
 	RPCProviderNodeAddressHash = "Lava-Provider-Node-Address-Hash"
 	RPCProviderNodeExtension   = "Lava-Provider-Node-Extension"
-<<<<<<< HEAD
 	RpcProviderUniqueIdHeader  = "Lava-Provider-Unique-Id"
-=======
 	WebSocketExtension         = "websocket"
->>>>>>> e942fcdc
 )
 
 var (
