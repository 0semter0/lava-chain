package chainlib

import (
	"context"
	"encoding/json"
	"errors"
	"fmt"
<<<<<<< HEAD
	"net/http"
	"sync"
	"time"

	"github.com/gofiber/fiber/v2"
	"github.com/gofiber/fiber/v2/middleware/favicon"
	"github.com/gofiber/websocket/v2"
	"github.com/lavanet/lava/protocol/common"
	"github.com/lavanet/lava/relayer/lavasession"
	"github.com/lavanet/lava/relayer/metrics"
	"github.com/lavanet/lava/relayer/parser"
=======
	"strconv"
	"time"

	"github.com/lavanet/lava/protocol/chainlib/chainproxy"
	"github.com/lavanet/lava/protocol/chainlib/chainproxy/rpcclient"
	"github.com/lavanet/lava/relayer/lavasession"
>>>>>>> 560a6c9e
	"github.com/lavanet/lava/utils"
	pairingtypes "github.com/lavanet/lava/x/pairing/types"
	spectypes "github.com/lavanet/lava/x/spec/types"
)

type JsonrpcMessage struct {
	Version string          `json:"jsonrpc,omitempty"` // version of the JSON-RPC protocol used
	ID      json.RawMessage `json:"id,omitempty"`      // identifier of the request
	Method  string          `json:"method,omitempty"`  // name of the method to be invoked
	Params  interface{}     `json:"params,omitempty"`  // parameters for the method
}

// GetParams returns the parameters of the JSON-RPC message
func (jm JsonrpcMessage) GetParams() interface{} {
	return jm.Params
}

// ParseBlock parses the input string and returns a block number
func (jm JsonrpcMessage) ParseBlock(inp string) (int64, error) {
	return parser.ParseDefaultBlockParameter(inp)
}

// GetResult TODO we need it to be able to use parses
// Remove when we deprecated old code
func (cp JsonrpcMessage) GetResult() json.RawMessage {
	return nil
}

type JsonRPCChainParser struct {
	spec       spectypes.Spec
	rwLock     sync.RWMutex
	serverApis map[string]spectypes.ServiceApi
	taggedApis map[string]spectypes.ServiceApi
}

// NewJrpcChainParser creates a new instance of JsonRPCChainParser
func NewJrpcChainParser() (chainParser *JsonRPCChainParser, err error) {
	return &JsonRPCChainParser{}, nil
}

// ParseMsg parses message data into chain message object
func (apip *JsonRPCChainParser) ParseMsg(url string, data []byte, connectionType string) (ChainMessage, error) {
	// connectionType is currently only used in rest API.
	// Unmarshal request
	var msg JsonrpcMessage

	err := json.Unmarshal(data, &msg)
	if err != nil {
		return nil, err
	}

	// Check api is supported and save it in nodeMsg
	serviceApi, err := apip.getSupportedApi(msg.Method)
	if err != nil {
		return nil, utils.LavaFormatError("getSupportedApi failed", err, &map[string]string{"method": msg.Method})
	}

	var apiInterface *spectypes.ApiInterface = nil
	for i := range serviceApi.ApiInterfaces {
		if serviceApi.ApiInterfaces[i].Type == connectionType {
			apiInterface = &serviceApi.ApiInterfaces[i]
			break
		}
	}
	if apiInterface == nil {
		return nil, fmt.Errorf("could not find the interface %s in the service %s", connectionType, serviceApi.Name)
	}

	requestedBlock, err := parser.ParseBlockFromParams(msg, serviceApi.BlockParsing)
	if err != nil {
		return nil, err
	}

	nodeMsg := &parsedMessage{
		serviceApi:     serviceApi,
		apiInterface:   apiInterface,
		requestedBlock: requestedBlock,
	}
	return nodeMsg, nil
}

// SetSpec sets the spec for the JsonRPCChainParser
func (apip *JsonRPCChainParser) SetSpec(spec spectypes.Spec) {
	// Guard that the JsonRPCChainParser instance exists
	if apip == nil {
		return
	}

	// Add a read-write lock to ensure thread safety
	apip.rwLock.Lock()
	defer apip.rwLock.Unlock()

	// extract server and tagged apis from spec
	serverApis, taggedApis := getServiceApis(spec, jsonRPCInterface)

	// Set the spec field of the JsonRPCChainParser object
	apip.spec = spec
	apip.serverApis = serverApis
	apip.taggedApis = taggedApis
}

// getSupportedApi fetches service api from spec by name
func (apip *JsonRPCChainParser) getSupportedApi(name string) (*spectypes.ServiceApi, error) {
	// Guard that the JsonRPCChainParser instance exists
	if apip == nil {
		return nil, errors.New("JsonRPCChainParser not defined")
	}

	// Acquire read lock
	apip.rwLock.RLock()
	defer apip.rwLock.RUnlock()

	// Fetch server api by name
	api, ok := apip.serverApis[name]

	// Return an error if spec does not exist
	if !ok {
		return nil, errors.New("jsonRPC api not supported")
	}

	// Return an error if api is disabled
	if !api.Enabled {
		return nil, errors.New("api is disabled")
	}

	return &api, nil
}

// DataReliabilityParams returns data reliability params from spec (spec.enabled and spec.dataReliabilityThreshold)
func (apip *JsonRPCChainParser) DataReliabilityParams() (enabled bool, dataReliabilityThreshold uint32) {
	// Guard that the JsonRPCChainParser instance exists
	if apip == nil {
		return false, 0
	}

	// Acquire read lock
	apip.rwLock.RLock()
	defer apip.rwLock.RUnlock()

	// Return enabled and data reliability threshold from spec
	return apip.spec.Enabled, apip.spec.GetReliabilityThreshold()
}

<<<<<<< HEAD
// ChainBlockStats returns block stats from spec
// (spec.AllowedBlockLagForQosSync, spec.AverageBlockTime, spec.BlockDistanceForFinalizedData)
func (apip *JsonRPCChainParser) ChainBlockStats() (allowedBlockLagForQosSync int64, averageBlockTime time.Duration, blockDistanceForFinalizedData uint32) {
	// Guard that the JsonRPCChainParser instance exists
	if apip == nil {
		return 0, 0, 0
	}

	// Acquire read lock
	apip.rwLock.RLock()
	defer apip.rwLock.RUnlock()

	// Convert average block time from int64 -> time.Duration
	averageBlockTime = time.Duration(apip.spec.AverageBlockTime) * time.Second

	// Return allowedBlockLagForQosSync, averageBlockTime, blockDistanceForFinalizedData from spec
	return apip.spec.AllowedBlockLagForQosSync, averageBlockTime, apip.spec.BlockDistanceForFinalizedData
=======
func (apip *JsonRPCChainParser) ChainBlockStats() (allowedBlockLagForQosSync int64, averageBlockTime time.Duration, blockDistanceForFinalizedData uint32, blocksInFinalizationProof uint32) {
	// TODO:
	return 0, 0, 0, 0
>>>>>>> 560a6c9e
}

type JsonRPCChainListener struct {
	endpoint    *lavasession.RPCEndpoint
	relaySender RelaySender
	logger      *common.RPCConsumerLogs
}

// NewJrpcChainListener creates a new instance of JsonRPCChainListener
func NewJrpcChainListener(ctx context.Context, listenEndpoint *lavasession.RPCEndpoint, relaySender RelaySender, rpcConsumerLogs *common.RPCConsumerLogs) (chainListener *JsonRPCChainListener) {
	// Create a new instance of JsonRPCChainListener
	chainListener = &JsonRPCChainListener{
		listenEndpoint,
		relaySender,
		rpcConsumerLogs,
	}

<<<<<<< HEAD
	return chainListener
}

func (apil *JsonRPCChainListener) Serve(ctx context.Context) {
	// Setup HTTP Server
	app := fiber.New(fiber.Config{})

	app.Use(favicon.New())

	app.Use("/ws/:dappId", func(c *fiber.Ctx) error {
		apil.logger.LogStartTransaction("jsonRpc-WebSocket")
		// IsWebSocketUpgrade returns true if the client
		// requested upgrade to the WebSocket protocol.
		if websocket.IsWebSocketUpgrade(c) {
			c.Locals("allowed", true)
			return c.Next()
		}
		return fiber.ErrUpgradeRequired
	})

	chainID := apil.endpoint.ChainID
	apiInterface := apil.endpoint.ApiInterface

	webSocketCallback := websocket.New(func(c *websocket.Conn) {
		var (
			mt  int
			msg []byte
			err error
		)
		msgSeed := apil.logger.GetMessageSeed()
		for {
			if mt, msg, err = c.ReadMessage(); err != nil {
				apil.logger.AnalyzeWebSocketErrorAndWriteMessage(c, mt, err, msgSeed, msg, spectypes.APIInterfaceJsonRPC)
				break
			}
			utils.LavaFormatInfo("ws in <<<", &map[string]string{"seed": msgSeed, "msg": string(msg)})

			ctx, cancel := context.WithCancel(context.Background())
			defer cancel() // incase there's a problem make sure to cancel the connection
			dappID := extractDappIDFromWebsocketConnection(c)
			metricsData := metrics.NewRelayAnalytics(dappID, chainID, apiInterface)
			reply, replyServer, err := apil.relaySender.SendRelay(ctx, "", string(msg), http.MethodGet, dappID, metricsData)
			go apil.logger.AddMetric(metricsData, err != nil)
			if err != nil {
				apil.logger.AnalyzeWebSocketErrorAndWriteMessage(c, mt, err, msgSeed, msg, spectypes.APIInterfaceJsonRPC)
				continue
			}
			// If subscribe the first reply would contain the RPC ID that can be used for disconnect.
			if replyServer != nil {
				var reply pairingtypes.RelayReply
				err = (*replyServer).RecvMsg(&reply) // this reply contains the RPC ID
				if err != nil {
					apil.logger.AnalyzeWebSocketErrorAndWriteMessage(c, mt, err, msgSeed, msg, spectypes.APIInterfaceJsonRPC)
					continue
				}

				if err = c.WriteMessage(mt, reply.Data); err != nil {
					apil.logger.AnalyzeWebSocketErrorAndWriteMessage(c, mt, err, msgSeed, msg, spectypes.APIInterfaceJsonRPC)
					continue
				}
				apil.logger.LogRequestAndResponse("jsonrpc ws msg", false, "ws", c.LocalAddr().String(), string(msg), string(reply.Data), msgSeed, nil)
				for {
					err = (*replyServer).RecvMsg(&reply)
					if err != nil {
						apil.logger.AnalyzeWebSocketErrorAndWriteMessage(c, mt, err, msgSeed, msg, spectypes.APIInterfaceJsonRPC)
						break
					}

					// If portal cant write to the client
					if err = c.WriteMessage(mt, reply.Data); err != nil {
						cancel()
						apil.logger.AnalyzeWebSocketErrorAndWriteMessage(c, mt, err, msgSeed, msg, spectypes.APIInterfaceJsonRPC)
						// break
					}

					apil.logger.LogRequestAndResponse("jsonrpc ws msg", false, "ws", c.LocalAddr().String(), string(msg), string(reply.Data), msgSeed, nil)
				}
			} else {
				if err = c.WriteMessage(mt, reply.Data); err != nil {
					apil.logger.AnalyzeWebSocketErrorAndWriteMessage(c, mt, err, msgSeed, msg, spectypes.APIInterfaceJsonRPC)
					continue
				}
				apil.logger.LogRequestAndResponse("jsonrpc ws msg", false, "ws", c.LocalAddr().String(), string(msg), string(reply.Data), msgSeed, nil)
			}
		}
	})
	websocketCallbackWithDappID := constructFiberCallbackWithDappIDExtraction(webSocketCallback)
	app.Get("/ws/:dappId", websocketCallbackWithDappID)
	app.Get("/:dappId/websocket", websocketCallbackWithDappID) // catching http://ip:port/1/websocket requests.

	app.Post("/:dappId/*", func(c *fiber.Ctx) error {
		apil.logger.LogStartTransaction("jsonRpc-http post")
		msgSeed := apil.logger.GetMessageSeed()
		dappID := extractDappIDFromFiberContext(c)
		metricsData := metrics.NewRelayAnalytics(dappID, chainID, apiInterface)
		utils.LavaFormatInfo("in <<<", &map[string]string{"seed": msgSeed, "msg": string(c.Body()), "dappID": dappID})

		reply, _, err := apil.relaySender.SendRelay(ctx, "", string(c.Body()), http.MethodGet, dappID, metricsData)
		go apil.logger.AddMetric(metricsData, err != nil)
		if err != nil {
			// Get unique GUID response
			errMasking := apil.logger.GetUniqueGuidResponseForError(err, msgSeed)

			// Log request and response
			apil.logger.LogRequestAndResponse("jsonrpc http", true, "POST", c.Request().URI().String(), string(c.Body()), errMasking, msgSeed, err)

			// Set status to internal error
			c.Status(fiber.StatusInternalServerError)

			// Construct json response
			response := convertToJsonError(errMasking)

			// Return error json response
			return c.SendString(response)
		}
		// Log request and response
		apil.logger.LogRequestAndResponse("jsonrpc http",
			false,
			"POST",
			c.Request().URI().String(),
			string(c.Body()),
			string(reply.Data),
			msgSeed,
			nil,
		)

		// Return json response
		return c.SendString(string(reply.Data))
	})

	// Go
	err := app.Listen(apil.endpoint.NetworkAddress)
	if err != nil {
		utils.LavaFormatError("app.Listen(listenAddr)", err, nil)
	}
=======
func (apil *JsonRPCChainListener) Serve() {
	// POrtal code replace sendRelay with relaySender.SendRelay()
}

func NewJrpcChainListener(ctx context.Context, listenEndpoint *lavasession.RPCEndpoint, relaySender RelaySender) (chainListener *JsonRPCChainListener) {
	// open up server for http implementing the api requested (currently implemented in serve_portal in chainproxy, endpoint at listenEndpoint
	// when receiving the data such as url, rpc data, headers (connectionType), use relaySender to wrap verify and send that data

	// save the relay sender

	return nil
}

type JrpcChainProxy struct {
	conn    *chainproxy.Connector
	nConns  uint
	nodeUrl string
}

func NewJrpcChainProxy(nConns uint, rpcProviderEndpoint *lavasession.RPCProviderEndpoint) ChainProxy {
	cp := &JrpcChainProxy{nConns: nConns, nodeUrl: rpcProviderEndpoint.NodeUrl}

	return cp
}

func (cp *JrpcChainProxy) Start(ctx context.Context) error {
	cp.conn = chainproxy.NewConnector(ctx, cp.nConns, cp.nodeUrl)
	if cp.conn == nil {
		return errors.New("g_conn == nil")
	}

	return nil
}

func (cp *JrpcChainProxy) SendNodeMsg(ctx context.Context, path string, data []byte, connectionType string, ch chan interface{}, chainMessage ChainMessage) (relayReply *pairingtypes.RelayReply, subscriptionID string, relayReplyServer *rpcclient.ClientSubscription, err error) {
	// Get node
	rpc, err := cp.conn.GetRpc(ctx, true)
	if err != nil {
		return nil, "", nil, err
	}
	defer cp.conn.ReturnRpc(rpc)
	rpcInputMessage := chainMessage.GetRPCMessage()
	nodeMessage, ok := rpcInputMessage.(chainproxy.JsonrpcMessage)
	if !ok {
		return nil, "", nil, utils.LavaFormatError("invalid message type in jsonrpc failed to cast RPCInput from chainMessage", nil, &map[string]string{"rpcMessage": fmt.Sprintf("%+v", rpcInputMessage)})
	}
	// Call our node
	var rpcMessage *rpcclient.JsonrpcMessage
	var replyMessage *chainproxy.JsonrpcMessage
	var sub *rpcclient.ClientSubscription
	if ch != nil {
		sub, rpcMessage, err = rpc.Subscribe(context.Background(), nodeMessage.ID, nodeMessage.Method, ch, nodeMessage.Params)
	} else {
		connectCtx, cancel := context.WithTimeout(ctx, LocalNodeTimePerCu(chainMessage.GetServiceApi().ComputeUnits))
		defer cancel()
		rpcMessage, err = rpc.CallContext(connectCtx, nodeMessage.ID, nodeMessage.Method, nodeMessage.Params)
	}

	var replyMsg chainproxy.JsonrpcMessage
	// the error check here would only wrap errors not from the rpc
	if err != nil {
		replyMsg = chainproxy.JsonrpcMessage{
			Version: nodeMessage.Version,
			ID:      nodeMessage.ID,
		}
		replyMsg.Error = &rpcclient.JsonError{
			Code:    1,
			Message: fmt.Sprintf("%s", err),
		}
		// this later causes returning an error
	} else {
		replyMessage, err = chainproxy.ConvertJsonRPCMsg(rpcMessage)
		if err != nil {
			return nil, "", nil, utils.LavaFormatError("jsonRPC error", err, nil)
		}
		replyMsg = *replyMessage
	}

	retData, err := json.Marshal(replyMsg)
	if err != nil {
		return nil, "", nil, err
	}

	reply := &pairingtypes.RelayReply{
		Data: retData,
	}

	if ch != nil {
		subscriptionID, err = strconv.Unquote(string(replyMsg.Result))
		if err != nil {
			return nil, "", nil, utils.LavaFormatError("Subscription failed", err, nil)
		}
	}

	return reply, subscriptionID, sub, err
>>>>>>> 560a6c9e
}<|MERGE_RESOLUTION|>--- conflicted
+++ resolved
@@ -5,10 +5,11 @@
 	"encoding/json"
 	"errors"
 	"fmt"
-<<<<<<< HEAD
 	"net/http"
 	"sync"
 	"time"
+
+	"strconv"
 
 	"github.com/gofiber/fiber/v2"
 	"github.com/gofiber/fiber/v2/middleware/favicon"
@@ -17,14 +18,9 @@
 	"github.com/lavanet/lava/relayer/lavasession"
 	"github.com/lavanet/lava/relayer/metrics"
 	"github.com/lavanet/lava/relayer/parser"
-=======
-	"strconv"
-	"time"
 
 	"github.com/lavanet/lava/protocol/chainlib/chainproxy"
 	"github.com/lavanet/lava/protocol/chainlib/chainproxy/rpcclient"
-	"github.com/lavanet/lava/relayer/lavasession"
->>>>>>> 560a6c9e
 	"github.com/lavanet/lava/utils"
 	pairingtypes "github.com/lavanet/lava/x/pairing/types"
 	spectypes "github.com/lavanet/lava/x/spec/types"
@@ -102,6 +98,7 @@
 		serviceApi:     serviceApi,
 		apiInterface:   apiInterface,
 		requestedBlock: requestedBlock,
+		msg:            &msg,
 	}
 	return nodeMsg, nil
 }
@@ -168,13 +165,12 @@
 	return apip.spec.Enabled, apip.spec.GetReliabilityThreshold()
 }
 
-<<<<<<< HEAD
 // ChainBlockStats returns block stats from spec
 // (spec.AllowedBlockLagForQosSync, spec.AverageBlockTime, spec.BlockDistanceForFinalizedData)
-func (apip *JsonRPCChainParser) ChainBlockStats() (allowedBlockLagForQosSync int64, averageBlockTime time.Duration, blockDistanceForFinalizedData uint32) {
+func (apip *JsonRPCChainParser) ChainBlockStats() (allowedBlockLagForQosSync int64, averageBlockTime time.Duration, blockDistanceForFinalizedData uint32, blocksInFinalizationProof uint32) {
 	// Guard that the JsonRPCChainParser instance exists
 	if apip == nil {
-		return 0, 0, 0
+		return 0, 0, 0, 0
 	}
 
 	// Acquire read lock
@@ -185,12 +181,7 @@
 	averageBlockTime = time.Duration(apip.spec.AverageBlockTime) * time.Second
 
 	// Return allowedBlockLagForQosSync, averageBlockTime, blockDistanceForFinalizedData from spec
-	return apip.spec.AllowedBlockLagForQosSync, averageBlockTime, apip.spec.BlockDistanceForFinalizedData
-=======
-func (apip *JsonRPCChainParser) ChainBlockStats() (allowedBlockLagForQosSync int64, averageBlockTime time.Duration, blockDistanceForFinalizedData uint32, blocksInFinalizationProof uint32) {
-	// TODO:
-	return 0, 0, 0, 0
->>>>>>> 560a6c9e
+	return apip.spec.AllowedBlockLagForQosSync, averageBlockTime, apip.spec.BlockDistanceForFinalizedData, apip.spec.BlocksInFinalizationProof
 }
 
 type JsonRPCChainListener struct {
@@ -208,7 +199,6 @@
 		rpcConsumerLogs,
 	}
 
-<<<<<<< HEAD
 	return chainListener
 }
 
@@ -344,18 +334,6 @@
 	if err != nil {
 		utils.LavaFormatError("app.Listen(listenAddr)", err, nil)
 	}
-=======
-func (apil *JsonRPCChainListener) Serve() {
-	// POrtal code replace sendRelay with relaySender.SendRelay()
-}
-
-func NewJrpcChainListener(ctx context.Context, listenEndpoint *lavasession.RPCEndpoint, relaySender RelaySender) (chainListener *JsonRPCChainListener) {
-	// open up server for http implementing the api requested (currently implemented in serve_portal in chainproxy, endpoint at listenEndpoint
-	// when receiving the data such as url, rpc data, headers (connectionType), use relaySender to wrap verify and send that data
-
-	// save the relay sender
-
-	return nil
 }
 
 type JrpcChainProxy struct {
@@ -440,5 +418,4 @@
 	}
 
 	return reply, subscriptionID, sub, err
->>>>>>> 560a6c9e
 }