--- conflicted
+++ resolved
@@ -36,11 +36,7 @@
 	nodeUrl     common.NodeUrl
 }
 
-<<<<<<< HEAD
-func NewConnector(ctx context.Context, nConns uint, addr string) (*Connector, error) {
-=======
 func NewConnector(ctx context.Context, nConns uint, nodeUrl common.NodeUrl) (*Connector, error) {
->>>>>>> 292d643c
 	NumberOfParallelConnections = nConns // set number of parallel connections requested by user (or default.)
 	connector := &Connector{
 		freeClients: make([]*rpcclient.Client, 0, nConns),
@@ -49,11 +45,7 @@
 
 	rpcClient, err := connector.createConnection(ctx, nodeUrl, connector.numberOfFreeClients())
 	if err != nil {
-<<<<<<< HEAD
-		return nil, utils.LavaFormatError("Failed to create the first connection", err, &map[string]string{"address": addr})
-=======
 		return nil, utils.LavaFormatError("Failed to create the first connection", err, utils.Attribute{Key: "address", Value: nodeUrl.Url})
->>>>>>> 292d643c
 	}
 
 	connector.addClient(rpcClient)
@@ -73,13 +65,8 @@
 	if (connector.numberOfFreeClients() + connector.numberOfUsedClients()) == 0 {
 		utils.LavaFormatFatal("Could not create any connections to the node check address", nil, utils.Attribute{Key: "address", Value: nodeUrl.Url})
 	}
-<<<<<<< HEAD
-	utils.LavaFormatInfo("Finished adding Clients Asynchronously", nil)
-	utils.LavaFormatInfo("Number of parallel connections created: "+strconv.Itoa(len(connector.freeClients)), nil)
-=======
 	utils.LavaFormatInfo("Finished adding Clients Asynchronously")
 	utils.LavaFormatInfo("Number of parallel connections created: " + strconv.Itoa(len(connector.freeClients)))
->>>>>>> 292d643c
 	go connector.connectorLoop(ctx)
 }
 
@@ -118,19 +105,11 @@
 		// add auth path
 		rpcClient, err = rpcclient.DialContext(nctx, nodeUrl.AuthConfig.AddAuthPath(nodeUrl.Url))
 		if err != nil {
-<<<<<<< HEAD
-			utils.LavaFormatWarning("Could not connect to the node, retrying", err, &map[string]string{
-				"Current Number Of Connections": strconv.FormatUint(uint64(currentNumberOfConnections), 10),
-				"Number Of Attempts Remaining":  strconv.Itoa(numberOfConnectionAttempts),
-				"Network Address":               addr,
-			})
-=======
 			utils.LavaFormatWarning("Could not connect to the node, retrying", err, []utils.Attribute{
 				{Key: "Current Number Of Connections", Value: currentNumberOfConnections},
 				{Key: "Network Address", Value: nodeUrl.Url},
 				{Key: "Number Of Attempts Remaining", Value: numberOfConnectionAttempts},
 			}...)
->>>>>>> 292d643c
 			cancel()
 			continue
 		}
@@ -178,11 +157,7 @@
 		if err != nil {
 			utils.LavaFormatDebug(
 				"could no increase number of connections to the node jsonrpc connector, retrying",
-<<<<<<< HEAD
-				&map[string]string{"err": err.Error(), "Number Of Attempts": strconv.Itoa(connectionAttempt)})
-=======
 				[]utils.Attribute{{Key: "err", Value: err.Error()}, {Key: "Number Of Attempts", Value: connectionAttempt}}...)
->>>>>>> 292d643c
 			cancel()
 			continue
 		}
@@ -258,11 +233,7 @@
 
 	rpcClient, err := connector.createConnection(ctx, addr, connector.numberOfFreeClients())
 	if err != nil {
-<<<<<<< HEAD
-		return nil, utils.LavaFormatError("Failed to create the first connection", err, &map[string]string{"address": addr})
-=======
 		return nil, utils.LavaFormatError("Failed to create the first connection", err, utils.Attribute{Key: "address", Value: addr})
->>>>>>> 292d643c
 	}
 	connector.addClient(rpcClient)
 	go addClientsAsynchronouslyGrpc(ctx, connector, nConns-1, addr)
