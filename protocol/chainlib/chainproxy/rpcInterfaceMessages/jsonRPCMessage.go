--- conflicted
+++ resolved
@@ -26,11 +26,7 @@
 }
 
 // get msg hash byte array containing all the relevant information for a unique request. (headers / api / params)
-<<<<<<< HEAD
-func (jm *JsonrpcMessage) GetInputMsgInfoHash() ([]byte, error) {
-=======
 func (jm *JsonrpcMessage) GetRawRequestHash() ([]byte, error) {
->>>>>>> 6c32a6dc
 	headers := jm.GetHeaders()
 	headersByteArray, err := json.Marshal(headers)
 	if err != nil {
