package chainlib

import (
	"strings"
	"testing"
	"time"

	"github.com/lavanet/lava/protocol/chainlib/chainproxy/rpcInterfaceMessages"
	spectypes "github.com/lavanet/lava/x/spec/types"
	"github.com/stretchr/testify/assert"
	"github.com/stretchr/testify/require"
)

func TestGRPCChainParser_Spec(t *testing.T) {
	// create a new instance of RestChainParser
	apip, err := NewGrpcChainParser()
	if err != nil {
		t.Errorf("Error creating RestChainParser: %v", err)
	}

	// set the spec
	spec := spectypes.Spec{
		Enabled:                       true,
		ReliabilityThreshold:          10,
		AllowedBlockLagForQosSync:     11,
		AverageBlockTime:              12000,
		BlockDistanceForFinalizedData: 13,
		BlocksInFinalizationProof:     14,
	}
	apip.SetSpec(spec)

	// fetch data reliability params
	enabled, dataReliabilityThreshold := apip.DataReliabilityParams()

	// fetch chain block stats
	allowedBlockLagForQosSync, averageBlockTime, blockDistanceForFinalizedData, blocksInFinalizationProof := apip.ChainBlockStats()

	// convert block time
	AverageBlockTime := time.Duration(apip.spec.AverageBlockTime) * time.Millisecond

	// check that the spec was set correctly
	assert.Equal(t, apip.spec.Enabled, enabled)
	assert.Equal(t, apip.spec.GetReliabilityThreshold(), dataReliabilityThreshold)
	assert.Equal(t, apip.spec.AllowedBlockLagForQosSync, allowedBlockLagForQosSync)
	assert.Equal(t, apip.spec.BlockDistanceForFinalizedData, blockDistanceForFinalizedData)
	assert.Equal(t, apip.spec.BlocksInFinalizationProof, blocksInFinalizationProof)
	assert.Equal(t, AverageBlockTime, averageBlockTime)
}

func TestGRPChainParser_NilGuard(t *testing.T) {
	var apip *GrpcChainParser

	defer func() {
		if r := recover(); r != nil {
			t.Errorf("apip methods missing nill guard, panicked with: %v", r)
		}
	}()

	apip.SetSpec(spectypes.Spec{})
	apip.DataReliabilityParams()
	apip.ChainBlockStats()
<<<<<<< HEAD
	apip.getSupportedApi("", "")
	apip.ParseMsg("", []byte{}, "")
=======
	apip.getSupportedApi("")
	apip.ParseMsg("", []byte{}, "", nil)
>>>>>>> 181c4eb2
}

func TestGRPCGetSupportedApi(t *testing.T) {
	connectionType := "test"
	// Test case 1: Successful scenario, returns a supported API
	apip := &GrpcChainParser{
		BaseChainParser: BaseChainParser{
			serverApis: map[ApiKey]*spectypes.Api{ApiKey{Name: "API1", CollectionKey: CollectionKey{ConnectionType: connectionType}}: {Name: "API1", Enabled: true}},
		},
	}
	api, err := apip.getSupportedApi("API1", connectionType)
	assert.NoError(t, err)
	assert.Equal(t, "API1", api.Name)

	// Test case 2: Returns error if the API does not exist
	apip = &GrpcChainParser{
		BaseChainParser: BaseChainParser{
			serverApis: map[ApiKey]*spectypes.Api{ApiKey{Name: "API1", CollectionKey: CollectionKey{ConnectionType: connectionType}}: {Name: "API1", Enabled: true}},
		},
	}
	_, err = apip.getSupportedApi("API2", connectionType)
	assert.Error(t, err)
	errorData, _, found := strings.Cut(err.Error(), " --")
	require.True(t, found)
	assert.Equal(t, "api not supported", errorData)

	// Test case 3: Returns error if the API is disabled
	apip = &GrpcChainParser{
		BaseChainParser: BaseChainParser{
			serverApis: map[ApiKey]*spectypes.Api{ApiKey{Name: "API1", CollectionKey: CollectionKey{ConnectionType: connectionType}}: {Name: "API1", Enabled: false}},
		},
	}
	_, err = apip.getSupportedApi("API1", connectionType)
	assert.Error(t, err)
	errorData, _, found = strings.Cut(err.Error(), " --")
	require.True(t, found)
	assert.Equal(t, "api is disabled", errorData)
}

func TestGRPCParseMessage(t *testing.T) {
	connectionType := "test"
	apip := &GrpcChainParser{
		BaseChainParser: BaseChainParser{
			serverApis: map[ApiKey]*spectypes.Api{
				ApiKey{Name: "API1", CollectionKey: CollectionKey{ConnectionType: connectionType}}: {
					Name:    "API1",
					Enabled: true,
				},
			},
			apiCollections: map[CollectionKey]*spectypes.ApiCollection{{ConnectionType: connectionType}: {CollectionData: spectypes.CollectionData{ApiInterface: spectypes.APIInterfaceGrpc}}},
		},
	}

	msg, err := apip.ParseMsg("API1", []byte("test message"), spectypes.APIInterfaceGrpc, nil)

	assert.Nil(t, err)
	assert.Equal(t, msg.GetApi().Name, apip.serverApis[ApiKey{Name: "API1", CollectionKey: CollectionKey{ConnectionType: connectionType}}].Name)
	assert.Equal(t, msg.GetApiCollection().CollectionData.ApiInterface, spectypes.APIInterfaceGrpc)

	grpcMessage := rpcInterfaceMessages.GrpcMessage{
		Msg:  []byte("test message"),
		Path: "API1",
	}
	grpcMsg, ok := msg.GetRPCMessage().(*rpcInterfaceMessages.GrpcMessage)
	require.True(t, ok)
	assert.Equal(t, grpcMessage, *grpcMsg)
}<|MERGE_RESOLUTION|>--- conflicted
+++ resolved
@@ -59,13 +59,8 @@
 	apip.SetSpec(spectypes.Spec{})
 	apip.DataReliabilityParams()
 	apip.ChainBlockStats()
-<<<<<<< HEAD
 	apip.getSupportedApi("", "")
-	apip.ParseMsg("", []byte{}, "")
-=======
-	apip.getSupportedApi("")
 	apip.ParseMsg("", []byte{}, "", nil)
->>>>>>> 181c4eb2
 }
 
 func TestGRPCGetSupportedApi(t *testing.T) {
