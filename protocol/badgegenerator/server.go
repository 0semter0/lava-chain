package badgegenerator

import (
	"context"
	"encoding/hex"
	"encoding/json"
	"fmt"
	"sync"
	"sync/atomic"

	"google.golang.org/grpc/metadata"

	btcSecp256k1 "github.com/btcsuite/btcd/btcec"
	"github.com/lavanet/lava/protocol/badgegenerator/grpc"
	"github.com/lavanet/lava/protocol/lavasession"
	"github.com/lavanet/lava/utils"
	"github.com/lavanet/lava/utils/sigs"
	pairingtypes "github.com/lavanet/lava/x/pairing/types"
	spectypes "github.com/lavanet/lava/x/spec/types"
)

const dummyApiInterface = "badgeApiInterface"

type Server struct {
	pairingtypes.UnimplementedBadgeGeneratorServer
	ProjectsConfiguration map[string]map[string]*ProjectConfiguration // geolocation/project_id/project_data
	epoch                 uint64
	virtualEpoch          uint64
	grpcFetcher           *grpc.GRPCFetcher
	ChainId               string
	IpService             *IpService
	metrics               *MetricsService
	stateTracker          *BadgeStateTracker
	specs                 map[string]spectypes.Spec // holding the specs for all chains
	specLock              sync.RWMutex
}

func NewServer(ipService *IpService, grpcUrl, chainId, userData string) (*Server, error) {
	server := &Server{
		ProjectsConfiguration: map[string]map[string]*ProjectConfiguration{},
		ChainId:               chainId,
		IpService:             ipService,
		specs:                 map[string]spectypes.Spec{},
	}

	if userData != "" {
		projectsData := make(map[string]map[string]*ProjectConfiguration)
		err := json.Unmarshal([]byte(userData), &projectsData)
		if err != nil {
			utils.LavaFormatWarning("provided information: ", err, utils.Attribute{Key: "userData", Value: userData})
			return nil, err
		}
		server.ProjectsConfiguration = projectsData
	}
	grpcFetch, err := grpc.NewGRPCFetcher(grpcUrl)
	if err != nil {
		return nil, err
	}
	server.grpcFetcher = grpcFetch
	server.metrics = InitMetrics()
	return server, nil
}

func (s *Server) InitializeStateTracker(tracker *BadgeStateTracker) {
	if s.stateTracker != nil {
		utils.LavaFormatFatal("state tracker already initialized", nil)
	}
	s.stateTracker = tracker
}

func (s *Server) SetSpec(specUpdate spectypes.Spec) {
	s.specLock.Lock()
	defer s.specLock.Unlock()
	s.specs[specUpdate.Index] = specUpdate
}

func (s *Server) UpdateEpoch(epoch uint64) {
	utils.LavaFormatDebug("Got epoch update", utils.Attribute{Key: "epoch", Value: epoch})
	atomic.StoreUint64(&s.epoch, epoch)
	// reset virtual epoch after the end of emergency mode
	utils.LavaFormatDebug("End of emergency mode")
	atomic.StoreUint64(&s.virtualEpoch, 0)
}

func (s *Server) UpdateVirtualEpoch(epoch uint64, virtualEpoch uint64) {
	utils.LavaFormatDebug("Got virtual epoch update", utils.Attribute{Key: "virtual_epoch", Value: virtualEpoch})
	atomic.StoreUint64(&s.virtualEpoch, virtualEpoch)
}

func (s *Server) GetEpoch() uint64 {
	return atomic.LoadUint64(&s.epoch)
}

<<<<<<< HEAD
func (s *Server) GetVirtualEpoch() uint64 {
	return atomic.LoadUint64(&s.virtualEpoch)
=======
func (s *Server) checkSpecExists(specID string) (spectypes.Spec, bool) {
	s.specLock.RLock()
	defer s.specLock.RUnlock()
	spec, found := s.specs[specID]
	return spec, found
}

func (s *Server) getSpec(ctx context.Context, specId string) (spectypes.Spec, error) {
	_, found := s.checkSpecExists(specId)
	if !found {
		err := s.stateTracker.RegisterForSpecUpdates(ctx, s, lavasession.RPCEndpoint{ChainID: specId, ApiInterface: dummyApiInterface})
		if err != nil {
			return spectypes.Spec{}, utils.LavaFormatError("BadgeServer Failed registering for spec updates", err)
		}
	}
	// we should have the spec now after fetching it from the chain. if we don't have it badge server failed getting the spec
	spec, found := s.checkSpecExists(specId)
	if !found {
		return spectypes.Spec{}, utils.LavaFormatError("Failed fetching spec without getting error, shouldn't get here", nil)
	}
	return spec, nil
>>>>>>> 4db0909a
}

func (s *Server) GenerateBadge(ctx context.Context, req *pairingtypes.GenerateBadgeRequest) (*pairingtypes.GenerateBadgeResponse, error) {
	spec, err := s.getSpec(ctx, req.SpecId)
	if err != nil {
		return nil, utils.LavaFormatError("badge server failed fetching spec", err)
	}
	metadata, _ := metadata.FromIncomingContext(ctx)
	clientAddress := metadata.Get(RefererHeaderKey)
	ipAddress := ""
	if len(clientAddress) > 0 {
		ipAddress = clientAddress[0]
	}
	projectData, err := s.validateRequest(ipAddress, req)
	if err != nil {
		s.metrics.AddRequest(false)
		return nil, err
	}
	badge := pairingtypes.Badge{
		CuAllocation: uint64(projectData.EpochsMaxCu) * (s.GetVirtualEpoch() + 1), // add additional CU due to emergency mode
		Epoch:        s.GetEpoch(),
		Address:      req.BadgeAddress,
		LavaChainId:  s.ChainId,
	}

	result := pairingtypes.GenerateBadgeResponse{
		Badge:              &badge,
		BadgeSignerAddress: projectData.ProjectPublicKey,
		Spec:               &spec,
	}

	err = s.addPairingListToResponse(req, projectData, &result)
	if err != nil {
		s.metrics.AddRequest(false)
		return nil, err
	}

	err = signTheResponse(projectData.ProjectPrivateKey, &result)
	if err != nil {
		s.metrics.AddRequest(false)
		return nil, err
	}
	s.metrics.AddRequest(true)
	return &result, nil
}

func (s *Server) validateRequest(clientAddress string, in *pairingtypes.GenerateBadgeRequest) (*ProjectConfiguration, error) {
	if in == nil {
		err := fmt.Errorf("invalid request, no input data provided")
		utils.LavaFormatError("Validation failed", err)
		return nil, err
	}
	if in.BadgeAddress == "" || in.ProjectId == "" {
		fmt.Println("In: ", in)
		err := fmt.Errorf("bad request, no valid input data provided")
		utils.LavaFormatError("Validation failed", err)
		return nil, err
	}
	geolocation := s.getClientGeolocationOrDefault(clientAddress)
	geolocationData, exist := s.ProjectsConfiguration[geolocation]
	if !exist {
		err := fmt.Errorf("invalid configuration for this geolocation")
		utils.LavaFormatError(
			"invalid configuration",
			err,
			utils.Attribute{
				Key:   "BadgeAddress",
				Value: in.BadgeAddress,
			}, utils.Attribute{
				Key:   "ProjectId",
				Value: in.ProjectId,
			},
			utils.Attribute{
				Key:   "geolocation",
				Value: geolocation,
			},
			utils.Attribute{
				Key:   "ip",
				Value: clientAddress,
			},
		)
		return nil, err
	}
	projectData, exist := geolocationData[in.ProjectId]
	if !exist {
		projectData, exist = geolocationData[DefaultProjectId]
		if !exist {
			err := fmt.Errorf("default project not found")
			utils.LavaFormatError(
				"Validation failed",
				err,
				utils.Attribute{
					Key:   "BadgeAddress",
					Value: in.BadgeAddress,
				}, utils.Attribute{
					Key:   "ProjectId",
					Value: in.ProjectId,
				},
				utils.Attribute{
					Key:   "geolocation",
					Value: geolocation,
				},
			)
			return nil, err
		}
	}
	return projectData, nil
}

func (s *Server) getClientGeolocationOrDefault(clientIpAddress string) string {
	if s.IpService != nil && len(clientIpAddress) > 0 {
		utils.LavaFormatDebug("searching for ip", utils.Attribute{
			Key:   "clientIp",
			Value: clientIpAddress,
		})
		ip, err := s.IpService.SearchForIp(clientIpAddress)
		if err != nil {
			utils.LavaFormatError("error searching for client ip-geolocation", err)
		} else if ip == nil {
			utils.LavaFormatInfo("ip not found")
		} else {
			return fmt.Sprintf("%d", ip.Geolocation)
		}
	} else {
		utils.LavaFormatInfo("Ip service not configured correctly")
	}
	return fmt.Sprintf("%d", s.IpService.DefaultGeolocation)
}

func (s *Server) addPairingListToResponse(request *pairingtypes.GenerateBadgeRequest, configurations *ProjectConfiguration, response *pairingtypes.GenerateBadgeResponse) error {
	if request.SpecId != "" {
		if configurations.PairingList == nil || response.Badge.Epoch != configurations.UpdatedEpoch {
			pairings, err := s.grpcFetcher.FetchPairings(request.SpecId, configurations.ProjectPublicKey)
			if err != nil {
				utils.LavaFormatError("Failed to get pairings", err,
					utils.Attribute{Key: "epoch", Value: s.GetEpoch()},
					utils.Attribute{Key: "BadgeAddress", Value: request.GetBadgeAddress()},
					utils.Attribute{Key: "ProjectId", Value: request.ProjectId})
				return err
			}
			configurations.PairingList = pairings
			configurations.UpdatedEpoch = response.Badge.Epoch
		}
		// return the pairingList we have stored in configurations
		response.GetPairingResponse = configurations.PairingList
	}
	return nil
}

// note this update the signature of the response
func signTheResponse(privateKeyString string, response *pairingtypes.GenerateBadgeResponse) error {
	privateKeyBytes, _ := hex.DecodeString(privateKeyString)
	privateKey, _ := btcSecp256k1.PrivKeyFromBytes(btcSecp256k1.S256(), privateKeyBytes)
	signature, err := sigs.Sign(privateKey, *response.Badge)
	if err != nil {
		return err
	}

	response.Badge.ProjectSig = signature
	return nil
}<|MERGE_RESOLUTION|>--- conflicted
+++ resolved
@@ -91,10 +91,10 @@
 	return atomic.LoadUint64(&s.epoch)
 }
 
-<<<<<<< HEAD
 func (s *Server) GetVirtualEpoch() uint64 {
 	return atomic.LoadUint64(&s.virtualEpoch)
-=======
+}
+
 func (s *Server) checkSpecExists(specID string) (spectypes.Spec, bool) {
 	s.specLock.RLock()
 	defer s.specLock.RUnlock()
@@ -116,7 +116,6 @@
 		return spectypes.Spec{}, utils.LavaFormatError("Failed fetching spec without getting error, shouldn't get here", nil)
 	}
 	return spec, nil
->>>>>>> 4db0909a
 }
 
 func (s *Server) GenerateBadge(ctx context.Context, req *pairingtypes.GenerateBadgeRequest) (*pairingtypes.GenerateBadgeResponse, error) {
