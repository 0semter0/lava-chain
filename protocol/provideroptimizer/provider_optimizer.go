--- conflicted
+++ resolved
@@ -3,23 +3,13 @@
 import (
 	"math"
 	"math/rand"
-<<<<<<< HEAD
-=======
 	"sync"
->>>>>>> 0c5e7f7b
 	"time"
 
 	"github.com/dgraph-io/ristretto"
 	"github.com/lavanet/lava/protocol/common"
 	"github.com/lavanet/lava/utils"
 	"github.com/lavanet/lava/utils/score"
-<<<<<<< HEAD
-)
-
-const (
-	CacheMaxCost               = 100  // each item cost would be 1
-	CacheNumCounters           = 1000 // expect 100 items
-=======
 	"gonum.org/v1/gonum/mathext"
 )
 
@@ -27,17 +17,11 @@
 	debug                      = false
 	CacheMaxCost               = 2000  // each item cost would be 1
 	CacheNumCounters           = 20000 // expect 2000 items
->>>>>>> 0c5e7f7b
 	INITIAL_DATA_STALENESS     = 24
 	HALF_LIFE_TIME             = time.Hour
 	MAX_HALF_TIME              = 14 * 24 * time.Hour
 	PROBE_UPDATE_WEIGHT        = 0.25
 	RELAY_UPDATE_WEIGHT        = 1
-<<<<<<< HEAD
-	ASSUMED_VARIANCE           = 0.33
-	DEFAULT_EXPLORATION_CHANCE = 0.1
-)
-=======
 	DEFAULT_EXPLORATION_CHANCE = 0.1
 	COST_EXPLORATION_CHANCE    = 0.01
 )
@@ -47,24 +31,15 @@
 	Time  time.Time
 	Block uint64
 }
->>>>>>> 0c5e7f7b
 
 type ProviderOptimizer struct {
 	strategy                        Strategy
 	providersStorage                *ristretto.Cache
-<<<<<<< HEAD
-	providerRelayStats              *ristretto.Cache
-	averageBlockTime                time.Duration
-	baseWorldLatency                time.Duration
-	allowedBlockLagForQosSync       int64
-	wantedNumProvidersInConcurrency int
-=======
 	providerRelayStats              *ristretto.Cache // used to decide on the half time of the decay
 	averageBlockTime                time.Duration
 	baseWorldLatency                time.Duration
 	wantedNumProvidersInConcurrency int
 	latestSyncData                  ConcurrentBlockStore
->>>>>>> 0c5e7f7b
 }
 
 type ProviderData struct {
@@ -85,8 +60,6 @@
 	STRATEGY_ACCURACY
 )
 
-<<<<<<< HEAD
-=======
 func (po *ProviderOptimizer) AppendRelayData(providerAddress string, latency time.Duration, isHangingApi bool, success bool, cu uint64, syncBlock uint64) {
 	latestSync, timeSync := po.updateLatestSyncData(syncBlock)
 	providerData, _ := po.getProviderData(providerAddress)
@@ -122,7 +95,6 @@
 	po.providersStorage.Set(providerAddress, providerData, 1)
 }
 
->>>>>>> 0c5e7f7b
 // returns a sub set of selected providers according to their scores, perturbation factor will be added to each score in order to randomly select providers that are not always on top
 func (po *ProviderOptimizer) ChooseProvider(allAddresses []string, ignoredProviders map[string]struct{}, cu uint64, requestedBlock int64, perturbationPercentage float64) (addresses []string) {
 	returnedProviders := make([]string, 1) // location 0 is always the best score
@@ -133,12 +105,7 @@
 			// ignored provider, skip it
 			continue
 		}
-<<<<<<< HEAD
-		providerData := po.getProviderData(providerAddress)
-
-=======
 		providerData, _ := po.getProviderData(providerAddress)
->>>>>>> 0c5e7f7b
 		// latency score
 		latencyScoreCurrent := po.calculateLatencyScore(providerData, cu, requestedBlock) // smaller == better i.e less latency
 		// latency perturbation
@@ -172,10 +139,6 @@
 	return returnedProviders
 }
 
-<<<<<<< HEAD
-func (po *ProviderOptimizer) shouldExplore(currentNumProvders int) bool {
-	if currentNumProvders > po.wantedNumProvidersInConcurrency {
-=======
 // calculate the expected average time until this provider catches up with the given latestSync block
 func (po *ProviderOptimizer) calculateSyncLag(latestSync uint64, timeSync time.Time, providerBlock uint64) time.Duration {
 	if latestSync < providerBlock {
@@ -201,7 +164,6 @@
 
 func (po *ProviderOptimizer) shouldExplore(currentNumProvders int) bool {
 	if currentNumProvders >= po.wantedNumProvidersInConcurrency {
->>>>>>> 0c5e7f7b
 		return false
 	}
 	explorationChance := DEFAULT_EXPLORATION_CHANCE
@@ -211,11 +173,7 @@
 	case STRATEGY_ACCURACY:
 		return true
 	case STRATEGY_COST:
-<<<<<<< HEAD
-		explorationChance = 0.01
-=======
 		explorationChance = COST_EXPLORATION_CHANCE
->>>>>>> 0c5e7f7b
 	case STRATEGY_PRIVACY:
 		return false // only one at a time
 	}
@@ -223,10 +181,6 @@
 }
 
 func (po *ProviderOptimizer) isBetterProviderScore(latencyScore float64, latencyScoreCurrent float64, syncScore float64, syncScoreCurrent float64) bool {
-<<<<<<< HEAD
-	// TODO: change into score_latency^a * sync_score^b (do log for computation performance)
-=======
->>>>>>> 0c5e7f7b
 	var latencyWeight float64
 	switch po.strategy {
 	case STRATEGY_LATENCY:
@@ -241,12 +195,9 @@
 	default:
 		latencyWeight = 0.8
 	}
-<<<<<<< HEAD
-=======
 	if debug {
 		utils.LavaFormatDebug("total scores", utils.Attribute{Key: "latencyScoreCurrent", Value: latencyScoreCurrent}, utils.Attribute{Key: "syncScoreCurrent", Value: syncScoreCurrent}, utils.Attribute{Key: "total", Value: latencyScoreCurrent*latencyWeight + syncScoreCurrent*(1-latencyWeight)})
 	}
->>>>>>> 0c5e7f7b
 	if syncScoreCurrent == 0 {
 		return latencyScore > latencyScoreCurrent
 	}
@@ -254,10 +205,6 @@
 }
 
 func (po *ProviderOptimizer) calculateSyncScore(syncScore score.ScoreStore) float64 {
-<<<<<<< HEAD
-	// TODO: do the same as latency score
-	return 1
-=======
 	var historicalSyncLatency time.Duration
 	if syncScore.Denom == 0 {
 		historicalSyncLatency = 0
@@ -265,7 +212,6 @@
 		historicalSyncLatency = time.Duration(syncScore.Num / syncScore.Denom * float64(po.averageBlockTime)) // give it units of block time
 	}
 	return historicalSyncLatency.Seconds()
->>>>>>> 0c5e7f7b
 }
 
 func (po *ProviderOptimizer) calculateLatencyScore(providerData ProviderData, cu uint64, requestedBlock int64) float64 {
@@ -275,20 +221,6 @@
 	if providerData.Latency.Denom == 0 {
 		historicalLatency = baseLatency
 	} else {
-<<<<<<< HEAD
-		historicalLatency = baseLatency * time.Duration(providerData.Latency.Num/providerData.Latency.Denom)
-	}
-
-	probabilityBlockError := po.CalculateProbabilityOfBlockError(requestedBlock, providerData)
-	probabilityOfTimeout := po.CalculateProbabilityOfTimeout(providerData.Availability)
-	probabilityOfNoError := (1 - probabilityBlockError) * (1 - probabilityOfTimeout)
-
-	costBlockError := historicalLatency.Seconds() + baseLatency.Seconds()
-	costTimeout := timeoutDuration.Seconds() + baseLatency.Seconds()
-	costSuccess := historicalLatency.Seconds()
-
-	return probabilityBlockError*costBlockError + probabilityOfTimeout*costTimeout + probabilityOfNoError*costSuccess
-=======
 		historicalLatency = time.Duration(float64(baseLatency) * providerData.Latency.Num / providerData.Latency.Denom)
 	}
 	if historicalLatency > timeoutDuration {
@@ -320,7 +252,6 @@
 		)
 	}
 	return probabilityBlockError*costBlockError + probabilityOfTimeout*costTimeout + probabilityOfSuccess*costSuccess
->>>>>>> 0c5e7f7b
 }
 
 func (po *ProviderOptimizer) CalculateProbabilityOfTimeout(availabilityScore score.ScoreStore) float64 {
@@ -339,47 +270,6 @@
 		// requested a specific block, so calculate a probability of provider having that block
 		averageBlockTime := po.averageBlockTime.Seconds()
 		blockDistanceRequired := uint64(requestedBlock) - providerData.SyncBlock
-<<<<<<< HEAD
-		repetitions := time.Since(providerData.Sync.Time).Seconds() / averageBlockTime
-		probabilityBlockError = 1 - probValueAfterRepetitions(averageBlockTime, ASSUMED_VARIANCE, float64(blockDistanceRequired), repetitions) // we need greater than or equal not less than so complementary probability
-	}
-	return probabilityBlockError
-}
-
-func (po *ProviderOptimizer) AppendRelayData(providerAddress string, latency time.Duration, isHangingApi bool, success bool, cu uint64, syncBlock uint64, syncLag uint64) {
-	providerData := po.getProviderData(providerAddress)
-	halfTime := po.calculateHalfTime(providerAddress)
-	providerData = po.updateProbeEntryAvailability(providerData, success, RELAY_UPDATE_WEIGHT, halfTime)
-	if success {
-		if latency > 0 {
-			baseLatency := po.baseWorldLatency + common.BaseTimePerCU(cu)
-			providerData = po.updateProbeEntryLatency(providerData, latency, baseLatency, RELAY_UPDATE_WEIGHT, halfTime)
-		}
-		if syncBlock > providerData.SyncBlock {
-			// do not allow providers to go back
-			providerData.SyncBlock = syncBlock
-		}
-		providerData = po.updateProbeEntrySync(providerData, syncLag, uint64(po.allowedBlockLagForQosSync), halfTime)
-	}
-	po.providersStorage.Set(providerAddress, providerData, 1)
-	po.updateRelayTime(providerAddress)
-}
-
-func (po *ProviderOptimizer) AppendProbeRelayData(providerAddress string, latency time.Duration, success bool) {
-	providerData := po.getProviderData(providerAddress)
-	halfTime := po.calculateHalfTime(providerAddress)
-	providerData = po.updateProbeEntryAvailability(providerData, success, PROBE_UPDATE_WEIGHT, halfTime)
-	if success && latency > 0 {
-		// base latency for a probe is the world latency
-		providerData = po.updateProbeEntryLatency(providerData, latency, po.baseWorldLatency, PROBE_UPDATE_WEIGHT, halfTime)
-	}
-	po.providersStorage.Set(providerAddress, providerData, 1)
-}
-
-func (po *ProviderOptimizer) getProviderData(providerAddress string) ProviderData {
-	var providerData ProviderData
-
-=======
 		if blockDistanceRequired > 0 {
 			timeSinceSyncReceived := time.Since(providerData.Sync.Time).Seconds()
 			eventRate := timeSinceSyncReceived / averageBlockTime // a new block every average block time, numerator is time passed, gamma=rt
@@ -394,7 +284,6 @@
 }
 
 func (po *ProviderOptimizer) getProviderData(providerAddress string) (providerData ProviderData, found bool) {
->>>>>>> 0c5e7f7b
 	storedVal, found := po.providersStorage.Get(providerAddress)
 	if found {
 		var ok bool
@@ -405,19 +294,6 @@
 		}
 	} else {
 		providerData = ProviderData{
-<<<<<<< HEAD
-			Availability: score.NewScoreStore(1, 2, time.Now().Add(-1*INITIAL_DATA_STALENESS*time.Hour)), // default value of half score
-			Latency:      score.NewScoreStore(2, 1, time.Now().Add(-1*INITIAL_DATA_STALENESS*time.Hour)), // default value of half score (twice the time)
-			Sync:         score.NewScoreStore(2, 1, time.Now().Add(-1*INITIAL_DATA_STALENESS*time.Hour)), // default value of half score (twice the diff)
-			SyncBlock:    0,
-		}
-	}
-	return providerData
-}
-
-func (po *ProviderOptimizer) updateProbeEntrySync(providerData ProviderData, sync uint64, baseSync uint64, halfTime time.Duration) ProviderData {
-	newScore := score.NewScoreStore(float64(sync), float64(baseSync), time.Now())
-=======
 			Availability: score.NewScoreStore(0.99, 1, time.Now().Add(-1*INITIAL_DATA_STALENESS*time.Hour)), // default value of 99%
 			Latency:      score.NewScoreStore(2, 1, time.Now().Add(-1*INITIAL_DATA_STALENESS*time.Hour)),    // default value of half score (twice the time)
 			Sync:         score.NewScoreStore(2, 1, time.Now().Add(-1*INITIAL_DATA_STALENESS*time.Hour)),    // default value of half score (twice the time)
@@ -429,7 +305,6 @@
 
 func (po *ProviderOptimizer) updateProbeEntrySync(providerData ProviderData, sync time.Duration, baseSync time.Duration, halfTime time.Duration) ProviderData {
 	newScore := score.NewScoreStore(sync.Seconds(), baseSync.Seconds(), time.Now())
->>>>>>> 0c5e7f7b
 	oldScore := providerData.Sync
 	providerData.Sync = score.CalculateTimeDecayFunctionUpdate(oldScore, newScore, halfTime, RELAY_UPDATE_WEIGHT)
 	return providerData
@@ -497,21 +372,12 @@
 	return nil
 }
 
-<<<<<<< HEAD
-func NewProviderOptimizer(strategy Strategy, allowedBlockLagForQosSync int64, averageBlockTIme time.Duration, baseWorldLatency time.Duration, wantedNumProvidersInConcurrency int) *ProviderOptimizer {
-	cache, err := ristretto.NewCache(&ristretto.Config{NumCounters: CacheNumCounters, MaxCost: CacheMaxCost, BufferItems: 64})
-	if err != nil {
-		utils.LavaFormatFatal("failed setting up cache for queries", err)
-	}
-	relayCache, err := ristretto.NewCache(&ristretto.Config{NumCounters: CacheNumCounters, MaxCost: CacheMaxCost, BufferItems: 64})
-=======
 func NewProviderOptimizer(strategy Strategy, averageBlockTIme time.Duration, baseWorldLatency time.Duration, wantedNumProvidersInConcurrency int) *ProviderOptimizer {
 	cache, err := ristretto.NewCache(&ristretto.Config{NumCounters: CacheNumCounters, MaxCost: CacheMaxCost, BufferItems: 64, IgnoreInternalCost: true})
 	if err != nil {
 		utils.LavaFormatFatal("failed setting up cache for queries", err)
 	}
 	relayCache, err := ristretto.NewCache(&ristretto.Config{NumCounters: CacheNumCounters, MaxCost: CacheMaxCost, BufferItems: 64, IgnoreInternalCost: true})
->>>>>>> 0c5e7f7b
 	if err != nil {
 		utils.LavaFormatFatal("failed setting up cache for queries", err)
 	}
@@ -519,45 +385,6 @@
 		// overwrite
 		wantedNumProvidersInConcurrency = 1
 	}
-<<<<<<< HEAD
-	return &ProviderOptimizer{strategy: strategy, providersStorage: cache, averageBlockTime: averageBlockTIme, allowedBlockLagForQosSync: allowedBlockLagForQosSync, baseWorldLatency: baseWorldLatency, providerRelayStats: relayCache, wantedNumProvidersInConcurrency: wantedNumProvidersInConcurrency}
-}
-
-func zScore(mean float64, variance float64, value float64) float64 {
-	stdDev := math.Sqrt(variance)
-	return (value - mean) / stdDev
-}
-
-// calculate the probability a random variable with a given average and variance with Z repetitions will be less than or equal to value
-func probValueAfterRepetitions(mean float64, variance float64, value float64, repetitions float64) float64 {
-	// TODO: do a poisson probability calculation instead of a repetition of a normal distribution with a given mean and variance
-	// Calculate the mean and variance of the sum of the random variables
-	sumMean := mean * repetitions
-	sumVariance := variance * repetitions
-
-	// Calculate the integer and fractional parts of the repetitions
-	intPart := math.Floor(repetitions)
-	fracPart := repetitions - intPart
-
-	// Calculate the mean and variance of the fractional part of the sum of the random variables
-	fracSumMean := mean * fracPart
-	fracSumVariance := variance * fracPart
-
-	// Calculate the z-score of the fractional part of the sum of the random variables
-	fracSumZ := zScore(fracSumMean, fracSumVariance, value)
-
-	// Calculate the z-score of the integer part of the sum of the random variables
-	intSumZ := zScore(sumMean, sumVariance, value)
-
-	// Calculate the probability using the cumulative distribution function of the standard normal distribution
-	prob := 1.0 - (1.0-math.Pow(0.5, intPart))*0.5*(1.0+math.Erf(intSumZ/math.Sqrt2)) - 0.5*(1.0+math.Erf(fracSumZ/math.Sqrt2))
-
-	return prob
-}
-
-func pertrubWithNormalGaussian(orig float64, percentage float64) float64 {
-	return orig + rand.NormFloat64()*percentage*orig
-=======
 	return &ProviderOptimizer{strategy: strategy, providersStorage: cache, averageBlockTime: averageBlockTIme, baseWorldLatency: baseWorldLatency, providerRelayStats: relayCache, wantedNumProvidersInConcurrency: wantedNumProvidersInConcurrency}
 }
 
@@ -576,5 +403,4 @@
 func pertrubWithNormalGaussian(orig float64, percentage float64) float64 {
 	perturb := rand.NormFloat64() * percentage * orig
 	return orig + perturb
->>>>>>> 0c5e7f7b
 }