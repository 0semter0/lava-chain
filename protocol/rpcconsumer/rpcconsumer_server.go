--- conflicted
+++ resolved
@@ -309,29 +309,10 @@
 		go rpccs.sendDataReliabilityRelayIfApplicable(dataReliabilityContext, dappID, consumerIp, chainMessage, dataReliabilityThreshold, relayProcessor) // runs asynchronously
 	}
 
-<<<<<<< HEAD
 	returnedResult, err := relayProcessor.ProcessingResult()
 	rpccs.appendHeadersToRelayResult(ctx, returnedResult, relayProcessor.ProtocolErrors())
 	if err != nil {
 		return returnedResult, utils.LavaFormatError("failed processing responses from providers", err, utils.Attribute{Key: "GUID", Value: ctx}, utils.LogAttr("endpoint", rpccs.listenEndpoint.Key()))
-=======
-	if len(relayResults) == 0 {
-		rpccs.appendHeadersToRelayResult(ctx, errorRelayResult, retries)
-		// suggest the user to add the timeout flag
-		if uint64(timeouts) == retries && retries > 0 {
-			utils.LavaFormatDebug("all relays timeout", utils.Attribute{Key: "GUID", Value: ctx}, utils.Attribute{Key: "errors", Value: relayErrors.relayErrors})
-			return errorRelayResult, utils.LavaFormatError("Failed all relay retries due to timeout consider adding 'lava-relay-timeout' header to extend the allowed timeout duration", nil, utils.Attribute{Key: "GUID", Value: ctx})
-		}
-		bestRelayError := relayErrors.GetBestErrorMessageForUser()
-		return errorRelayResult, utils.LavaFormatError("Failed all retries", nil, utils.Attribute{Key: "GUID", Value: ctx}, utils.LogAttr("error", bestRelayError.err), utils.LogAttr("chain_id", rpccs.listenEndpoint.ChainID))
-	} else if len(relayErrors.relayErrors) > 0 {
-		utils.LavaFormatDebug("relay succeeded but had some errors", utils.Attribute{Key: "GUID", Value: ctx}, utils.Attribute{Key: "errors", Value: relayErrors})
-	}
-	var returnedResult *common.RelayResult
-	for _, iteratedResult := range relayResults {
-		// TODO: go over rpccs.requiredResponses and get majority
-		returnedResult = iteratedResult
->>>>>>> ad9b5eb7
 	}
 	if analytics != nil {
 		currentLatency := time.Since(relaySentTime)
@@ -466,50 +447,30 @@
 				rpccs.consumerConsistency.SetSeenBlock(cacheSeenBlock, dappID, consumerIp)
 			}
 
-<<<<<<< HEAD
-		// handle cache reply
-		if cacheError == nil && reply != nil {
-			// Info was fetched from cache, so we don't need to change the state
-			// so we can return here, no need to update anything and calculate as this info was fetched from the cache
-			relayResult := common.RelayResult{
-				Reply: reply,
-				Request: &pairingtypes.RelayRequest{
-					RelayData: relayRequestData,
-				},
-				Finalized:    false, // set false to skip data reliability
-				StatusCode:   200,
-				ProviderInfo: common.ProviderInfo{ProviderAddress: ""},
-			}
-			relayProcessor.SetResponse(&relayResponse{
-				relayResult: relayResult,
-				err:         nil,
-			})
-			return nil
-		}
-		// cache failed, move on to regular relay
-		if performance.NotConnectedError.Is(cacheError) {
-			utils.LavaFormatDebug("cache not connected", utils.LogAttr("error", cacheError))
-=======
 			// handle cache reply
 			if cacheError == nil && reply != nil {
 				// Info was fetched from cache, so we don't need to change the state
 				// so we can return here, no need to update anything and calculate as this info was fetched from the cache
 				reply.Data = outputFormatter(reply.Data)
-				relayResult = &common.RelayResult{
+				relayResult := common.RelayResult{
 					Reply: reply,
 					Request: &pairingtypes.RelayRequest{
 						RelayData: relayRequestData,
 					},
 					Finalized:    false, // set false to skip data reliability
+					StatusCode:   200,
 					ProviderInfo: common.ProviderInfo{ProviderAddress: ""},
 				}
-				return relayResult, nil
+				relayProcessor.SetResponse(&relayResponse{
+					relayResult: relayResult,
+					err:         nil,
+				})
+				return nil
 			}
 			// cache failed, move on to regular relay
 			if performance.NotConnectedError.Is(cacheError) {
 				utils.LavaFormatDebug("cache not connected", utils.LogAttr("error", cacheError))
 			}
->>>>>>> ad9b5eb7
 		}
 	} else {
 		utils.LavaFormatDebug("skipping cache due to requested block being NOT_APPLICABLE", utils.Attribute{Key: "api name", Value: chainMessage.GetApi().Name})
@@ -636,16 +597,8 @@
 
 			errResponse = rpccs.consumerSessionManager.OnSessionDone(singleConsumerSession, latestBlock, chainlib.GetComputeUnits(chainMessage), relayLatency, singleConsumerSession.CalculateExpectedLatency(relayTimeout), expectedBH, numOfProviders, pairingAddressesLen, chainMessage.GetApi().Category.HangingApi) // session done successfully
 
-<<<<<<< HEAD
 			if rpccs.cache.CacheActive() && rpcclient.ValidateStatusCodes(localRelayResult.StatusCode, true) == nil {
-				// TODO: we set every valid response in cache, without checking quorum or data reliability
-				// copy private data so if it changes it doesn't panic mid async send
-				copyPrivateData := &pairingtypes.RelayPrivateData{}
-				copyRequestErr := protocopy.DeepCopyProtoObject(localRelayResult.Request.RelayData, copyPrivateData)
-=======
-			if rpccs.cache.CacheActive() {
 				// copy reply data so if it changes it doesn't panic mid async send
->>>>>>> ad9b5eb7
 				copyReply := &pairingtypes.RelayReply{}
 				copyReplyErr := protocopy.DeepCopyProtoObject(localRelayResult.Reply, copyReply)
 				// set cache in a non blocking call
@@ -913,23 +866,7 @@
 	return metadataRet, headerDirectives
 }
 
-<<<<<<< HEAD
-func (rpccs *RPCConsumerServer) getExtensionsFromDirectiveHeaders(latestBlock uint64, directiveHeaders map[string]string) extensionslib.ExtensionInfo {
-=======
-func (rpccs *RPCConsumerServer) GetInitialUnwantedProviders(directiveHeaders map[string]string) map[string]struct{} {
-	unwantedProviders := map[string]struct{}{}
-	blockedProviders, ok := directiveHeaders[common.BLOCK_PROVIDERS_ADDRESSES_HEADER_NAME]
-	if ok {
-		providerAddressesToBlock := strings.Split(blockedProviders, ",")
-		for _, providerAddress := range providerAddressesToBlock {
-			unwantedProviders[providerAddress] = struct{}{}
-		}
-	}
-	return unwantedProviders
-}
-
 func (rpccs *RPCConsumerServer) getExtensionsFromDirectiveHeaders(directiveHeaders map[string]string) extensionslib.ExtensionInfo {
->>>>>>> ad9b5eb7
 	extensionsStr, ok := directiveHeaders[common.EXTENSION_OVERRIDE_HEADER_NAME]
 	if ok {
 		extensions := strings.Split(extensionsStr, ",")
