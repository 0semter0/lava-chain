package rpcconsumer

import (
	"context"
	"errors"
	"strconv"
	"strings"
	"time"

	sdkerrors "cosmossdk.io/errors"
	"github.com/btcsuite/btcd/btcec"
	sdk "github.com/cosmos/cosmos-sdk/types"
	"github.com/lavanet/lava/protocol/chainlib"
	"github.com/lavanet/lava/protocol/chainlib/chainproxy/rpcclient"
	"github.com/lavanet/lava/protocol/chainlib/extensionslib"
	"github.com/lavanet/lava/protocol/common"
	"github.com/lavanet/lava/protocol/lavaprotocol"
	"github.com/lavanet/lava/protocol/lavasession"
	"github.com/lavanet/lava/protocol/metrics"
	"github.com/lavanet/lava/protocol/performance"
	"github.com/lavanet/lava/utils"
	"github.com/lavanet/lava/utils/protocopy"
	"github.com/lavanet/lava/utils/rand"
	conflicttypes "github.com/lavanet/lava/x/conflict/types"
	pairingtypes "github.com/lavanet/lava/x/pairing/types"
	plantypes "github.com/lavanet/lava/x/plans/types"
	spectypes "github.com/lavanet/lava/x/spec/types"
	"google.golang.org/grpc"
	"google.golang.org/grpc/metadata"
)

const (
	MaxRelayRetries = 6
)

var NoResponseTimeout = sdkerrors.New("NoResponseTimeout Error", 685, "timeout occurred while waiting for providers responses")

// implements Relay Sender interfaced and uses an ChainListener to get it called
type RPCConsumerServer struct {
	chainParser            chainlib.ChainParser
	consumerSessionManager *lavasession.ConsumerSessionManager
	listenEndpoint         *lavasession.RPCEndpoint
	rpcConsumerLogs        *metrics.RPCConsumerLogs
	cache                  *performance.Cache
	privKey                *btcec.PrivateKey
	consumerTxSender       ConsumerTxSender
	requiredResponses      int
	finalizationConsensus  *lavaprotocol.FinalizationConsensus
	lavaChainID            string
	consumerAddress        sdk.AccAddress
	consumerConsistency    *ConsumerConsistency
	sharedState            bool // using the cache backend to sync the latest seen block with other consumers
	relaysMonitor          *metrics.RelaysMonitor
	reporter               metrics.Reporter
	debugRelays            bool
}

type relayResponse struct {
	relayResult common.RelayResult
	err         error
}

type ConsumerTxSender interface {
	TxConflictDetection(ctx context.Context, finalizationConflict *conflicttypes.FinalizationConflict, responseConflict *conflicttypes.ResponseConflict, sameProviderConflict *conflicttypes.FinalizationConflict, conflictHandler common.ConflictHandlerInterface) error
	GetConsumerPolicy(ctx context.Context, consumerAddress, chainID string) (*plantypes.Policy, error)
	GetLatestVirtualEpoch() uint64
}

func (rpccs *RPCConsumerServer) ServeRPCRequests(ctx context.Context, listenEndpoint *lavasession.RPCEndpoint,
	consumerStateTracker ConsumerStateTrackerInf,
	chainParser chainlib.ChainParser,
	finalizationConsensus *lavaprotocol.FinalizationConsensus,
	consumerSessionManager *lavasession.ConsumerSessionManager,
	requiredResponses int,
	privKey *btcec.PrivateKey,
	lavaChainID string,
	cache *performance.Cache, // optional
	rpcConsumerLogs *metrics.RPCConsumerLogs,
	consumerAddress sdk.AccAddress,
	consumerConsistency *ConsumerConsistency,
	relaysMonitor *metrics.RelaysMonitor,
	cmdFlags common.ConsumerCmdFlags,
	sharedState bool,
	refererData *chainlib.RefererData,
	reporter metrics.Reporter,
) (err error) {
	rpccs.consumerSessionManager = consumerSessionManager
	rpccs.listenEndpoint = listenEndpoint
	rpccs.cache = cache
	rpccs.consumerTxSender = consumerStateTracker
	rpccs.requiredResponses = requiredResponses
	rpccs.lavaChainID = lavaChainID
	rpccs.rpcConsumerLogs = rpcConsumerLogs
	rpccs.privKey = privKey
	rpccs.chainParser = chainParser
	rpccs.finalizationConsensus = finalizationConsensus
	rpccs.consumerAddress = consumerAddress
	rpccs.consumerConsistency = consumerConsistency
	rpccs.sharedState = sharedState
	rpccs.reporter = reporter
	rpccs.debugRelays = cmdFlags.DebugRelays
	chainListener, err := chainlib.NewChainListener(ctx, listenEndpoint, rpccs, rpccs, rpcConsumerLogs, chainParser, refererData)
	if err != nil {
		return err
	}

	go chainListener.Serve(ctx, cmdFlags)

	initialRelays := true
	rpccs.relaysMonitor = relaysMonitor

	// we trigger a latest block call to get some more information on our providers, using the relays monitor
	if cmdFlags.RelaysHealthEnableFlag {
		rpccs.relaysMonitor.SetRelaySender(func() (bool, error) {
			success, err := rpccs.sendCraftedRelaysWrapper(initialRelays)
			if success {
				initialRelays = false
			}
			return success, err
		})
		rpccs.relaysMonitor.Start(ctx)
	} else {
		rpccs.sendCraftedRelaysWrapper(true)
	}
	return nil
}

func (rpccs *RPCConsumerServer) sendCraftedRelaysWrapper(initialRelays bool) (bool, error) {
	if initialRelays {
		// Only start after everything is initialized - check consumer session manager
		err := rpccs.waitForPairing()
		if err != nil {
			return false, err
		}
	}

	return rpccs.sendCraftedRelays(MaxRelayRetries, initialRelays)
}

func (rpccs *RPCConsumerServer) waitForPairing() error {
	reinitializedChan := make(chan bool)

	go func() {
		for {
			if rpccs.consumerSessionManager.Initialized() {
				reinitializedChan <- true
				return
			}
			time.Sleep(time.Second)
		}
	}()

	select {
	case <-reinitializedChan:
		break
	case <-time.After(30 * time.Second):
		return utils.LavaFormatError("failed initial relays, csm was not initialized after timeout", nil,
			utils.LogAttr("chainID", rpccs.listenEndpoint.ChainID),
			utils.LogAttr("APIInterface", rpccs.listenEndpoint.ApiInterface),
		)
	}

	return nil
}

func (rpccs *RPCConsumerServer) craftRelay(ctx context.Context) (ok bool, relay *pairingtypes.RelayPrivateData, chainMessage chainlib.ChainMessage, err error) {
	parsing, collectionData, ok := rpccs.chainParser.GetParsingByTag(spectypes.FUNCTION_TAG_GET_BLOCKNUM)
	if !ok {
		return false, nil, nil, utils.LavaFormatWarning("did not send initial relays because the spec does not contain "+spectypes.FUNCTION_TAG_GET_BLOCKNUM.String(), nil,
			utils.LogAttr("chainID", rpccs.listenEndpoint.ChainID),
			utils.LogAttr("APIInterface", rpccs.listenEndpoint.ApiInterface),
		)
	}

	path := parsing.ApiName
	data := []byte(parsing.FunctionTemplate)
	chainMessage, err = rpccs.chainParser.ParseMsg(path, data, collectionData.Type, nil, extensionslib.ExtensionInfo{LatestBlock: 0})
	if err != nil {
		return false, nil, nil, utils.LavaFormatError("failed creating chain message in rpc consumer init relays", err,
			utils.LogAttr("chainID", rpccs.listenEndpoint.ChainID),
			utils.LogAttr("APIInterface", rpccs.listenEndpoint.ApiInterface))
	}

	reqBlock, _ := chainMessage.RequestedBlock()
	seenBlock := int64(0)
	relay = lavaprotocol.NewRelayData(ctx, collectionData.Type, path, data, seenBlock, reqBlock, rpccs.listenEndpoint.ApiInterface, chainMessage.GetRPCMessage().GetHeaders(), chainlib.GetAddon(chainMessage), nil)
	return
}

func (rpccs *RPCConsumerServer) sendRelayWithRetries(ctx context.Context, retries int, initialRelays bool, relay *pairingtypes.RelayPrivateData, chainMessage chainlib.ChainMessage) (bool, error) {
	success := false
	var err error
	relayProcessor := NewRelayProcessor(ctx, lavasession.NewUsedProviders(nil), 1, chainMessage, rpccs.consumerConsistency, "-init-", "")
	for i := 0; i < retries; i++ {
		err = rpccs.sendRelayToProvider(ctx, chainMessage, relay, "-init-", "", relayProcessor)
		if lavasession.PairingListEmptyError.Is(err) {
			// we don't have pairings anymore, could be related to unwanted providers
			relayProcessor.GetUsedProviders().ClearUnwanted()
			err = rpccs.sendRelayToProvider(ctx, chainMessage, relay, "-init-", "", relayProcessor)
		}
		if err != nil {
			utils.LavaFormatError("[-] failed sending init relay", err, []utils.Attribute{{Key: "chainID", Value: rpccs.listenEndpoint.ChainID}, {Key: "APIInterface", Value: rpccs.listenEndpoint.ApiInterface}, {Key: "relayProcessor", Value: relayProcessor}}...)
		} else {
			err := relayProcessor.WaitForResults(ctx)
			if err != nil {
				utils.LavaFormatError("[-] failed sending init relay", err, []utils.Attribute{{Key: "chainID", Value: rpccs.listenEndpoint.ChainID}, {Key: "APIInterface", Value: rpccs.listenEndpoint.ApiInterface}, {Key: "relayProcessor", Value: relayProcessor}}...)
			} else {
				relayResult, err := relayProcessor.ProcessingResult()
				if err == nil {
					utils.LavaFormatInfo("[+] init relay succeeded", []utils.Attribute{{Key: "chainID", Value: rpccs.listenEndpoint.ChainID}, {Key: "APIInterface", Value: rpccs.listenEndpoint.ApiInterface}, {Key: "latestBlock", Value: relayResult.Reply.LatestBlock}, {Key: "provider address", Value: relayResult.ProviderInfo.ProviderAddress}}...)
					rpccs.relaysMonitor.LogRelay()
					success = true
					// If this is the first time we send relays, we want to send all of them, instead of break on first successful relay
					// That way, we populate the providers with the latest blocks with successful relays
					if !initialRelays {
						break
					}
				} else {
					utils.LavaFormatError("[-] failed sending init relay", err, []utils.Attribute{{Key: "chainID", Value: rpccs.listenEndpoint.ChainID}, {Key: "APIInterface", Value: rpccs.listenEndpoint.ApiInterface}, {Key: "relayProcessor", Value: relayProcessor}}...)
				}
			}
		}
		time.Sleep(2 * time.Millisecond)
	}

	return success, err
}

// sending a few latest blocks relays to providers in order to have some data on the providers when relays start arriving
func (rpccs *RPCConsumerServer) sendCraftedRelays(retries int, initialRelays bool) (success bool, err error) {
	utils.LavaFormatDebug("Sending crafted relays",
		utils.LogAttr("chainId", rpccs.listenEndpoint.ChainID),
		utils.LogAttr("apiInterface", rpccs.listenEndpoint.ApiInterface),
	)

	ctx := utils.WithUniqueIdentifier(context.Background(), utils.GenerateUniqueIdentifier())
	ok, relay, chainMessage, err := rpccs.craftRelay(ctx)
	if !ok {
		return false, err
	}

	return rpccs.sendRelayWithRetries(ctx, retries, initialRelays, relay, chainMessage)
}

func (rpccs *RPCConsumerServer) getLatestBlock() uint64 {
	latestKnownBlock, numProviders := rpccs.finalizationConsensus.ExpectedBlockHeight(rpccs.chainParser)
	if numProviders > 0 && latestKnownBlock > 0 {
		return uint64(latestKnownBlock)
	}
	utils.LavaFormatWarning("no information on latest block", nil, utils.Attribute{Key: "latest block", Value: 0})
	return 0
}

func (rpccs *RPCConsumerServer) SendRelay(
	ctx context.Context,
	url string,
	req string,
	connectionType string,
	dappID string,
	consumerIp string,
	analytics *metrics.RelayMetrics,
	metadata []pairingtypes.Metadata,
) (relayResult *common.RelayResult, errRet error) {
	// gets the relay request data from the ChainListener
	// parses the request into an APIMessage, and validating it corresponds to the spec currently in use
	// construct the common data for a relay message, common data is identical across multiple sends and data reliability
	// sends a relay message to a provider
	// compares the result with other providers if defined so
	// compares the response with other consumer wallets if defined so
	// asynchronously sends data reliability if necessary

	// remove lava directive headers
	metadata, directiveHeaders := rpccs.LavaDirectiveHeaders(metadata)
	relaySentTime := time.Now()
	chainMessage, err := rpccs.chainParser.ParseMsg(url, []byte(req), connectionType, metadata, rpccs.getExtensionsFromDirectiveHeaders(rpccs.getLatestBlock(), directiveHeaders))
	if err != nil {
		return nil, err
	}
	// temporarily disable subscriptions
	isSubscription := chainlib.IsSubscription(chainMessage)
	if isSubscription {
		return &common.RelayResult{ProviderInfo: common.ProviderInfo{ProviderAddress: ""}}, utils.LavaFormatError("Subscriptions are not supported at the moment", nil)
	}

	rpccs.HandleDirectiveHeadersForMessage(chainMessage, directiveHeaders)
	// do this in a loop with retry attempts, configurable via a flag, limited by the number of providers in CSM
	reqBlock, _ := chainMessage.RequestedBlock()
	seenBlock, _ := rpccs.consumerConsistency.GetSeenBlock(dappID, consumerIp)
	if seenBlock < 0 {
		seenBlock = 0
	}
	relayRequestData := lavaprotocol.NewRelayData(ctx, connectionType, url, []byte(req), seenBlock, reqBlock, rpccs.listenEndpoint.ApiInterface, chainMessage.GetRPCMessage().GetHeaders(), chainlib.GetAddon(chainMessage), common.GetExtensionNames(chainMessage.GetExtensions()))
<<<<<<< HEAD
=======
	relayResults := []*common.RelayResult{}
	relayErrors := &RelayErrors{onFailureMergeAll: true}
	blockOnSyncLoss := map[string]struct{}{}
	modifiedOnLatestReq := false
	errorRelayResult := &common.RelayResult{} // returned on error
	retries := uint64(0)
	timeouts := 0
	unwantedProviders := rpccs.GetInitialUnwantedProviders(directiveHeaders)

	for ; retries < MaxRelayRetries; retries++ {
		// TODO: make this async between different providers
		relayResult, err := rpccs.sendRelayToProvider(ctx, chainMessage, relayRequestData, dappID, consumerIp, &unwantedProviders, timeouts)
		if relayResult == nil {
			utils.LavaFormatError("unexpected behavior relay result returned nil from sendRelayToProvider", nil)
			continue
		} else if relayResult.ProviderInfo.ProviderAddress != "" {
			if err != nil {
				// add this provider to the erroring providers
				if errorRelayResult.ProviderInfo.ProviderAddress != "" {
					errorRelayResult.ProviderInfo.ProviderAddress += ","
				}
				errorRelayResult.ProviderInfo.ProviderAddress += relayResult.ProviderInfo.ProviderAddress
				_, ok := blockOnSyncLoss[relayResult.ProviderInfo.ProviderAddress]
				if !ok && lavasession.IsSessionSyncLoss(err) {
					// allow this provider to be wantedProvider on a retry, if it didn't fail once on syncLoss
					blockOnSyncLoss[relayResult.ProviderInfo.ProviderAddress] = struct{}{}
					utils.LavaFormatWarning("Identified SyncLoss in provider, not removing it from list for another attempt", err, utils.Attribute{Key: "address", Value: relayResult.ProviderInfo.ProviderAddress})
				} else {
					unwantedProviders[relayResult.ProviderInfo.ProviderAddress] = struct{}{}
				}
				if common.IsTimeout(err) {
					timeouts++
				}
			}
		}
		if err != nil {
			if relayResult.GetStatusCode() != 0 {
				// keep the error status code
				errorRelayResult.StatusCode = relayResult.GetStatusCode()
			}
			relayErrors.relayErrors = append(relayErrors.relayErrors, RelayError{err: err, ProviderInfo: relayResult.ProviderInfo})
			if lavasession.PairingListEmptyError.Is(err) {
				// if we ran out of pairings because unwantedProviders is too long or validProviders is too short, continue to reply handling code
				break
			}
			// decide if we should break here if its something retry won't solve
			utils.LavaFormatDebug("could not send relay to provider", utils.Attribute{Key: "GUID", Value: ctx}, utils.Attribute{Key: "error", Value: err.Error()}, utils.Attribute{Key: "endpoint", Value: rpccs.listenEndpoint})
			continue
		}
		relayResults = append(relayResults, relayResult)
		unwantedProviders[relayResult.ProviderInfo.ProviderAddress] = struct{}{}
		// future relay requests and data reliability requests need to ask for the same specific block height to get consensus on the reply
		// we do not modify the chain message data on the consumer, only it's requested block, so we let the provider know it can't put any block height it wants by setting a specific block height
		reqBlock, _ := chainMessage.RequestedBlock()
		if reqBlock == spectypes.LATEST_BLOCK {
			modifiedOnLatestReq = chainMessage.UpdateLatestBlockInMessage(relayResult.Request.RelayData.RequestBlock, false)
			if !modifiedOnLatestReq {
				relayResult.Finalized = false // shut down data reliability
			}
		}
		if len(relayResults) >= rpccs.requiredResponses {
			break
		}
	}
>>>>>>> 12bb2e58

	relayProcessor, err := rpccs.ProcessRelaySend(ctx, directiveHeaders, chainMessage, relayRequestData, dappID, consumerIp)
	if err != nil && !relayProcessor.HasResults() {
		// we can't send anymore, and we don't have any responses
		return nil, utils.LavaFormatError("failed getting responses from providers", err, utils.Attribute{Key: "GUID", Value: ctx}, utils.LogAttr("endpoint", rpccs.listenEndpoint.Key()))
	}
	// Handle Data Reliability
	enabled, dataReliabilityThreshold := rpccs.chainParser.DataReliabilityParams()
	if enabled {
		// new context is needed for data reliability as some clients cancel the context they provide when the relay returns
		// as data reliability happens in a go routine it will continue while the response returns.
		guid, found := utils.GetUniqueIdentifier(ctx)
		dataReliabilityContext := context.Background()
		if found {
			dataReliabilityContext = utils.WithUniqueIdentifier(dataReliabilityContext, guid)
		}
		go rpccs.sendDataReliabilityRelayIfApplicable(dataReliabilityContext, dappID, consumerIp, chainMessage, dataReliabilityThreshold, relayProcessor) // runs asynchronously
	}

	returnedResult, err := relayProcessor.ProcessingResult()
	rpccs.appendHeadersToRelayResult(ctx, returnedResult, relayProcessor.ProtocolErrors())
	if err != nil {
		return returnedResult, utils.LavaFormatError("failed processing responses from providers", err, utils.Attribute{Key: "GUID", Value: ctx}, utils.LogAttr("endpoint", rpccs.listenEndpoint.Key()))
	}
	if analytics != nil {
		currentLatency := time.Since(relaySentTime)
		analytics.Latency = currentLatency.Milliseconds()
		analytics.ComputeUnits = chainMessage.GetApi().ComputeUnits
	}
	rpccs.relaysMonitor.LogRelay()
	return returnedResult, nil
}

func (rpccs *RPCConsumerServer) ProcessRelaySend(ctx context.Context, directiveHeaders map[string]string, chainMessage chainlib.ChainMessage, relayRequestData *pairingtypes.RelayPrivateData, dappID string, consumerIp string) (*RelayProcessor, error) {
	// make sure all of the child contexts are cancelled when we exit
	ctx, cancel := context.WithCancel(ctx)
	defer cancel()
	relayProcessor := NewRelayProcessor(ctx, lavasession.NewUsedProviders(directiveHeaders), rpccs.requiredResponses, chainMessage, rpccs.consumerConsistency, dappID, consumerIp)
	err := rpccs.sendRelayToProvider(ctx, chainMessage, relayRequestData, dappID, consumerIp, relayProcessor)
	if err != nil && relayProcessor.usedProviders.CurrentlyUsed() == 0 {
		// we failed to send a batch of relays, if there are no active sends we can terminate
		return relayProcessor, err
	}
	// a channel to be notified processing was done, true means we have results and can return
	gotResults := make(chan bool)
	processingTimeout, relayTimeout := rpccs.getProcessingTimeout(chainMessage)

	readResultsFromProcessor := func() {
		processingCtx, cancel := context.WithTimeout(ctx, processingTimeout)
		defer cancel()
		// ProcessResults is reading responses while blocking until the conditions are met
		relayProcessor.WaitForResults(processingCtx)
		// decide if we need to resend or not
		if relayProcessor.HasRequiredNodeResults() {
			gotResults <- true
		} else {
			gotResults <- false
		}
	}
	go readResultsFromProcessor()
	// every relay timeout we send a new batch
	startNewBatchTicker := time.NewTicker(relayTimeout)
	for {
		select {
		case success := <-gotResults:
			if success {
				return relayProcessor, nil
			}
			err := rpccs.sendRelayToProvider(ctx, chainMessage, relayRequestData, dappID, consumerIp, relayProcessor)
			if err != nil && relayProcessor.usedProviders.CurrentlyUsed() == 0 {
				// we failed to send a batch of relays, if there are no active sends we can terminate
				return relayProcessor, err
			}
			go readResultsFromProcessor()
		case <-startNewBatchTicker.C:
			// only trigger another batch for non BestResult relays
			if relayProcessor.selection != BestResult {
				err := rpccs.sendRelayToProvider(ctx, chainMessage, relayRequestData, dappID, consumerIp, relayProcessor)
				if err != nil && relayProcessor.usedProviders.CurrentlyUsed() == 0 {
					// we failed to send a batch of relays, if there are no active sends we can terminate
					return relayProcessor, err
				}
			}
		}
	}
}

func (rpccs *RPCConsumerServer) sendRelayToProvider(
	ctx context.Context,
	chainMessage chainlib.ChainMessage,
	relayRequestData *pairingtypes.RelayPrivateData,
	dappID string,
	consumerIp string,
	relayProcessor *RelayProcessor,
) (errRet error) {
	// get a session for the relay from the ConsumerSessionManager
	// construct a relay message with lavaprotocol package, include QoS and jail providers
	// sign the relay message with the lavaprotocol package
	// send the relay message
	// handle the response verification with the lavaprotocol package
	// handle data reliability provider finalization data with the lavaprotocol package
	// if necessary send detection tx for breach of data reliability provider finalization data
	// handle data reliability hashes consensus checks with the lavaprotocol package
	// if necessary send detection tx for hashes consensus mismatch
	// handle QoS updates
	// in case connection totally fails, update unresponsive providers in ConsumerSessionManager
	isSubscription := chainlib.IsSubscription(chainMessage)
	if isSubscription {
		// temporarily disable subscriptions
		// TODO: fix subscription and disable this case.
		return utils.LavaFormatError("Subscriptions are disabled currently", nil)
	}

	var sharedStateId string // defaults to "", if shared state is disabled then no shared state will be used.
	if rpccs.sharedState {
		sharedStateId = rpccs.consumerConsistency.Key(dappID, consumerIp) // use same key as we use for consistency, (for better consistency :-D)
	}

	privKey := rpccs.privKey
	chainID := rpccs.listenEndpoint.ChainID
	lavaChainID := rpccs.lavaChainID

	// Get Session. we get session here so we can use the epoch in the callbacks
	reqBlock, _ := chainMessage.RequestedBlock()

	// try using cache before sending relay
	var cacheError error
	if reqBlock != spectypes.NOT_APPLICABLE || !chainMessage.GetForceCacheRefresh() {
		var cacheReply *pairingtypes.CacheRelayReply
		cacheCtx, cancel := context.WithTimeout(ctx, common.CacheTimeout)
		cacheReply, cacheError = rpccs.cache.GetEntry(cacheCtx, &pairingtypes.RelayCacheGet{Request: relayRequestData, BlockHash: nil, ChainID: chainID, Finalized: false, SharedStateId: sharedStateId}) // caching in the portal doesn't care about hashes, and we don't have data on finalization yet
		cancel()
		reply := cacheReply.GetReply()
		// read seen block from cache even if we had a miss we still want to get the seen block so we can use it to get the right provider.
		cacheSeenBlock := cacheReply.GetSeenBlock()
		// check if the cache seen block is greater than my local seen block, this means the user requested this
		// request spoke with another consumer instance and use that block for inter consumer consistency.
		if rpccs.sharedState && cacheSeenBlock > relayRequestData.SeenBlock {
			utils.LavaFormatDebug("shared state seen block is newer", utils.LogAttr("cache_seen_block", cacheSeenBlock), utils.LogAttr("local_seen_block", relayRequestData.SeenBlock))
			relayRequestData.SeenBlock = cacheSeenBlock
			// setting the fetched seen block from the cache server to our local cache as well.
			rpccs.consumerConsistency.SetSeenBlock(cacheSeenBlock, dappID, consumerIp)
		}

		// handle cache reply
		if cacheError == nil && reply != nil {
			// Info was fetched from cache, so we don't need to change the state
			// so we can return here, no need to update anything and calculate as this info was fetched from the cache
			relayResult := common.RelayResult{
				Reply: reply,
				Request: &pairingtypes.RelayRequest{
					RelayData: relayRequestData,
				},
<<<<<<< HEAD
				Finalized:  false, // set false to skip data reliability
				StatusCode: 200,
=======
				Finalized:    false, // set false to skip data reliability
				ProviderInfo: common.ProviderInfo{ProviderAddress: ""},
>>>>>>> 12bb2e58
			}
			relayProcessor.SetResponse(&relayResponse{
				relayResult: relayResult,
				err:         nil,
			})
			return nil
		}
		// cache failed, move on to regular relay
		if performance.NotConnectedError.Is(cacheError) {
			utils.LavaFormatDebug("cache not connected", utils.LogAttr("error", cacheError))
		}
	} else {
		utils.LavaFormatDebug("skipping cache due to requested block being NOT_APPLICABLE", utils.Attribute{Key: "api name", Value: chainMessage.GetApi().Name})
	}

	if reqBlock == spectypes.LATEST_BLOCK && relayRequestData.SeenBlock != 0 {
		// make optimizer select a provider that is likely to have the latest seen block
		reqBlock = relayRequestData.SeenBlock
	}
	// consumerEmergencyTracker always use latest virtual epoch
	virtualEpoch := rpccs.consumerTxSender.GetLatestVirtualEpoch()
	addon := chainlib.GetAddon(chainMessage)
	extensions := chainMessage.GetExtensions()
	sessions, err := rpccs.consumerSessionManager.GetSessions(ctx, chainlib.GetComputeUnits(chainMessage), relayProcessor.GetUsedProviders(), reqBlock, addon, extensions, chainlib.GetStateful(chainMessage), virtualEpoch)
	if err != nil {
		if lavasession.PairingListEmptyError.Is(err) && (addon != "" || len(extensions) > 0) {
			// if we have no providers for a specific addon or extension, return an indicative error
			err = utils.LavaFormatError("No Providers For Addon Or Extension", err, utils.LogAttr("addon", addon), utils.LogAttr("extensions", extensions))
		}
		return err
	}

	// Iterate over the sessions map
	for providerPublicAddress, sessionInfo := range sessions {
		// Launch a separate goroutine for each session
		go func(providerPublicAddress string, sessionInfo *lavasession.SessionInfo) {
			localRelayResult := &common.RelayResult{
				ProviderInfo: common.ProviderInfo{ProviderAddress: providerPublicAddress, ProviderStake: sessionInfo.StakeSize, ProviderQoSExcellenceSummery: sessionInfo.QoSSummeryResult},
				Finalized:    false,
				// setting the single consumer session as the conflict handler.
				//  to be able to validate if we need to report this provider or not.
				// holding the pointer is ok because the session is locked atm,
				// and later after its unlocked we only atomic read / write to it.
				ConflictHandler: sessionInfo.Session.Parent,
			}
			var errResponse error
			goroutineCtx, goroutineCtxCancel := context.WithCancel(context.Background())
			guid, found := utils.GetUniqueIdentifier(ctx)
			if found {
				goroutineCtx = utils.WithUniqueIdentifier(goroutineCtx, guid)
			}
			defer func() {
				// Close context
				goroutineCtxCancel()
				// Return response
				relayProcessor.SetResponse(&relayResponse{
					relayResult: *localRelayResult,
					err:         errResponse,
				})
			}()

			localRelayRequestData := *relayRequestData

			// Extract fields from the sessionInfo
			singleConsumerSession := sessionInfo.Session
			epoch := sessionInfo.Epoch
			reportedProviders := sessionInfo.ReportedProviders

			relayRequest, errResponse := lavaprotocol.ConstructRelayRequest(goroutineCtx, privKey, lavaChainID, chainID, &localRelayRequestData, providerPublicAddress, singleConsumerSession, int64(epoch), reportedProviders)
			if errResponse != nil {
				utils.LavaFormatError("Failed ConstructRelayRequest", errResponse, utils.LogAttr("Request data", localRelayRequestData))
				return
			}
			localRelayResult.Request = relayRequest
			endpointClient := *singleConsumerSession.Endpoint.Client

			if isSubscription {
				errResponse = rpccs.relaySubscriptionInner(goroutineCtx, endpointClient, singleConsumerSession, localRelayResult)
				if errResponse != nil {
					utils.LavaFormatError("Failed relaySubscriptionInner", errResponse, utils.LogAttr("Request data", localRelayRequestData))
					return
				}
			}

			// unique per dappId and ip
			consumerToken := common.GetUniqueToken(dappID, consumerIp)
<<<<<<< HEAD
			processingTimeout, relayTimeout := rpccs.getProcessingTimeout(chainMessage)
			localRelayResult, relayLatency, errResponse, backoff := rpccs.relayInner(goroutineCtx, singleConsumerSession, localRelayResult, processingTimeout, chainMessage, consumerToken)
=======
			relayLatency, errResponse, backoff := rpccs.relayInner(goroutineCtx, singleConsumerSession, localRelayResult, relayTimeout, chainMessage, consumerToken)
>>>>>>> 12bb2e58
			if errResponse != nil {
				failRelaySession := func(origErr error, backoff_ bool) {
					backOffDuration := 0 * time.Second
					if backoff_ {
						backOffDuration = lavasession.BACKOFF_TIME_ON_FAILURE
					}
					time.Sleep(backOffDuration) // sleep before releasing this singleConsumerSession
					// relay failed need to fail the session advancement
					errReport := rpccs.consumerSessionManager.OnSessionFailure(singleConsumerSession, origErr)
					if errReport != nil {
						utils.LavaFormatError("failed relay onSessionFailure errored", errReport, utils.Attribute{Key: "GUID", Value: goroutineCtx}, utils.Attribute{Key: "original error", Value: origErr.Error()})
					}
				}
				go failRelaySession(errResponse, backoff)
				return
			}

			// get here only if performed a regular relay successfully
			expectedBH, numOfProviders := rpccs.finalizationConsensus.ExpectedBlockHeight(rpccs.chainParser)
			pairingAddressesLen := rpccs.consumerSessionManager.GetAtomicPairingAddressesLength()
			latestBlock := localRelayResult.Reply.LatestBlock
			if expectedBH-latestBlock > 1000 {
				utils.LavaFormatWarning("identified block gap", nil,
					utils.Attribute{Key: "expectedBH", Value: expectedBH},
					utils.Attribute{Key: "latestServicedBlock", Value: latestBlock},
					utils.Attribute{Key: "session_id", Value: singleConsumerSession.SessionId},
					utils.Attribute{Key: "provider_address", Value: singleConsumerSession.Parent.PublicLavaAddress},
					utils.Attribute{Key: "providersCount", Value: pairingAddressesLen},
					utils.Attribute{Key: "finalizationConsensus", Value: rpccs.finalizationConsensus.String()},
				)
			}
			if rpccs.debugRelays && singleConsumerSession.QoSInfo.LastQoSReport != nil &&
				singleConsumerSession.QoSInfo.LastQoSReport.Sync.BigInt() != nil &&
				singleConsumerSession.QoSInfo.LastQoSReport.Sync.LT(sdk.MustNewDecFromStr("0.9")) {
				utils.LavaFormatDebug("identified QoS mismatch",
					utils.Attribute{Key: "expectedBH", Value: expectedBH},
					utils.Attribute{Key: "latestServicedBlock", Value: latestBlock},
					utils.Attribute{Key: "session_id", Value: singleConsumerSession.SessionId},
					utils.Attribute{Key: "provider_address", Value: singleConsumerSession.Parent.PublicLavaAddress},
					utils.Attribute{Key: "providersCount", Value: pairingAddressesLen},
					utils.Attribute{Key: "singleConsumerSession.QoSInfo", Value: singleConsumerSession.QoSInfo},
					utils.Attribute{Key: "finalizationConsensus", Value: rpccs.finalizationConsensus.String()},
				)
			}

			errResponse = rpccs.consumerSessionManager.OnSessionDone(singleConsumerSession, latestBlock, chainlib.GetComputeUnits(chainMessage), relayLatency, singleConsumerSession.CalculateExpectedLatency(relayTimeout), expectedBH, numOfProviders, pairingAddressesLen, chainMessage.GetApi().Category.HangingApi) // session done successfully

			if rpccs.cache.CacheActive() && rpcclient.ValidateStatusCodes(localRelayResult.StatusCode, true) == nil {
				// TODO: we set every valid response in cache, without checking quorum or data reliability
				// copy private data so if it changes it doesn't panic mid async send
				copyPrivateData := &pairingtypes.RelayPrivateData{}
				copyRequestErr := protocopy.DeepCopyProtoObject(localRelayResult.Request.RelayData, copyPrivateData)
				copyReply := &pairingtypes.RelayReply{}
				copyReplyErr := protocopy.DeepCopyProtoObject(localRelayResult.Reply, copyReply)
				// set cache in a non blocking call
				go func() {
					// deal with copying error.
					if copyRequestErr != nil || copyReplyErr != nil {
						utils.LavaFormatError("Failed copying relay private data sendRelayToProvider", nil, utils.LogAttr("copyReplyErr", copyReplyErr), utils.LogAttr("copyRequestErr", copyRequestErr))
						return
					}
					requestedBlock, _ := chainMessage.RequestedBlock()
					if requestedBlock == spectypes.NOT_APPLICABLE {
						return
					}
					new_ctx := context.Background()
					new_ctx, cancel := context.WithTimeout(new_ctx, common.DataReliabilityTimeoutIncrease)
					defer cancel()
					err2 := rpccs.cache.SetEntry(new_ctx, &pairingtypes.RelayCacheSet{Request: copyPrivateData, BlockHash: nil, ChainID: chainID, Response: copyReply, Finalized: localRelayResult.Finalized, OptionalMetadata: nil, SharedStateId: sharedStateId}) // caching in the portal doesn't care about hashes
					if err2 != nil {
						utils.LavaFormatWarning("error updating cache with new entry", err2)
					}
				}()
			}
			// localRelayResult is being sent on the relayProcessor by a deferred function
		}(providerPublicAddress, sessionInfo)
	}
<<<<<<< HEAD
	// finished setting up go routines, can return and wait for responses
	return nil
=======

	// Getting the best result from the providers,
	// if there was an error we wait for the next result util timeout or a valid response
	// priority order {valid response -> error response -> relay error}
	// if there were multiple error responses picking the majority
	response := rpccs.getBestResult(relayTimeout, responses, len(sessions), chainMessage)

	if response == nil {
		return &common.RelayResult{ProviderInfo: common.ProviderInfo{ProviderAddress: ""}}, utils.LavaFormatError("Received unexpected nil response from getBestResult", nil, utils.LogAttr("sessions", sessions), utils.LogAttr("chainMessage", chainMessage))
	}

	if response.err == nil && response.relayResult != nil && response.relayResult.Reply != nil {
		// no error, update the seen block
		blockSeen := response.relayResult.Reply.LatestBlock
		rpccs.consumerConsistency.SetSeenBlock(blockSeen, dappID, consumerIp)
	}

	return response.relayResult, response.err
}

func (rpccs *RPCConsumerServer) getBestResult(timeout time.Duration, responses chan *relayResponse, numberOfSessions int, chainMessage chainlib.ChainMessage) *relayResponse {
	responsesReceived := 0
	nodeResponseErrors := &RelayErrors{relayErrors: []RelayError{}}
	protocolResponseErrors := &RelayErrors{relayErrors: []RelayError{}, onFailureMergeAll: true}
	// a helper function to fetch the best response (prioritize node over protocol)
	getBestResponseBetweenNodeAndProtocolErrors := func() (*relayResponse, error) {
		if len(nodeResponseErrors.relayErrors) > 0 { // if we have node errors, we prefer returning them over protocol errors.
			bestErrorMessage := nodeResponseErrors.GetBestErrorMessageForUser()
			return bestErrorMessage.response, nil
		}
		if len(protocolResponseErrors.relayErrors) > 0 { // if we have protocol errors at this point return the best one
			protocolsBestErrorMessage := protocolResponseErrors.GetBestErrorMessageForUser()
			return protocolsBestErrorMessage.response, nil
		}
		return nil, fmt.Errorf("failed getting best response")
	}
	startTime := time.Now()
	for {
		select {
		case response := <-responses:
			// increase responses received
			responsesReceived++
			if response.err == nil {
				// validate if its a error response (from the node not the provider)
				foundError, errorMessage := chainMessage.CheckResponseError(response.relayResult.Reply.Data, response.relayResult.StatusCode)
				// print debug only when we have multiple responses
				if numberOfSessions > 1 {
					utils.LavaFormatDebug("Got Response", utils.LogAttr("responsesReceived", responsesReceived), utils.LogAttr("out_of", numberOfSessions), utils.LogAttr("foundError", foundError), utils.LogAttr("errorMessage", errorMessage), utils.LogAttr("Status code", response.relayResult.StatusCode))
				}
				if foundError {
					// this is a node error, meaning we still didn't get a good response.
					// we will choose to wait until there will be a response or timeout happens
					// if timeout happens we will take the majority of response messages
					nodeResponseErrors.relayErrors = append(nodeResponseErrors.relayErrors, RelayError{err: fmt.Errorf(errorMessage), ProviderInfo: response.relayResult.ProviderInfo, response: response})
				} else {
					// Return the first successful response
					return response // returning response
				}
			} else {
				// we want to keep the error message in a separate response error structure
				// in case we got only errors and we want to return the best one
				protocolResponseErrors.relayErrors = append(protocolResponseErrors.relayErrors, RelayError{err: response.err, ProviderInfo: response.relayResult.ProviderInfo, response: response})
			}
			// check if this is the last response we are going to receive
			// we get here only if all other responses including this one are not valid responses
			// (whether its a node error or protocol errors)
			if responsesReceived == numberOfSessions {
				bestRelayResult, err := getBestResponseBetweenNodeAndProtocolErrors()
				if err == nil { // successfully sent the channel response
					return bestRelayResult
				}
				// if we got here, we for some reason failed to fetch both the best node error and the protocol error
				// it indicates mostly an unwanted behavior.
				utils.LavaFormatWarning("failed getting best error message for both node and protocol", nil,
					utils.LogAttr("nodeResponseErrors", nodeResponseErrors),
					utils.LogAttr("protocolsBestErrorMessage", protocolResponseErrors),
					utils.LogAttr("numberOfSessions", numberOfSessions),
				)
				return response
			}
		case <-time.After(timeout + 3*time.Second - time.Since(startTime)):
			// Timeout occurred, try fetching the best result we have, prefer node errors over protocol errors
			bestRelayResponse, err := getBestResponseBetweenNodeAndProtocolErrors()
			if err == nil { // successfully sent the channel response
				return bestRelayResponse
			}
			// failed fetching any error, getting here indicates a real context timeout happened.
			return &relayResponse{nil, NoResponseTimeout}
		}
	}
>>>>>>> 12bb2e58
}

func (rpccs *RPCConsumerServer) relayInner(ctx context.Context, singleConsumerSession *lavasession.SingleConsumerSession, relayResult *common.RelayResult, relayTimeout time.Duration, chainMessage chainlib.ChainMessage, consumerToken string) (relayLatency time.Duration, err error, needsBackoff bool) {
	existingSessionLatestBlock := singleConsumerSession.LatestBlock // we read it now because singleConsumerSession is locked, and later it's not
	endpointClient := *singleConsumerSession.Endpoint.Client
	providerPublicAddress := relayResult.ProviderInfo.ProviderAddress
	relayRequest := relayResult.Request
	callRelay := func() (reply *pairingtypes.RelayReply, relayLatency time.Duration, err error, backoff bool) {
		relaySentTime := time.Now()
		connectCtx, connectCtxCancel := context.WithTimeout(ctx, relayTimeout)
		metadataAdd := metadata.New(map[string]string{common.IP_FORWARDING_HEADER_NAME: consumerToken})
		connectCtx = metadata.NewOutgoingContext(connectCtx, metadataAdd)
		defer connectCtxCancel()
		var trailer metadata.MD
		reply, err = endpointClient.Relay(connectCtx, relayRequest, grpc.Trailer(&trailer))
		statuses := trailer.Get(common.StatusCodeMetadataKey)
		if len(statuses) > 0 {
			codeNum, errStatus := strconv.Atoi(statuses[0])
			if errStatus != nil {
				utils.LavaFormatWarning("failed converting status code", errStatus)
			}
			relayResult.StatusCode = codeNum
		}
		relayLatency = time.Since(relaySentTime)
		if rpccs.debugRelays {
			utils.LavaFormatDebug("sending relay to provider",
				utils.LogAttr("GUID", ctx),
				utils.LogAttr("addon", relayRequest.RelayData.Addon),
				utils.LogAttr("extensions", relayRequest.RelayData.Extensions),
				utils.LogAttr("requestedBlock", relayRequest.RelayData.RequestBlock),
				utils.LogAttr("seenBlock", relayRequest.RelayData.SeenBlock),
				utils.LogAttr("provider", relayRequest.RelaySession.Provider),
				utils.LogAttr("cuSum", relayRequest.RelaySession.CuSum),
				utils.LogAttr("QosReport", relayRequest.RelaySession.QosReport),
				utils.LogAttr("QosReportExcellence", relayRequest.RelaySession.QosExcellenceReport),
				utils.LogAttr("relayNum", relayRequest.RelaySession.RelayNum),
				utils.LogAttr("sessionId", relayRequest.RelaySession.SessionId),
				utils.LogAttr("latency", relayLatency),
				utils.LogAttr("replyErred", err != nil),
				utils.LogAttr("replyLatestBlock", reply.GetLatestBlock()),
			)
		}
		if err != nil {
			backoff := false
			if errors.Is(connectCtx.Err(), context.DeadlineExceeded) {
				backoff = true
			}
			return reply, 0, err, backoff
		}
		return reply, relayLatency, nil, false
	}
	reply, relayLatency, err, backoff := callRelay()
	if err != nil {
		return 0, err, backoff
	}
	relayResult.Reply = reply
	lavaprotocol.UpdateRequestedBlock(relayRequest.RelayData, reply) // update relay request requestedBlock to the provided one in case it was arbitrary
	_, _, blockDistanceForFinalizedData, _ := rpccs.chainParser.ChainBlockStats()
	finalized := spectypes.IsFinalizedBlock(relayRequest.RelayData.RequestBlock, reply.LatestBlock, blockDistanceForFinalizedData)
	filteredHeaders, _, ignoredHeaders := rpccs.chainParser.HandleHeaders(reply.Metadata, chainMessage.GetApiCollection(), spectypes.Header_pass_reply)
	reply.Metadata = filteredHeaders
	err = lavaprotocol.VerifyRelayReply(ctx, reply, relayRequest, providerPublicAddress)
	if err != nil {
		return 0, err, false
	}
	reply.Metadata = append(reply.Metadata, ignoredHeaders...)
	// TODO: response data sanity, check its under an expected format add that format to spec
	enabled, _ := rpccs.chainParser.DataReliabilityParams()
	if enabled {
		// TODO: DETECTION instead of existingSessionLatestBlock, we need proof of last reply to send the previous reply and the current reply
		finalizedBlocks, finalizationConflict, err := lavaprotocol.VerifyFinalizationData(reply, relayRequest, providerPublicAddress, rpccs.consumerAddress, existingSessionLatestBlock, blockDistanceForFinalizedData)
		if err != nil {
			if lavaprotocol.ProviderFinzalizationDataAccountabilityError.Is(err) && finalizationConflict != nil {
				go rpccs.consumerTxSender.TxConflictDetection(ctx, finalizationConflict, nil, nil, singleConsumerSession.Parent)
			}
			return 0, err, false
		}

		finalizationConflict, err = rpccs.finalizationConsensus.UpdateFinalizedHashes(int64(blockDistanceForFinalizedData), providerPublicAddress, finalizedBlocks, relayRequest.RelaySession, reply)
		if err != nil {
			go rpccs.consumerTxSender.TxConflictDetection(ctx, finalizationConflict, nil, nil, singleConsumerSession.Parent)
			return 0, err, false
		}
	}
	relayResult.Finalized = finalized
	return relayLatency, nil, false
}

func (rpccs *RPCConsumerServer) relaySubscriptionInner(ctx context.Context, endpointClient pairingtypes.RelayerClient, singleConsumerSession *lavasession.SingleConsumerSession, relayResult *common.RelayResult) (err error) {
	// relaySentTime := time.Now()
	replyServer, err := endpointClient.RelaySubscribe(ctx, relayResult.Request)
	// relayLatency := time.Since(relaySentTime) // TODO: use subscription QoS
	if err != nil {
		errReport := rpccs.consumerSessionManager.OnSessionFailure(singleConsumerSession, err)
		if errReport != nil {
			return utils.LavaFormatError("subscribe relay failed onSessionFailure errored", errReport, utils.Attribute{Key: "GUID", Value: ctx}, utils.Attribute{Key: "original error", Value: err.Error()})
		}
		return err
	}
	// TODO: need to check that if provider fails and returns error, this is reflected here and we run onSessionDone
	// my thoughts are that this fails if the grpc fails not if the provider fails, and if the provider returns an error this is reflected by the Recv function on the chainListener calling us here
	// and this is too late
	relayResult.ReplyServer = &replyServer
	err = rpccs.consumerSessionManager.OnSessionDoneIncreaseCUOnly(singleConsumerSession)
	return err
}

func (rpccs *RPCConsumerServer) sendDataReliabilityRelayIfApplicable(ctx context.Context, dappID string, consumerIp string, chainMessage chainlib.ChainMessage, dataReliabilityThreshold uint32, relayProcessor *RelayProcessor) error {
	ctx, cancel := context.WithTimeout(ctx, 30*time.Second)
	defer cancel()
	specCategory := chainMessage.GetApi().Category
	if !specCategory.Deterministic {
		return nil // disabled for this spec and requested block so no data reliability messages
	}

	if rand.Uint32() > dataReliabilityThreshold {
		// decided not to do data reliability
		return nil
	}
	// only need to send another relay if we don't have enough replies
	results := []common.RelayResult{}
	for _, result := range relayProcessor.NodeResults() {
		if result.Finalized {
			results = append(results, result)
		}
	}
	if len(results) == 0 {
		// nothing to check
		return nil
	}

	reqBlock, _ := chainMessage.RequestedBlock()
	if reqBlock <= spectypes.NOT_APPLICABLE {
		if reqBlock <= spectypes.LATEST_BLOCK {
			return utils.LavaFormatError("sendDataReliabilityRelayIfApplicable latest requestBlock", nil, utils.Attribute{Key: "GUID", Value: ctx}, utils.Attribute{Key: "RequestBlock", Value: reqBlock})
		}
		// does not support sending data reliability requests on a block that is not specific
		return nil
	}
	relayResult := results[0]
	if len(results) < 2 {
		relayRequestData := lavaprotocol.NewRelayData(ctx, relayResult.Request.RelayData.ConnectionType, relayResult.Request.RelayData.ApiUrl, relayResult.Request.RelayData.Data, relayResult.Request.RelayData.SeenBlock, reqBlock, relayResult.Request.RelayData.ApiInterface, chainMessage.GetRPCMessage().GetHeaders(), relayResult.Request.RelayData.Addon, relayResult.Request.RelayData.Extensions)
		relayProcessorDataReliability := NewRelayProcessor(ctx, relayProcessor.usedProviders, 1, chainMessage, rpccs.consumerConsistency, dappID, consumerIp)
		err := rpccs.sendRelayToProvider(ctx, chainMessage, relayRequestData, dappID, consumerIp, relayProcessorDataReliability)
		if err != nil {
			return utils.LavaFormatWarning("failed data reliability relay to provider", err, utils.LogAttr("relayProcessorDataReliability", relayProcessorDataReliability))
		}
		processingTimeout, _ := rpccs.getProcessingTimeout(chainMessage)
		processingCtx, cancel := context.WithTimeout(ctx, processingTimeout)
		defer cancel()
		err = relayProcessorDataReliability.WaitForResults(processingCtx)
		if err != nil {
			return utils.LavaFormatWarning("failed sending data reliability relays", err, utils.Attribute{Key: "relayProcessorDataReliability", Value: relayProcessorDataReliability})
		}
		relayResultsDataReliability := relayProcessorDataReliability.NodeResults()
		resultsDataReliability := []common.RelayResult{}
		for _, result := range relayResultsDataReliability {
			if result.Finalized {
				resultsDataReliability = append(resultsDataReliability, result)
			}
		}
		if len(resultsDataReliability) == 0 {
			utils.LavaFormatDebug("skipping data reliability check since responses from second batch was not finalized", utils.Attribute{Key: "results", Value: relayResultsDataReliability})
			return nil
		}
		results = append(results, resultsDataReliability...)
	}
	for i := 0; i < len(results)-1; i++ {
		relayResult := results[i]
		relayResultDataReliability := results[i+1]
		conflict := lavaprotocol.VerifyReliabilityResults(ctx, &relayResult, &relayResultDataReliability, chainMessage.GetApiCollection(), rpccs.chainParser)
		if conflict != nil {
			// TODO: remove this check when we fix the missing extensions information on conflict detection transaction
			if len(chainMessage.GetExtensions()) == 0 {
				err := rpccs.consumerTxSender.TxConflictDetection(ctx, nil, conflict, nil, relayResultDataReliability.ConflictHandler)
				if err != nil {
					utils.LavaFormatError("could not send detection Transaction", err, utils.Attribute{Key: "GUID", Value: ctx}, utils.Attribute{Key: "conflict", Value: conflict})
				}
				if rpccs.reporter != nil {
					utils.LavaFormatDebug("sending conflict report to BE", utils.LogAttr("conflicting api", chainMessage.GetApi().Name))
					rpccs.reporter.AppendConflict(metrics.NewConflictRequest(relayResult.Request, relayResult.Reply, relayResultDataReliability.Request, relayResultDataReliability.Reply))
				}
			}
		} else {
			utils.LavaFormatDebug("[+] verified relay successfully with data reliability", utils.LogAttr("api", chainMessage.GetApi().Name))
		}
	}
	return nil
}

func (rpccs *RPCConsumerServer) getProcessingTimeout(chainMessage chainlib.ChainMessage) (processingTimeout time.Duration, relayTimeout time.Duration) {
	_, averageBlockTime, _, _ := rpccs.chainParser.ChainBlockStats()
	relayTimeout = chainlib.GetRelayTimeout(chainMessage, averageBlockTime)
	processingTimeout = common.GetTimeoutForProcessing(relayTimeout, chainlib.GetTimeoutInfo(chainMessage))
	return processingTimeout, relayTimeout
}

func (rpccs *RPCConsumerServer) LavaDirectiveHeaders(metadata []pairingtypes.Metadata) ([]pairingtypes.Metadata, map[string]string) {
	metadataRet := []pairingtypes.Metadata{}
	headerDirectives := map[string]string{}
	for _, metaElement := range metadata {
		name := strings.ToLower(metaElement.Name)
		switch name {
		case common.BLOCK_PROVIDERS_ADDRESSES_HEADER_NAME:
			headerDirectives[name] = metaElement.Value
		case common.RELAY_TIMEOUT_HEADER_NAME:
			headerDirectives[name] = metaElement.Value
		case common.EXTENSION_OVERRIDE_HEADER_NAME:
			headerDirectives[name] = metaElement.Value
		case common.FORCE_CACHE_REFRESH_HEADER_NAME:
			headerDirectives[name] = metaElement.Value
		default:
			metadataRet = append(metadataRet, metaElement)
		}
	}
	return metadataRet, headerDirectives
}

func (rpccs *RPCConsumerServer) getExtensionsFromDirectiveHeaders(latestBlock uint64, directiveHeaders map[string]string) extensionslib.ExtensionInfo {
	extensionsStr, ok := directiveHeaders[common.EXTENSION_OVERRIDE_HEADER_NAME]
	if ok {
		extensions := strings.Split(extensionsStr, ",")
		_, extensions, _ = rpccs.chainParser.SeparateAddonsExtensions(extensions)
		if len(extensions) == 1 && extensions[0] == "none" {
			// none eliminates existing extensions
			return extensionslib.ExtensionInfo{LatestBlock: rpccs.getLatestBlock(), ExtensionOverride: []string{}}
		} else if len(extensions) > 0 {
			return extensionslib.ExtensionInfo{LatestBlock: rpccs.getLatestBlock(), AdditionalExtensions: extensions}
		}
	}
	return extensionslib.ExtensionInfo{LatestBlock: rpccs.getLatestBlock()}
}

func (rpccs *RPCConsumerServer) HandleDirectiveHeadersForMessage(chainMessage chainlib.ChainMessage, directiveHeaders map[string]string) {
	timeoutStr, ok := directiveHeaders[common.RELAY_TIMEOUT_HEADER_NAME]
	if ok {
		timeout, err := time.ParseDuration(timeoutStr)
		if err == nil {
			// set an override timeout
			utils.LavaFormatDebug("User indicated to set the timeout using flag", utils.LogAttr("timeout", timeoutStr))
			chainMessage.TimeoutOverride(timeout)
		}
	}

	_, ok = directiveHeaders[common.FORCE_CACHE_REFRESH_HEADER_NAME]
	chainMessage.SetForceCacheRefresh(ok)
}

func (rpccs *RPCConsumerServer) appendHeadersToRelayResult(ctx context.Context, relayResult *common.RelayResult, protocolErrors uint64) {
	if relayResult == nil {
		return
	}
	metadataReply := []pairingtypes.Metadata{}
	// add the provider that responded
	if relayResult.GetProvider() != "" {
		metadataReply = append(metadataReply,
			pairingtypes.Metadata{
				Name:  common.PROVIDER_ADDRESS_HEADER_NAME,
				Value: relayResult.GetProvider(),
			})
	}
	// add the relay retried count
	if protocolErrors > 0 {
		metadataReply = append(metadataReply,
			pairingtypes.Metadata{
				Name:  common.RETRY_COUNT_HEADER_NAME,
				Value: strconv.FormatUint(protocolErrors, 10),
			})
	}
	if relayResult.Reply.LatestBlock > 0 {
		metadataReply = append(metadataReply,
			pairingtypes.Metadata{
				Name:  common.PROVIDER_LATEST_BLOCK_HEADER_NAME,
				Value: strconv.FormatInt(relayResult.Reply.LatestBlock, 10),
			})
	}
	guid, found := utils.GetUniqueIdentifier(ctx)
	if found && guid != 0 {
		guidStr := strconv.FormatUint(guid, 10)
		metadataReply = append(metadataReply,
			pairingtypes.Metadata{
				Name:  common.GUID_HEADER_NAME,
				Value: guidStr,
			})
	}
	if relayResult.Reply == nil {
		relayResult.Reply = &pairingtypes.RelayReply{}
	}
	relayResult.Reply.Metadata = append(relayResult.Reply.Metadata, metadataReply...)
}

func (rpccs *RPCConsumerServer) IsHealthy() bool {
	return rpccs.relaysMonitor.IsHealthy()
}<|MERGE_RESOLUTION|>--- conflicted
+++ resolved
@@ -290,73 +290,6 @@
 		seenBlock = 0
 	}
 	relayRequestData := lavaprotocol.NewRelayData(ctx, connectionType, url, []byte(req), seenBlock, reqBlock, rpccs.listenEndpoint.ApiInterface, chainMessage.GetRPCMessage().GetHeaders(), chainlib.GetAddon(chainMessage), common.GetExtensionNames(chainMessage.GetExtensions()))
-<<<<<<< HEAD
-=======
-	relayResults := []*common.RelayResult{}
-	relayErrors := &RelayErrors{onFailureMergeAll: true}
-	blockOnSyncLoss := map[string]struct{}{}
-	modifiedOnLatestReq := false
-	errorRelayResult := &common.RelayResult{} // returned on error
-	retries := uint64(0)
-	timeouts := 0
-	unwantedProviders := rpccs.GetInitialUnwantedProviders(directiveHeaders)
-
-	for ; retries < MaxRelayRetries; retries++ {
-		// TODO: make this async between different providers
-		relayResult, err := rpccs.sendRelayToProvider(ctx, chainMessage, relayRequestData, dappID, consumerIp, &unwantedProviders, timeouts)
-		if relayResult == nil {
-			utils.LavaFormatError("unexpected behavior relay result returned nil from sendRelayToProvider", nil)
-			continue
-		} else if relayResult.ProviderInfo.ProviderAddress != "" {
-			if err != nil {
-				// add this provider to the erroring providers
-				if errorRelayResult.ProviderInfo.ProviderAddress != "" {
-					errorRelayResult.ProviderInfo.ProviderAddress += ","
-				}
-				errorRelayResult.ProviderInfo.ProviderAddress += relayResult.ProviderInfo.ProviderAddress
-				_, ok := blockOnSyncLoss[relayResult.ProviderInfo.ProviderAddress]
-				if !ok && lavasession.IsSessionSyncLoss(err) {
-					// allow this provider to be wantedProvider on a retry, if it didn't fail once on syncLoss
-					blockOnSyncLoss[relayResult.ProviderInfo.ProviderAddress] = struct{}{}
-					utils.LavaFormatWarning("Identified SyncLoss in provider, not removing it from list for another attempt", err, utils.Attribute{Key: "address", Value: relayResult.ProviderInfo.ProviderAddress})
-				} else {
-					unwantedProviders[relayResult.ProviderInfo.ProviderAddress] = struct{}{}
-				}
-				if common.IsTimeout(err) {
-					timeouts++
-				}
-			}
-		}
-		if err != nil {
-			if relayResult.GetStatusCode() != 0 {
-				// keep the error status code
-				errorRelayResult.StatusCode = relayResult.GetStatusCode()
-			}
-			relayErrors.relayErrors = append(relayErrors.relayErrors, RelayError{err: err, ProviderInfo: relayResult.ProviderInfo})
-			if lavasession.PairingListEmptyError.Is(err) {
-				// if we ran out of pairings because unwantedProviders is too long or validProviders is too short, continue to reply handling code
-				break
-			}
-			// decide if we should break here if its something retry won't solve
-			utils.LavaFormatDebug("could not send relay to provider", utils.Attribute{Key: "GUID", Value: ctx}, utils.Attribute{Key: "error", Value: err.Error()}, utils.Attribute{Key: "endpoint", Value: rpccs.listenEndpoint})
-			continue
-		}
-		relayResults = append(relayResults, relayResult)
-		unwantedProviders[relayResult.ProviderInfo.ProviderAddress] = struct{}{}
-		// future relay requests and data reliability requests need to ask for the same specific block height to get consensus on the reply
-		// we do not modify the chain message data on the consumer, only it's requested block, so we let the provider know it can't put any block height it wants by setting a specific block height
-		reqBlock, _ := chainMessage.RequestedBlock()
-		if reqBlock == spectypes.LATEST_BLOCK {
-			modifiedOnLatestReq = chainMessage.UpdateLatestBlockInMessage(relayResult.Request.RelayData.RequestBlock, false)
-			if !modifiedOnLatestReq {
-				relayResult.Finalized = false // shut down data reliability
-			}
-		}
-		if len(relayResults) >= rpccs.requiredResponses {
-			break
-		}
-	}
->>>>>>> 12bb2e58
 
 	relayProcessor, err := rpccs.ProcessRelaySend(ctx, directiveHeaders, chainMessage, relayRequestData, dappID, consumerIp)
 	if err != nil && !relayProcessor.HasResults() {
@@ -510,13 +443,9 @@
 				Request: &pairingtypes.RelayRequest{
 					RelayData: relayRequestData,
 				},
-<<<<<<< HEAD
-				Finalized:  false, // set false to skip data reliability
-				StatusCode: 200,
-=======
 				Finalized:    false, // set false to skip data reliability
+				StatusCode:   200,
 				ProviderInfo: common.ProviderInfo{ProviderAddress: ""},
->>>>>>> 12bb2e58
 			}
 			relayProcessor.SetResponse(&relayResponse{
 				relayResult: relayResult,
@@ -603,12 +532,8 @@
 
 			// unique per dappId and ip
 			consumerToken := common.GetUniqueToken(dappID, consumerIp)
-<<<<<<< HEAD
 			processingTimeout, relayTimeout := rpccs.getProcessingTimeout(chainMessage)
-			localRelayResult, relayLatency, errResponse, backoff := rpccs.relayInner(goroutineCtx, singleConsumerSession, localRelayResult, processingTimeout, chainMessage, consumerToken)
-=======
-			relayLatency, errResponse, backoff := rpccs.relayInner(goroutineCtx, singleConsumerSession, localRelayResult, relayTimeout, chainMessage, consumerToken)
->>>>>>> 12bb2e58
+			relayLatency, errResponse, backoff := rpccs.relayInner(goroutineCtx, singleConsumerSession, localRelayResult, processingTimeout, chainMessage, consumerToken)
 			if errResponse != nil {
 				failRelaySession := func(origErr error, backoff_ bool) {
 					backOffDuration := 0 * time.Second
@@ -686,101 +611,8 @@
 			// localRelayResult is being sent on the relayProcessor by a deferred function
 		}(providerPublicAddress, sessionInfo)
 	}
-<<<<<<< HEAD
 	// finished setting up go routines, can return and wait for responses
 	return nil
-=======
-
-	// Getting the best result from the providers,
-	// if there was an error we wait for the next result util timeout or a valid response
-	// priority order {valid response -> error response -> relay error}
-	// if there were multiple error responses picking the majority
-	response := rpccs.getBestResult(relayTimeout, responses, len(sessions), chainMessage)
-
-	if response == nil {
-		return &common.RelayResult{ProviderInfo: common.ProviderInfo{ProviderAddress: ""}}, utils.LavaFormatError("Received unexpected nil response from getBestResult", nil, utils.LogAttr("sessions", sessions), utils.LogAttr("chainMessage", chainMessage))
-	}
-
-	if response.err == nil && response.relayResult != nil && response.relayResult.Reply != nil {
-		// no error, update the seen block
-		blockSeen := response.relayResult.Reply.LatestBlock
-		rpccs.consumerConsistency.SetSeenBlock(blockSeen, dappID, consumerIp)
-	}
-
-	return response.relayResult, response.err
-}
-
-func (rpccs *RPCConsumerServer) getBestResult(timeout time.Duration, responses chan *relayResponse, numberOfSessions int, chainMessage chainlib.ChainMessage) *relayResponse {
-	responsesReceived := 0
-	nodeResponseErrors := &RelayErrors{relayErrors: []RelayError{}}
-	protocolResponseErrors := &RelayErrors{relayErrors: []RelayError{}, onFailureMergeAll: true}
-	// a helper function to fetch the best response (prioritize node over protocol)
-	getBestResponseBetweenNodeAndProtocolErrors := func() (*relayResponse, error) {
-		if len(nodeResponseErrors.relayErrors) > 0 { // if we have node errors, we prefer returning them over protocol errors.
-			bestErrorMessage := nodeResponseErrors.GetBestErrorMessageForUser()
-			return bestErrorMessage.response, nil
-		}
-		if len(protocolResponseErrors.relayErrors) > 0 { // if we have protocol errors at this point return the best one
-			protocolsBestErrorMessage := protocolResponseErrors.GetBestErrorMessageForUser()
-			return protocolsBestErrorMessage.response, nil
-		}
-		return nil, fmt.Errorf("failed getting best response")
-	}
-	startTime := time.Now()
-	for {
-		select {
-		case response := <-responses:
-			// increase responses received
-			responsesReceived++
-			if response.err == nil {
-				// validate if its a error response (from the node not the provider)
-				foundError, errorMessage := chainMessage.CheckResponseError(response.relayResult.Reply.Data, response.relayResult.StatusCode)
-				// print debug only when we have multiple responses
-				if numberOfSessions > 1 {
-					utils.LavaFormatDebug("Got Response", utils.LogAttr("responsesReceived", responsesReceived), utils.LogAttr("out_of", numberOfSessions), utils.LogAttr("foundError", foundError), utils.LogAttr("errorMessage", errorMessage), utils.LogAttr("Status code", response.relayResult.StatusCode))
-				}
-				if foundError {
-					// this is a node error, meaning we still didn't get a good response.
-					// we will choose to wait until there will be a response or timeout happens
-					// if timeout happens we will take the majority of response messages
-					nodeResponseErrors.relayErrors = append(nodeResponseErrors.relayErrors, RelayError{err: fmt.Errorf(errorMessage), ProviderInfo: response.relayResult.ProviderInfo, response: response})
-				} else {
-					// Return the first successful response
-					return response // returning response
-				}
-			} else {
-				// we want to keep the error message in a separate response error structure
-				// in case we got only errors and we want to return the best one
-				protocolResponseErrors.relayErrors = append(protocolResponseErrors.relayErrors, RelayError{err: response.err, ProviderInfo: response.relayResult.ProviderInfo, response: response})
-			}
-			// check if this is the last response we are going to receive
-			// we get here only if all other responses including this one are not valid responses
-			// (whether its a node error or protocol errors)
-			if responsesReceived == numberOfSessions {
-				bestRelayResult, err := getBestResponseBetweenNodeAndProtocolErrors()
-				if err == nil { // successfully sent the channel response
-					return bestRelayResult
-				}
-				// if we got here, we for some reason failed to fetch both the best node error and the protocol error
-				// it indicates mostly an unwanted behavior.
-				utils.LavaFormatWarning("failed getting best error message for both node and protocol", nil,
-					utils.LogAttr("nodeResponseErrors", nodeResponseErrors),
-					utils.LogAttr("protocolsBestErrorMessage", protocolResponseErrors),
-					utils.LogAttr("numberOfSessions", numberOfSessions),
-				)
-				return response
-			}
-		case <-time.After(timeout + 3*time.Second - time.Since(startTime)):
-			// Timeout occurred, try fetching the best result we have, prefer node errors over protocol errors
-			bestRelayResponse, err := getBestResponseBetweenNodeAndProtocolErrors()
-			if err == nil { // successfully sent the channel response
-				return bestRelayResponse
-			}
-			// failed fetching any error, getting here indicates a real context timeout happened.
-			return &relayResponse{nil, NoResponseTimeout}
-		}
-	}
->>>>>>> 12bb2e58
 }
 
 func (rpccs *RPCConsumerServer) relayInner(ctx context.Context, singleConsumerSession *lavasession.SingleConsumerSession, relayResult *common.RelayResult, relayTimeout time.Duration, chainMessage chainlib.ChainMessage, consumerToken string) (relayLatency time.Duration, err error, needsBackoff bool) {
