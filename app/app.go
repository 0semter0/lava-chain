--- conflicted
+++ resolved
@@ -165,11 +165,8 @@
 	upgrades.Upgrade_0_31_1,
 	upgrades.Upgrade_0_32_0,
 	upgrades.Upgrade_0_32_3,
-<<<<<<< HEAD
+	upgrades.Upgrade_0_33_0,
 	upgrades.Upgrade_0_32_4,
-=======
-	upgrades.Upgrade_0_33_0,
->>>>>>> d63a5a45
 }
 
 // this line is used by starport scaffolding # stargate/wasm/app/enabledProposals
