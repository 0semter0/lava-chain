--- conflicted
+++ resolved
@@ -162,10 +162,7 @@
 	upgrades.Upgrade_0_30_1,
 	upgrades.Upgrade_0_30_2,
 	upgrades.Upgrade_0_31_0,
-<<<<<<< HEAD
-=======
 	upgrades.Upgrade_0_31_1,
->>>>>>> ba1aac71
 }
 
 // this line is used by starport scaffolding # stargate/wasm/app/enabledProposals
