package upgrades

import (
	store "github.com/cosmos/cosmos-sdk/store/types"
	sdk "github.com/cosmos/cosmos-sdk/types"
	"github.com/cosmos/cosmos-sdk/types/module"
	upgradetypes "github.com/cosmos/cosmos-sdk/x/upgrade/types"
	"github.com/lavanet/lava/app/keepers"
<<<<<<< HEAD
	dualstakingtypes "github.com/lavanet/lava/x/dualstaking/types"
=======
	v1 "github.com/lavanet/lava/x/downtime/v1"
	"github.com/lavanet/lava/x/protocol/types"
>>>>>>> bac0cc15
)

func defaultUpgradeHandler(
	m *module.Manager,
	c module.Configurator,
	bapm BaseAppParamManager,
	lk *keepers.LavaKeepers,
) upgradetypes.UpgradeHandler {
	return func(ctx sdk.Context, plan upgradetypes.Plan, vm module.VersionMap) (module.VersionMap, error) {
		return m.RunMigrations(ctx, c, vm)
	}
}

// Template for empty/simple upgrades:
// (Note: in cosmos-sdk 0.45.11 "Renamed" did not work properly for attempt v0.8.1)
//
// var Upgrade_0_0_1 = Upgrade{
// 	UpgradeName: "v0.0.1",                          // upgrade name
// 	CreateUpgradeHandler: defaultUpgradeHandler,    // upgrade handler (default)
//  	StoreUpgrades: store.StoreUpgrades{         // store upgrades
// 		Added:   []string{newmoduletypes.StoreKey}, //   new module store to add
// 		Deleted: []string{oldmoduletypes.StoreKey}, //   old module store to delete
// 		Renamed: []store.StoreRename{               //   old/new module store to rename
// 			{OldKey: oldmoduletypes.StoreKey, NewKey: newmoduletypes.StoreKey},
// 		},
// 	},
// }

var Upgrade_0_22_0 = Upgrade{
	UpgradeName:          "v0.22.0",
	CreateUpgradeHandler: v0_22_0_UpgradeHandler,
	StoreUpgrades:        store.StoreUpgrades{},
}

<<<<<<< HEAD
var Upgrade_0_20_2 = Upgrade{
	UpgradeName:          "v0.20.2",
	CreateUpgradeHandler: defaultUpgradeHandler,
	StoreUpgrades:        store.StoreUpgrades{},
}

var Upgrade_0_20_3 = Upgrade{
	UpgradeName:          "v0.20.3",
	CreateUpgradeHandler: defaultUpgradeHandler,
	StoreUpgrades:        store.StoreUpgrades{},
}

// Upgrade_0_20_4 adds new module: dualstaking
var Upgrade_0_20_4 = Upgrade{
	UpgradeName:          "v0.20.4",
	CreateUpgradeHandler: defaultUpgradeHandler,
	StoreUpgrades: store.StoreUpgrades{
		Added: []string{dualstakingtypes.StoreKey},
	},
=======
func v0_22_0_UpgradeHandler(
	m *module.Manager,
	c module.Configurator,
	bapm BaseAppParamManager,
	lk *keepers.LavaKeepers,
) upgradetypes.UpgradeHandler {
	return func(ctx sdk.Context, plan upgradetypes.Plan, vm module.VersionMap) (module.VersionMap, error) {
		lk.DowntimeKeeper.SetParams(ctx, v1.DefaultParams())
		lk.ProtocolKeeper.SetParams(ctx, types.DefaultParams())
		return m.RunMigrations(ctx, c, vm)
	}
>>>>>>> bac0cc15
}<|MERGE_RESOLUTION|>--- conflicted
+++ resolved
@@ -6,12 +6,9 @@
 	"github.com/cosmos/cosmos-sdk/types/module"
 	upgradetypes "github.com/cosmos/cosmos-sdk/x/upgrade/types"
 	"github.com/lavanet/lava/app/keepers"
-<<<<<<< HEAD
+	v1 "github.com/lavanet/lava/x/downtime/v1"
 	dualstakingtypes "github.com/lavanet/lava/x/dualstaking/types"
-=======
-	v1 "github.com/lavanet/lava/x/downtime/v1"
 	"github.com/lavanet/lava/x/protocol/types"
->>>>>>> bac0cc15
 )
 
 func defaultUpgradeHandler(
@@ -46,27 +43,6 @@
 	StoreUpgrades:        store.StoreUpgrades{},
 }
 
-<<<<<<< HEAD
-var Upgrade_0_20_2 = Upgrade{
-	UpgradeName:          "v0.20.2",
-	CreateUpgradeHandler: defaultUpgradeHandler,
-	StoreUpgrades:        store.StoreUpgrades{},
-}
-
-var Upgrade_0_20_3 = Upgrade{
-	UpgradeName:          "v0.20.3",
-	CreateUpgradeHandler: defaultUpgradeHandler,
-	StoreUpgrades:        store.StoreUpgrades{},
-}
-
-// Upgrade_0_20_4 adds new module: dualstaking
-var Upgrade_0_20_4 = Upgrade{
-	UpgradeName:          "v0.20.4",
-	CreateUpgradeHandler: defaultUpgradeHandler,
-	StoreUpgrades: store.StoreUpgrades{
-		Added: []string{dualstakingtypes.StoreKey},
-	},
-=======
 func v0_22_0_UpgradeHandler(
 	m *module.Manager,
 	c module.Configurator,
@@ -78,5 +54,13 @@
 		lk.ProtocolKeeper.SetParams(ctx, types.DefaultParams())
 		return m.RunMigrations(ctx, c, vm)
 	}
->>>>>>> bac0cc15
+}
+
+// Upgrade_0_20_4 adds new module: dualstaking
+var Upgrade_0_20_4 = Upgrade{
+	UpgradeName:          "v0.20.4",
+	CreateUpgradeHandler: defaultUpgradeHandler,
+	StoreUpgrades: store.StoreUpgrades{
+		Added: []string{dualstakingtypes.StoreKey},
+	},
 }