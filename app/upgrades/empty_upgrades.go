--- conflicted
+++ resolved
@@ -245,29 +245,28 @@
 	},
 }
 
-<<<<<<< HEAD
+var Upgrade_2_1_0 = Upgrade{
+	UpgradeName:          "v2.1.0",
+	CreateUpgradeHandler: defaultUpgradeHandler,
+	StoreUpgrades:        store.StoreUpgrades{},
+}
+
+var Upgrade_2_1_1 = Upgrade{
+	UpgradeName:          "v2.1.1",
+	CreateUpgradeHandler: defaultUpgradeHandler,
+	StoreUpgrades:        store.StoreUpgrades{},
+}
+
+var Upgrade_2_1_3 = Upgrade{
+	UpgradeName:          "v2.1.3",
+	CreateUpgradeHandler: defaultUpgradeHandler,
+	StoreUpgrades:        store.StoreUpgrades{},
+}
+
 var Upgrade_2_2_0 = Upgrade{
 	UpgradeName:          "v2.2.0",
 	CreateUpgradeHandler: defaultUpgradeHandler,
 	StoreUpgrades: store.StoreUpgrades{
 		Added: []string{packetforwardtypes.StoreKey},
 	},
-=======
-var Upgrade_2_1_0 = Upgrade{
-	UpgradeName:          "v2.1.0",
-	CreateUpgradeHandler: defaultUpgradeHandler,
-	StoreUpgrades:        store.StoreUpgrades{},
-}
-
-var Upgrade_2_1_1 = Upgrade{
-	UpgradeName:          "v2.1.1",
-	CreateUpgradeHandler: defaultUpgradeHandler,
-	StoreUpgrades:        store.StoreUpgrades{},
-}
-
-var Upgrade_2_1_3 = Upgrade{
-	UpgradeName:          "v2.1.3",
-	CreateUpgradeHandler: defaultUpgradeHandler,
-	StoreUpgrades:        store.StoreUpgrades{},
->>>>>>> 8e4f5c43
 }