package upgrades

import (
	store "github.com/cosmos/cosmos-sdk/store/types"
	sdk "github.com/cosmos/cosmos-sdk/types"
	"github.com/cosmos/cosmos-sdk/types/module"
	minttypes "github.com/cosmos/cosmos-sdk/x/mint/types"
	upgradetypes "github.com/cosmos/cosmos-sdk/x/upgrade/types"
	"github.com/lavanet/lava/app/keepers"
	v1 "github.com/lavanet/lava/x/downtime/v1"
	dualstakingtypes "github.com/lavanet/lava/x/dualstaking/types"
	fixationtypes "github.com/lavanet/lava/x/fixationstore/types"
	protocoltypes "github.com/lavanet/lava/x/protocol/types"
)

func defaultUpgradeHandler(
	m *module.Manager,
	c module.Configurator,
	bapm BaseAppParamManager,
	lk *keepers.LavaKeepers,
) upgradetypes.UpgradeHandler {
	return func(ctx sdk.Context, plan upgradetypes.Plan, vm module.VersionMap) (module.VersionMap, error) {
		return m.RunMigrations(ctx, c, vm)
	}
}

// Template for empty/simple upgrades:
// (Note: in cosmos-sdk 0.45.11 "Renamed" did not work properly for attempt v0.8.1)
//
// var Upgrade_0_0_1 = Upgrade{
// 	UpgradeName: "v0.0.1",                          // upgrade name
// 	CreateUpgradeHandler: defaultUpgradeHandler,    // upgrade handler (default)
//  	StoreUpgrades: store.StoreUpgrades{         // store upgrades
// 		Added:   []string{newmoduletypes.StoreKey}, //   new module store to add
// 		Deleted: []string{oldmoduletypes.StoreKey}, //   old module store to delete
// 		Renamed: []store.StoreRename{               //   old/new module store to rename
// 			{OldKey: oldmoduletypes.StoreKey, NewKey: newmoduletypes.StoreKey},
// 		},
// 	},
// }

var Upgrade_0_22_0 = Upgrade{
	UpgradeName:          "v0.22.0",
	CreateUpgradeHandler: v0_22_0_UpgradeHandler,
	StoreUpgrades:        store.StoreUpgrades{},
}

func v0_22_0_UpgradeHandler(
	m *module.Manager,
	c module.Configurator,
	bapm BaseAppParamManager,
	lk *keepers.LavaKeepers,
) upgradetypes.UpgradeHandler {
	return func(ctx sdk.Context, plan upgradetypes.Plan, vm module.VersionMap) (module.VersionMap, error) {
		lk.DowntimeKeeper.SetParams(ctx, v1.DefaultParams())
		lk.ProtocolKeeper.SetParams(ctx, protocoltypes.DefaultParams())
		return m.RunMigrations(ctx, c, vm)
	}
}

var Upgrade_0_23_0 = Upgrade{
	UpgradeName:          "v0.23.0",
	CreateUpgradeHandler: v0_23_0_UpgradeHandler,
	StoreUpgrades:        store.StoreUpgrades{Added: []string{dualstakingtypes.StoreKey}},
}

func v0_23_0_UpgradeHandler(
	m *module.Manager,
	c module.Configurator,
	bapm BaseAppParamManager,
	lk *keepers.LavaKeepers,
) upgradetypes.UpgradeHandler {
	return func(ctx sdk.Context, plan upgradetypes.Plan, vm module.VersionMap) (module.VersionMap, error) {
		lk.PairingKeeper.InitProviderQoS(ctx, *fixationtypes.DefaultGenesis())
		return m.RunMigrations(ctx, c, vm)
	}
}

var Upgrade_0_23_2 = Upgrade{
	UpgradeName:          "v0.23.2",             // upgrade name
	CreateUpgradeHandler: defaultUpgradeHandler, // upgrade handler (default)
	StoreUpgrades:        store.StoreUpgrades{},
}

var Upgrade_0_23_4 = Upgrade{
	UpgradeName:          "v0.23.4",
	CreateUpgradeHandler: defaultUpgradeHandler,
	StoreUpgrades:        store.StoreUpgrades{},
}

var Upgrade_0_23_5 = Upgrade{
	UpgradeName:          "v0.23.5",
	CreateUpgradeHandler: v0_23_0_UpgradeHandler,
	StoreUpgrades:        store.StoreUpgrades{Added: []string{dualstakingtypes.StoreKey}},
}

var Upgrade_0_24_0 = Upgrade{
	UpgradeName:          "v0.24.0",
	CreateUpgradeHandler: defaultUpgradeHandler,
	StoreUpgrades:        store.StoreUpgrades{},
}

var Upgrade_0_25_0 = Upgrade{
	UpgradeName:          "v0.25.0",
	CreateUpgradeHandler: defaultUpgradeHandler,
	StoreUpgrades:        store.StoreUpgrades{},
}

var Upgrade_0_25_1 = Upgrade{
	UpgradeName:          "v0.25.1",
	CreateUpgradeHandler: defaultUpgradeHandler,
	StoreUpgrades:        store.StoreUpgrades{},
}

var Upgrade_0_25_2 = Upgrade{
	UpgradeName:          "v0.25.2",
	CreateUpgradeHandler: defaultUpgradeHandler,
	StoreUpgrades:        store.StoreUpgrades{},
}

var Upgrade_0_26_0 = Upgrade{
	UpgradeName:          "v0.26.0",
	CreateUpgradeHandler: defaultUpgradeHandler,
	StoreUpgrades:        store.StoreUpgrades{},
}

var Upgrade_0_26_1 = Upgrade{
	UpgradeName:          "v0.26.1",
	CreateUpgradeHandler: defaultUpgradeHandler,
	StoreUpgrades:        store.StoreUpgrades{},
}

var Upgrade_0_26_2 = Upgrade{
	UpgradeName:          "v0.26.2",
	CreateUpgradeHandler: defaultUpgradeHandler,
	StoreUpgrades:        store.StoreUpgrades{},
}

var Upgrade_0_27_0 = Upgrade{
	UpgradeName:          "v0.27.0",
	CreateUpgradeHandler: defaultUpgradeHandler,
	StoreUpgrades:        store.StoreUpgrades{},
}

var Upgrade_0_30_0 = Upgrade{
	UpgradeName:          "v0.30.0",
	CreateUpgradeHandler: defaultUpgradeHandler,
	StoreUpgrades:        store.StoreUpgrades{},
}

var Upgrade_0_30_1 = Upgrade{
	UpgradeName:          "v0.30.1",
	CreateUpgradeHandler: defaultUpgradeHandler,
	StoreUpgrades:        store.StoreUpgrades{},
}

<<<<<<< HEAD
var Upgrade_remove_mint = Upgrade{
	UpgradeName:          "remove-mint",
	CreateUpgradeHandler: defaultUpgradeHandler,
	StoreUpgrades:        store.StoreUpgrades{Deleted: []string{minttypes.ModuleName}},
=======
var Upgrade_0_30_2 = Upgrade{
	UpgradeName:          "v0.30.2",
	CreateUpgradeHandler: defaultUpgradeHandler,
	StoreUpgrades:        store.StoreUpgrades{},
>>>>>>> 6e0a26fe
}<|MERGE_RESOLUTION|>--- conflicted
+++ resolved
@@ -154,15 +154,14 @@
 	StoreUpgrades:        store.StoreUpgrades{},
 }
 
-<<<<<<< HEAD
+var Upgrade_0_30_2 = Upgrade{
+	UpgradeName:          "v0.30.2",
+	CreateUpgradeHandler: defaultUpgradeHandler,
+	StoreUpgrades:        store.StoreUpgrades{},
+}
+
 var Upgrade_remove_mint = Upgrade{
 	UpgradeName:          "remove-mint",
 	CreateUpgradeHandler: defaultUpgradeHandler,
 	StoreUpgrades:        store.StoreUpgrades{Deleted: []string{minttypes.ModuleName}},
-=======
-var Upgrade_0_30_2 = Upgrade{
-	UpgradeName:          "v0.30.2",
-	CreateUpgradeHandler: defaultUpgradeHandler,
-	StoreUpgrades:        store.StoreUpgrades{},
->>>>>>> 6e0a26fe
 }