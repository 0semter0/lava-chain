--- conflicted
+++ resolved
@@ -1,112 +1,87 @@
-syntax = "proto3";
-package lavanet.lava.pairing;
-import "gogoproto/gogo.proto";
-
-option go_package = "github.com/lavanet/lava/x/pairing/types";
-
-service Relayer {
-    rpc Relay (RelayRequest) returns (RelayReply) {}
-    rpc RelaySubscribe (RelayRequest) returns (stream RelayReply) {}
-}
-
-message RelaySession {
-<<<<<<< HEAD
-    string specID = 1;
-=======
-    string spec_id = 1;
->>>>>>> da297d1d
-    bytes content_hash = 2;
-    uint64 session_id = 3;
-    uint64 cu_sum = 4; // total compute unit used including this relay
-    string provider = 5;
-    uint64 relay_num = 6;
-<<<<<<< HEAD
-    QualityOfServiceReport QoSReport = 7;
-=======
-    QualityOfServiceReport qos_report = 7;
->>>>>>> da297d1d
-    int64 epoch = 8;
-    bytes unresponsive_providers = 9;
-    string lava_chain_id = 10;
-    bytes sig = 11;
-    Badge badge = 12;
-}
-
-message RelayPrivateData {
-    string connection_type = 1;
-    string api_url = 2; // some relays have associated urls that are filled with params ('/block/{height}')
-    bytes data = 3;
-    int64 request_block = 4;
-<<<<<<< HEAD
-    string apiInterface = 5;
-=======
-    string api_interface = 5;
->>>>>>> da297d1d
-    bytes salt = 6;
-}
-
-message RelayRequest {
-    RelaySession relay_session = 1;
-    RelayPrivateData relay_data= 2;
-<<<<<<< HEAD
-    VRFData DataReliability = 3;
-=======
-    VRFData data_reliability = 3;
->>>>>>> da297d1d
-}
-
-message Badge {
-    uint64 cu_allocation =1;
-    int64 epoch = 2;
-    bytes badge_pk = 3;
-    string spec_id = 4;
-    bytes project_sig = 5;
-}
-
-message RelayReply {
-    bytes data = 1;
-    bytes sig = 2; // sign the data hash+query hash+nonce
-    uint32 nonce = 3;
-    int64 latest_block = 4;
-    bytes finalized_blocks_hashes = 5;
-    bytes sig_blocks = 6; //sign latest_block+finalized_blocks_hashes+session_id+block_height+relay_num
-}
-
-message VRFData {
-<<<<<<< HEAD
-    string chainID = 1;
-=======
-    string chain_id = 1;
->>>>>>> da297d1d
-    int64 epoch = 2;
-    bool differentiator = 3;
-    bytes vrf_value = 4;
-    bytes vrf_proof = 5;
-    bytes provider_sig = 6;
-<<<<<<< HEAD
-    bytes allDataHash = 7;
-    bytes queryHash = 8; //we only need it for payment later
-=======
-    bytes all_data_hash = 7;
-    bytes query_hash = 8; //we only need it for payment later
->>>>>>> da297d1d
-    bytes sig = 9;
-}
-
-message QualityOfServiceReport{
-    string latency = 1 [
-        (gogoproto.moretags) = "yaml:\"Latency\"",
-        (gogoproto.customtype) = "github.com/cosmos/cosmos-sdk/types.Dec",
-        (gogoproto.nullable)   = false
-        ];
-    string availability  = 2 [
-        (gogoproto.moretags) = "yaml:\"availability\"",
-        (gogoproto.customtype) = "github.com/cosmos/cosmos-sdk/types.Dec",
-        (gogoproto.nullable)   = false
-        ];
-    string sync = 3 [
-        (gogoproto.moretags) = "yaml:\"sync\"",
-        (gogoproto.customtype) = "github.com/cosmos/cosmos-sdk/types.Dec",
-        (gogoproto.nullable)   = false
-        ];
+syntax = "proto3";
+package lavanet.lava.pairing;
+import "gogoproto/gogo.proto";
+
+option go_package = "github.com/lavanet/lava/x/pairing/types";
+
+service Relayer {
+    rpc Relay (RelayRequest) returns (RelayReply) {}
+    rpc RelaySubscribe (RelayRequest) returns (stream RelayReply) {}
+}
+
+message RelaySession {
+    string spec_id = 1;
+    bytes content_hash = 2;
+    uint64 session_id = 3;
+    uint64 cu_sum = 4; // total compute unit used including this relay
+    string provider = 5;
+    uint64 relay_num = 6;
+    QualityOfServiceReport qos_report = 7;
+    int64 epoch = 8;
+    bytes unresponsive_providers = 9;
+    string lava_chain_id = 10;
+    bytes sig = 11;
+    Badge badge = 12;
+}
+
+message RelayPrivateData {
+    string connection_type = 1;
+    string api_url = 2; // some relays have associated urls that are filled with params ('/block/{height}')
+    bytes data = 3;
+    int64 request_block = 4;
+    string api_interface = 5;
+    bytes salt = 6;
+}
+
+message RelayRequest {
+    RelaySession relay_session = 1;
+    RelayPrivateData relay_data= 2;
+    VRFData data_reliability = 3;
+}
+
+message Badge {
+    uint64 cu_allocation =1;
+    int64 epoch = 2;
+    bytes badge_pk = 3;
+    string spec_id = 4;
+    bytes project_sig = 5;
+}
+
+message RelayReply {
+    bytes data = 1;
+    bytes sig = 2; // sign the data hash+query hash+nonce
+    uint32 nonce = 3;
+    int64 latest_block = 4;
+    bytes finalized_blocks_hashes = 5;
+    bytes sig_blocks = 6; //sign latest_block+finalized_blocks_hashes+session_id+block_height+relay_num
+}
+
+message VRFData {
+    string chain_id = 1;
+    int64 epoch = 2;
+    bool differentiator = 3;
+    bytes vrf_value = 4;
+    bytes vrf_proof = 5;
+    bytes provider_sig = 6;
+    bytes all_data_hash = 7;
+    bytes query_hash = 8; //we only need it for payment later
+    bytes sig = 9;
+}
+
+message QualityOfServiceReport{
+    string latency = 1 [
+        (gogoproto.moretags) = "yaml:\"Latency\"",
+        (gogoproto.customtype) = "github.com/cosmos/cosmos-sdk/types.Dec",
+        (gogoproto.nullable)   = false
+        ];
+    string availability  = 2 [
+        (gogoproto.moretags) = "yaml:\"availability\"",
+        (gogoproto.customtype) = "github.com/cosmos/cosmos-sdk/types.Dec",
+        (gogoproto.nullable)   = false
+        ];
+    string sync = 3 [
+        (gogoproto.moretags) = "yaml:\"sync\"",
+        (gogoproto.customtype) = "github.com/cosmos/cosmos-sdk/types.Dec",
+        (gogoproto.nullable)   = false
+        ];
 }