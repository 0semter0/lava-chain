package slices

import (
	"golang.org/x/exp/constraints"
	"golang.org/x/exp/slices"
)

type Number interface {
	constraints.Float | constraints.Integer
}

type ComparableByFunc interface {
	Differentiator() string
}

func Slice[T any](v ...T) []T {
	return v
}

func Concat[T any](s ...[]T) []T {
	v := []T{}
	for _, x := range s {
		v = append(v, x...)
	}
	return v
}

func Min[T constraints.Ordered](s []T) (m T) {
	if len(s) > 0 {
		m = s[0]
		for _, v := range s[1:] {
			if m > v {
				m = v
			}
		}
	}
	return m
}

func Max[T constraints.Ordered](s []T) (m T) {
	if len(s) > 0 {
		m = s[0]
		for _, v := range s[1:] {
			if m < v {
				m = v
			}
		}
	}
	return m
}

func Average[T Number](slice []T) T {
	var sum T
	for _, val := range slice {
		sum += val
	}
	return sum / T(len(slice))
}

func Variance[T Number](slice []T, mean T) T {
	if len(slice) < 2 {
		return T(0)
	}
	sumSquaredDiffs := T(0)
	for _, x := range slice {
		diff := x - mean
		diffSq := diff * diff
		sumSquaredDiffs += diffSq
	}
	variance := sumSquaredDiffs / T(len(slice)-1)
	return variance
}

func Median[T Number](slice []T) T {
	slices.Sort(slice)
	data_len := len(slice)
	if data_len == 0 {
		return 0
	} else if data_len%2 == 0 {
		return ((slice[data_len/2-1] + slice[data_len/2]) / T(2))
	} else {
<<<<<<< HEAD
		return slice[data_len/2]
=======
		return slice[(data_len-1)/2]
>>>>>>> 75bcd519
	}
}

func Percentile[T Number](slice []T, rank float64) T {
	data_len := len(slice)
	if data_len == 0 || rank < 0.0 || rank > 1.0 {
		return 0
	}
	slices.Sort(slice)

	// Calculate the position based on the rank
	position := int(float64(data_len-1) * rank)

	// Calculate the fractional part

	if data_len%2 == 0 {
		// Interpolate between two middle values
		lower := slice[position]
		upper := slice[position+1]
		return lower + T(float64(upper-lower)*rank)
	} else {
		return slice[position]
	}
}

// the bigger it is the more unstable the values in slice from the given argument "compare"
func Stability[T Number](slice []T, compare T) float64 {
	stabilitySum := 0.0
	for _, x := range slice {
		diff := x - compare
		if x < compare {
			diff = compare - x
		}
		stabilitySum += float64(diff) / float64(compare)
	}
	return stabilitySum / float64(len(slice))
}

func Contains[T comparable](slice []T, elem T) bool {
	for _, e := range slice {
		if e == elem {
			return true
		}
	}
	return false
}

// Remove removes the first instance (if exists) of elem from the slice, and
// returns the new slice and indication if removal took place.
func Remove[T comparable](slice []T, elem T) ([]T, bool) {
	for i, e := range slice {
		if e == elem {
			last := len(slice) - 1
			if i < last {
				slice[i] = slice[last]
			}
			return slice[0:last], true
		}
	}
	return slice, false
}

func IsSubset[T comparable](subset, superset []T) bool {
	subsetMap := make(map[T]bool)
	commonMap := make(map[T]bool)

	for _, elem := range subset {
		subsetMap[elem] = true
	}

	for _, elem := range superset {
		if _, ok := subsetMap[elem]; ok {
			commonMap[elem] = true
		}
	}

	return len(commonMap) == len(subsetMap)
}

func Intersection[T comparable](arrays ...[]T) []T {
	elements := make(map[T]int)

	for _, arr := range arrays {
		arrElements := make(map[T]bool)

		for _, elem := range arr {
			if _, ok := arrElements[elem]; !ok {
				arrElements[elem] = true
				elements[elem]++
			}
		}
	}

	res := make([]T, 0)

	for elem, count := range elements {
		if count == len(arrays) {
			res = append(res, elem)
		}
	}

	return res
}

func Union[T comparable](arrays ...[]T) []T {
	elements := make(map[T]bool)

	for _, arr := range arrays {
		for _, elem := range arr {
			elements[elem] = true
		}
	}

	res := make([]T, len(elements))

	count := 0
	for elem := range elements {
		res[count] = elem
		count++
	}

	return res
}

func UnionByFunc[T ComparableByFunc](arrays ...[]T) []T {
	elements := make(map[string]T)

	for _, arr := range arrays {
		for _, elem := range arr {
			elements[elem.Differentiator()] = elem
		}
	}

	res := make([]T, len(elements))

	count := 0
	for _, elem := range elements {
		res[count] = elem
		count++
	}

	return res
}

func Map[T, V any](slice []T, filter func(T) V) []V {
	values := make([]V, len(slice))
	for i := range slice {
		values[i] = filter(slice[i])
	}
	return values
}

func Filter[T any](slice []T, filter func(T) bool) []T {
	values := make([]T, 0)
	for _, v := range slice {
		if filter(v) {
			values = append(values, v)
		}
	}
	return values
}

func UnorderedEqual[T comparable](slices ...[]T) bool {
	var length int

	if len(slices) > 0 {
		length = len(slices[0])
		for _, s := range slices[1:] {
			if len(s) != length {
				return false
			}
		}

		intersect := Intersection(slices...)
		if len(intersect) != length {
			return false
		}
	}

	return true
}<|MERGE_RESOLUTION|>--- conflicted
+++ resolved
@@ -79,11 +79,7 @@
 	} else if data_len%2 == 0 {
 		return ((slice[data_len/2-1] + slice[data_len/2]) / T(2))
 	} else {
-<<<<<<< HEAD
-		return slice[data_len/2]
-=======
 		return slice[(data_len-1)/2]
->>>>>>> 75bcd519
 	}
 }
 
