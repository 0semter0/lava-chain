import {
  BaseChainParser,
  SendRelayOptions,
  SendRestRelayOptions,
  APIInterfaceTendermintRPC,
  HeadersPassSend,
  SendRelaysBatchOptions,
  ApiContainer,
} from "../chainlib/base_chain_parser";
import { Logger } from "../logger/logger";
import { generateBatchRPCData, generateRPCData } from "../util/common";
import {
  Api,
  ApiCollection,
  BlockParser,
  FUNCTION_TAG,
  PARSER_FUNC,
  SpecCategory,
} from "../grpc_web_services/lavanet/lava/spec/api_collection_pb";
import { TendermintrpcMessage } from "./chainproxy/rpcInterfaceMessages/tendermint_rpc_message";
import { Parser } from "../parser/parser";
import { BaseChainMessageContainer } from "./chain_message";
import { NOT_APPLICABLE } from "../common/common";
import { CombineSpecCategories } from "../util/apiCollection";
import { compareRequestedBlockInBatch } from "./common";
import { newBatchMessage } from "./chainproxy/rpcInterfaceMessages/json_rpc_message";
import { JsonRPCVersion } from "./chainproxy/consts";

const Method = ""; // in tendermint all types are empty (in spec)
const SEP = "&";
export class TendermintRpcChainParser extends BaseChainParser {
  constructor() {
    super();
    this.apiInterface = APIInterfaceTendermintRPC;
  }
  parseMsg(
<<<<<<< HEAD
    options: SendRelayOptions | SendRelaysBatchOptions | SendRestRelayOptions
  ): ParsedMessage {
=======
    options: SendRelayOptions | SendRestRelayOptions
  ): BaseChainMessageContainer {
>>>>>>> 838fb920
    if (this.isRest(options)) {
      throw Logger.fatal(
        "Wrong relay options provided, expected SendRestRelayOptions got SendRelayOptions"
      );
    }

    if ("relays" in options) {
      // options is SendRelaysBatchOptions
      return this.parseBatchMsg(options);
    }

    const [apiCont, apiCollection, latestRequestedBlock, tendermintrpcMessage] =
      this.parseSingleMessage(options);

    // TODO: add extension parsing.
    return new ParsedMessage(
      apiCont.api,
      latestRequestedBlock,
      tendermintrpcMessage,
      apiCollection,
      generateRPCData(tendermintrpcMessage)
    );
  }

  private parseBatchMsg(options: SendRelaysBatchOptions) {
    let api: Api | undefined;
    let apiCollection: ApiCollection | undefined;
    let latestRequestedBlock = 0;
    let earliestRequestedBlock = 0;
    const tendermintrpcMsgs: TendermintrpcMessage[] = [];

    for (let idx = 0; idx < options.relays.length; idx++) {
      const relay = options.relays[idx];
      const sendRelayOptions = {
        method: relay.method,
        params: relay.params,
        id: relay.id,
        chainId: options.chainId,
        metadata: relay.metadata,
        apiInterface: options.apiInterface,
      };

      const [
        apiCont,
        apiCollectionForMessage,
        requestedBlockForMessage,
        tendermintrpcMessage,
      ] = this.parseSingleMessage(sendRelayOptions);
      tendermintrpcMsgs.push(tendermintrpcMessage);
      if (idx === 0) {
        // on the first entry store them
        api = apiCont.api;
        apiCollection = apiCollectionForMessage;
        latestRequestedBlock = requestedBlockForMessage;
      } else {
        // on next entries we need to compare to existing data
        if (api === undefined) {
          throw Logger.fatal("Invalid parsing. First index were skipped");
        }

        let category = api.getCategory() ?? new SpecCategory();
        category = CombineSpecCategories(
          category,
          apiCont.api.getCategory() ?? new SpecCategory()
        );

        const apiObj = api.toObject();
        const apiContApi = apiCont.api.toObject();

        api = new Api();
        api.setEnabled(apiObj.enabled && apiContApi.enabled);
        api.setName(apiObj.name + SEP + apiContApi.name);
        api.setComputeUnits(apiObj.computeUnits + apiContApi.computeUnits);
        api.setExtraComputeUnits(
          apiObj.extraComputeUnits + apiContApi.extraComputeUnits
        );
        api.setCategory(category);
        const blockParser = new BlockParser();
        blockParser.setParserArgList([]);
        blockParser.setParserFunc(PARSER_FUNC.EMPTY);
        blockParser.setDefaultValue("");
        blockParser.setEncoding("");
        api.setBlockParsing(blockParser);

        [latestRequestedBlock, earliestRequestedBlock] =
          compareRequestedBlockInBatch(
            latestRequestedBlock,
            requestedBlockForMessage
          );
      }
    }

    if (!api || !apiCollection) {
      throw Logger.fatal(
        "Invalid parsing. Api and ApiCollection is not defined"
      );
    }

    const batchMsg = newBatchMessage(tendermintrpcMsgs);
    if (batchMsg instanceof Error) {
      throw Logger.fatal("Error creating batch message", batchMsg);
    }

    // TODO: add extension parsing.
    return new ParsedMessage(
      api,
      latestRequestedBlock,
      batchMsg,
      apiCollection,
      generateBatchRPCData(batchMsg)
    );
  }

  parseSingleMessage(
    options: SendRelayOptions
  ): [ApiContainer, ApiCollection, number, TendermintrpcMessage] {
    const apiCont = this.getSupportedApi(options.method, Method);
    const apiCollection = this.getApiCollection({
      addon: apiCont.collectionKey.addon,
      connectionType: Method,
      internalPath: apiCont.collectionKey.internalPath,
    });

    const headerHandler = this.handleHeaders(
      options.metadata,
      apiCollection,
      HeadersPassSend
    );

    const [settingHeaderDirective] = this.getParsingByTag(
      FUNCTION_TAG.SET_LATEST_IN_METADATA
    );

    const tendermintrpcMessage = new TendermintrpcMessage();
    tendermintrpcMessage.initJsonrpcMessage(
      JsonRPCVersion,
      String(options.id ?? Math.floor(Math.random() * Number.MAX_SAFE_INTEGER)),
      options.method,
      options.params
    );
    tendermintrpcMessage.initBaseMessage({
      headers: headerHandler.filteredHeaders,
      latestBlockHeaderSetter: settingHeaderDirective,
    });

    const blockParser = apiCont.api.getBlockParsing();
    if (!blockParser) {
      throw Logger.fatal("BlockParsing is missing");
    }

    let requestedBlock: number | Error;

    const overwriteRequestedBlock = headerHandler.overwriteRequestedBlock;
    if (overwriteRequestedBlock === "") {
      requestedBlock = Parser.parseBlockFromParams(
        tendermintrpcMessage,
        blockParser
      );
      if (requestedBlock instanceof Error) {
        Logger.error(
          `ParseBlockFromParams failed parsing block for chain: ${this.spec?.getName()}`,
          blockParser,
          requestedBlock
        );
        requestedBlock = NOT_APPLICABLE;
      }
    } else {
      requestedBlock = tendermintrpcMessage.parseBlock(overwriteRequestedBlock);
      if (requestedBlock instanceof Error) {
        Logger.error(
          `Failed parsing block from an overwrite header for chain: ${this.spec?.getName()}, overwriteRequestedBlock: ${overwriteRequestedBlock}`,
          requestedBlock
        );
        requestedBlock = NOT_APPLICABLE;
      }
    }

<<<<<<< HEAD
    return [apiCont, apiCollection, requestedBlock, tendermintrpcMessage];
=======
    // TODO: add extension parsing.

    return new BaseChainMessageContainer(
      apiCont.api,
      requestedBlock,
      tendermintrpcMessage,
      apiCollection,
      generateRPCData(tendermintrpcMessage)
    );
>>>>>>> 838fb920
  }
}<|MERGE_RESOLUTION|>--- conflicted
+++ resolved
@@ -34,13 +34,8 @@
     this.apiInterface = APIInterfaceTendermintRPC;
   }
   parseMsg(
-<<<<<<< HEAD
     options: SendRelayOptions | SendRelaysBatchOptions | SendRestRelayOptions
-  ): ParsedMessage {
-=======
-    options: SendRelayOptions | SendRestRelayOptions
   ): BaseChainMessageContainer {
->>>>>>> 838fb920
     if (this.isRest(options)) {
       throw Logger.fatal(
         "Wrong relay options provided, expected SendRestRelayOptions got SendRelayOptions"
@@ -56,7 +51,7 @@
       this.parseSingleMessage(options);
 
     // TODO: add extension parsing.
-    return new ParsedMessage(
+    return new BaseChainMessageContainer(
       apiCont.api,
       latestRequestedBlock,
       tendermintrpcMessage,
@@ -218,18 +213,6 @@
       }
     }
 
-<<<<<<< HEAD
     return [apiCont, apiCollection, requestedBlock, tendermintrpcMessage];
-=======
-    // TODO: add extension parsing.
-
-    return new BaseChainMessageContainer(
-      apiCont.api,
-      requestedBlock,
-      tendermintrpcMessage,
-      apiCollection,
-      generateRPCData(tendermintrpcMessage)
-    );
->>>>>>> 838fb920
   }
 }