import { BOOT_RETRY_ATTEMPTS } from "../config/default";
import { Secp256k1, sha256 } from "@cosmjs/crypto";
import { fromHex } from "@cosmjs/encoding";
import { grpc } from "@improbable-eng/grpc-web";
import {
  RelayRequest,
  RelayReply,
  RelaySession,
  RelayPrivateData,
  Badge,
  ProbeRequest,
  ProbeReply,
  ReportedProvider,
  QualityOfServiceReport,
} from "../grpc_web_services/lavanet/lava/pairing/relay_pb";
import {
  Relayer as RelayerService,
  RelayerClient,
  ServiceError,
} from "../grpc_web_services/lavanet/lava/pairing/relay_pb_service";
import transport from "../util/browser";
import transportAllowInsecure from "../util/browserAllowInsecure";
import { SingleConsumerSession } from "../lavasession/consumerTypes";
import SDKErrors from "../sdk/errors";
<<<<<<< HEAD
import { encodeUtf8 } from "../util/common";
=======
import { byteArrayToString, encodeUtf8 } from "../util/common";
>>>>>>> fcea4287

export interface RelayerOptions {
  privKey: string;
  secure: boolean;
  allowInsecureTransport: boolean;
  lavaChainId: string;
  transport?: grpc.TransportFactory;
}

export class Relayer {
  private privKey: string;
  private lavaChainId: string;
  private prefix: string;
  private allowInsecureTransport: boolean;
  private badge?: Badge;
  private transport: grpc.TransportFactory | undefined;

  constructor(relayerOptions: RelayerOptions) {
    this.privKey = relayerOptions.privKey;
    this.lavaChainId = relayerOptions.lavaChainId;
    this.prefix = relayerOptions.secure ? "https" : "http";
    this.allowInsecureTransport =
      relayerOptions.allowInsecureTransport ?? false;
    if (relayerOptions.transport) {
      this.transport = relayerOptions.transport;
    }
  }

  // when an epoch changes we need to update the badge
  public setBadge(badge: Badge | undefined) {
    if (this.badge && !badge) {
      // we have a badge and trying to set it to undefined
      throw new Error(
        "Trying to set an undefined badge to an existing badge, bad flow"
      );
    }
    this.badge = badge;
  }

  async probeProvider(
    providerAddress: string,
    apiInterface: string,
    guid: number,
    specId: string
  ): Promise<ProbeReply> {
    const client = new RelayerClient(
      this.prefix + "://" + providerAddress,
      this.getTransportWrapped()
    );
    const request = new ProbeRequest();
    request.setGuid(guid);
    request.setApiInterface(apiInterface);
    request.setSpecId(specId);
    const requestPromise = new Promise<ProbeReply>((resolve, reject) => {
      client.probe(
        request,
        (err: ServiceError | null, result: ProbeReply | null) => {
          if (err != null) {
            console.log("failed sending probe", err);
            reject(err);
          }

          if (result != null) {
            resolve(result);
          }
          reject(new Error("Didn't get an error nor result"));
        }
      );
    });
    return this.relayWithTimeout(5000, requestPromise);
  }

  public async sendRelay(
    client: RelayerClient,
    relayRequest: RelayRequest,
    timeout: number
  ): Promise<RelayReply | Error> {
    const requestSession = relayRequest.getRelaySession();
    if (requestSession == undefined) {
      return new Error("empty request session");
    }
    requestSession.setSig(new Uint8Array());
    // Sign data
    const signedMessage = await this.signRelay(requestSession, this.privKey);
    requestSession.setSig(signedMessage);
    if (this.badge) {
      // Badge is separated from the signature!
      requestSession.setBadge(this.badge);
    }
    relayRequest.setRelaySession(requestSession);
    const requestPromise = new Promise<RelayReply>((resolve, reject) => {
      client.relay(
        relayRequest,
        (err: ServiceError | null, result: RelayReply | null) => {
          if (err != null) {
            console.log("failed sending relay", err);
            reject(err);
          }

          if (result != null) {
            resolve(result);
          }
          reject(new Error("Didn't get an error nor result"));
        }
      );
    });

    return this.relayWithTimeout(timeout, requestPromise);
  }

  public async constructAndSendRelay(
    options: SendRelayOptions,
    singleConsumerSession: SingleConsumerSession
  ): Promise<RelayReply> {
    // Extract attributes from options
    const { data, url, connectionType } = options;

    const enc = new TextEncoder();

    // create request private data
    const requestPrivateData = new RelayPrivateData();
    requestPrivateData.setConnectionType(connectionType);
    requestPrivateData.setApiUrl(url);
    requestPrivateData.setData(enc.encode(data));
    requestPrivateData.setRequestBlock(-1); // TODO: when block parsing is implemented, replace this with the request parsed block. -1 == not applicable
    requestPrivateData.setApiInterface(options.apiInterface);
    requestPrivateData.setSalt(this.getNewSalt());

    const contentHash =
      this.calculateContentHashForRelayData(requestPrivateData);

    // create request session
    const requestSession = new RelaySession();
    requestSession.setSpecId(options.chainId);
    requestSession.setSessionId(singleConsumerSession.sessionId);
    requestSession.setCuSum(singleConsumerSession.cuSum);
    requestSession.setProvider(options.publicProviderLavaAddress);
    requestSession.setRelayNum(singleConsumerSession.relayNum);
    requestSession.setEpoch(options.epoch);
    requestSession.setUnresponsiveProvidersList(new Array<ReportedProvider>());
    requestSession.setContentHash(contentHash);
    requestSession.setSig(new Uint8Array());
    requestSession.setLavaChainId(this.lavaChainId);

    // Sign data
    const signedMessage = await this.signRelay(requestSession, this.privKey);

    requestSession.setSig(signedMessage);

    if (this.badge) {
      // Badge is separated from the signature!
      requestSession.setBadge(this.badge);
    }

    // Create request
    const request = new RelayRequest();
    request.setRelaySession(requestSession);
    request.setRelayData(requestPrivateData);
    const transportation = this.getTransport();
    const requestPromise = new Promise<RelayReply>((resolve, reject) => {
      grpc.invoke(RelayerService.Relay, {
        request: request,
        host:
          this.prefix + "://" + singleConsumerSession.endpoint.networkAddress,
        transport: transportation, // otherwise normal transport (default to rejectUnauthorized = true)
        onMessage: (message: RelayReply) => {
          resolve(message);
        },
        onEnd: (code: grpc.Code, msg: string | undefined) => {
          if (code == grpc.Code.OK || msg == undefined) {
            return;
          }
          let additionalInfo = "";
          if (msg.includes("Response closed without headers")) {
            additionalInfo =
              additionalInfo +
              ", provider iPPORT: " +
              singleConsumerSession.endpoint.networkAddress +
              ", provider address: " +
              options.publicProviderLavaAddress;
          }
          const errMessage = this.extractErrorMessage(msg) + additionalInfo;
          reject(new Error(errMessage));
        },
      });
    });

    return this.relayWithTimeout(5000, requestPromise);
  }

  getTransport() {
    if (this.transport) {
      return this.transport;
    }
    return this.allowInsecureTransport ? transportAllowInsecure : transport;
  }

  getTransportWrapped() {
    return {
      // if allow insecure we use a transport with rejectUnauthorized disabled
      // otherwise normal transport (default to rejectUnauthorized = true));}
      transport: this.getTransport(),
    };
  }

  extractErrorMessage(error: string) {
    // Regular expression to match the desired pattern
    const regex = /desc = (.*?)(?=:\s*rpc error|$)/s;

    // Try to match the error message to the regular expression
    const match = error.match(regex);

    // If there is a match, return it; otherwise return the original error message
    if (match && match[1]) {
      return match[1].trim();
    } else {
      return error;
    }
  }

  async relayWithTimeout(timeLimit: number, task: any) {
    let timeout;
    const timeoutPromise = new Promise((resolve, reject) => {
      timeout = setTimeout(() => {
        reject(SDKErrors.relayTimeout);
      }, timeLimit);
    });
    const response = await Promise.race([task, timeoutPromise]);
    if (timeout) {
      //the code works without this but let's be safe and clean up the timeout
      clearTimeout(timeout);
    }
    return response;
  }

  // Sign relay request using priv key
  async signRelay(request: RelaySession, privKey: string): Promise<Uint8Array> {
    const message = this.prepareRequest(request);

    const sig = await Secp256k1.createSignature(message, fromHex(privKey));

    const recovery = sig.recovery;
    const r = sig.r(32); // if r is not 32 bytes, add padding
    const s = sig.s(32); // if s is not 32 bytes, add padding

    // TODO consider adding compression in the signing
    // construct signature
    // <(byte of 27+public key solution)>< padded bytes for signature R><padded bytes for signature S>
    return Uint8Array.from([27 + recovery, ...r, ...s]);
  }

  calculateContentHashForRelayData(
    relayRequestData: RelayPrivateData
  ): Uint8Array {
    const requestBlock = relayRequestData.getRequestBlock();
    const requestBlockBytes =
      this.convertRequestedBlockToUint8Array(requestBlock);

    const apiInterfaceBytes = encodeUtf8(relayRequestData.getApiInterface());
    const connectionTypeBytes = encodeUtf8(
      relayRequestData.getConnectionType()
    );
    const apiUrlBytes = encodeUtf8(relayRequestData.getApiUrl());
    const dataBytes = relayRequestData.getData();
    const dataUint8Array =
      dataBytes instanceof Uint8Array ? dataBytes : encodeUtf8(dataBytes);
    const saltBytes = relayRequestData.getSalt();
    const saltUint8Array =
      saltBytes instanceof Uint8Array ? saltBytes : encodeUtf8(saltBytes);

    const msgData = this.concatUint8Arrays([
      apiInterfaceBytes,
      connectionTypeBytes,
      apiUrlBytes,
      dataUint8Array,
      requestBlockBytes,
      saltUint8Array,
    ]);

    const hash = sha256(msgData);

    return hash;
  }

  convertRequestedBlockToUint8Array(requestBlock: number): Uint8Array {
    const requestBlockBytes = new Uint8Array(8);
    let number = BigInt(requestBlock);
    if (requestBlock < 0) {
      // Convert the number to its 64-bit unsigned representation
      const maxUint64 = BigInt(2) ** BigInt(64);
      number = maxUint64 + BigInt(requestBlock);
    }

    // Copy the bytes from the unsigned representation to the byte array
    for (let i = 0; i < 8; i++) {
      requestBlockBytes[i] = Number((number >> BigInt(8 * i)) & BigInt(0xff));
    }

    return requestBlockBytes;
  }

  concatUint8Arrays(arrays: Uint8Array[]): Uint8Array {
    const totalLength = arrays.reduce((acc, arr) => acc + arr.length, 0);
    const result = new Uint8Array(totalLength);
    let offset = 0;
    arrays.forEach((arr) => {
      result.set(arr, offset);
      offset += arr.length;
    });
    return result;
  }

  prepareRequest(request: RelaySession): Uint8Array {
    const enc = new TextEncoder();
    // TODO: we serialize the message here the same way gogo proto serializes there's no straightforward implementation available, but we should compile this code into wasm and import it here because it's ugly
    let serializedRequest = "";
    for (const [key, valueInner] of Object.entries(request.toObject())) {
      serializedRequest += ((
        key: string,
        value:
          | string
          | number
          | Uint8Array
          | QualityOfServiceReport.AsObject
          | ReportedProvider.AsObject[]
          | Badge.AsObject
      ) => {
        function handleNumStr(key: string, value: number | string): string {
          switch (typeof value) {
            case "string":
              if (value == "") {
                return "";
              }
              return key + ':"' + value + '" ';
            case "number":
              if (value == 0) {
                return "";
              }
              return key + ":" + value + " ";
          }
        }
        if (value == undefined) {
          return "";
        }
        switch (typeof value) {
          case "string":
          case "number":
            return handleNumStr(key, value);
          case "object":
            let valueInnerStr = "";
            if (value instanceof Uint8Array) {
              valueInnerStr = byteArrayToString(value);
              return key + ':"' + valueInnerStr + '" ';
            }
            if (value instanceof Array) {
              let retst = "";
              for (const arrayVal of Object.values(value)) {
                let arrayValstr = "";
                const entries = Object.entries(arrayVal);
                for (const [objkey, objVal] of entries) {
                  const objValStr = handleNumStr(objkey, objVal);
                  if (objValStr != "") {
                    arrayValstr += objValStr;
                  }
                }
                if (arrayValstr != "") {
                  retst += key + ":<" + arrayValstr + "> ";
                }
              }
              return retst;
            }
            const entries = Object.entries(value);
            if (entries.length == 0) {
              return "";
            }
            let retst = "";
            for (const [objkey, objVal] of entries) {
              let objValStr = "";
              switch (typeof objVal) {
                case "string":
                case "number":
                  objValStr = handleNumStr(objkey, objVal);
                  break;
                case "object":
                  objValStr = objkey + ":" + byteArrayToString(objVal);
                  break;
              }
              if (objValStr != "") {
                retst += objValStr;
              }
            }
            if (retst != "") {
              return key + ":<" + retst + "> ";
            }
            return "";
        }
      })(key, valueInner);
    }
    // console.log("message: " + serializedRequest);
    const encodedMessage = enc.encode(serializedRequest);
    // console.log("encodedMessage: " + encodedMessage);
    const hash = sha256(encodedMessage);

    return hash;
  }

  // SendRelayToAllProvidersAndRace sends relay to all lava providers and returns first response
  public async SendRelayToAllProvidersAndRace(
    batch: BatchRelays[]
  ): Promise<any> {
    console.log("Started sending to all providers and race");
    let lastError;
    for (
      let retryAttempt = 0;
      retryAttempt < BOOT_RETRY_ATTEMPTS;
      retryAttempt++
    ) {
      const allRelays: Map<string, Promise<any>> = new Map();
      for (const provider of batch) {
        const uniqueKey =
          provider.options.publicProviderLavaAddress +
          String(Math.floor(Math.random() * 10000000));
        const providerRelayPromise = this.constructAndSendRelay(
          provider.options,
          provider.singleConsumerSession
        );
        allRelays.set(uniqueKey, providerRelayPromise);
      }

      while (allRelays.size > 0) {
        const returnedResponse = await Promise.race([...allRelays.values()]);
        if (returnedResponse) {
          console.log("Ended sending to all providers and race");
          return returnedResponse;
        }
        // Handle removal of completed promises separately (Optional and based on your needs)
        allRelays.forEach((promise, key) => {
          promise
            .then(() => allRelays.delete(key))
            .catch(() => allRelays.delete(key));
        });
      }
    }
    throw new Error(
      "Failed all promises SendRelayToAllProvidersAndRace: " + String(lastError)
    );
  }

  getNewSalt(): Uint8Array {
    const salt = this.generateRandomUint();
    const nonceBytes = new Uint8Array(8);
    const dataView = new DataView(nonceBytes.buffer);

    // use LittleEndian
    dataView.setBigUint64(0, BigInt(salt), true);

    return nonceBytes;
  }

  private generateRandomUint(): number {
    const min = 1;
    const max = Number.MAX_SAFE_INTEGER;
    return Math.floor(Math.random() * (max - min) + min);
  }
}

export interface BatchRelays {
  options: SendRelayOptions;
  singleConsumerSession: SingleConsumerSession;
}

/**
 * Options for send relay method.
 */
export interface SendRelayOptions {
  data: string;
  url: string;
  connectionType: string;
  apiInterface: string;
  chainId: string;
  publicProviderLavaAddress: string;
  epoch: number;
}<|MERGE_RESOLUTION|>--- conflicted
+++ resolved
@@ -22,11 +22,7 @@
 import transportAllowInsecure from "../util/browserAllowInsecure";
 import { SingleConsumerSession } from "../lavasession/consumerTypes";
 import SDKErrors from "../sdk/errors";
-<<<<<<< HEAD
 import { encodeUtf8 } from "../util/common";
-=======
-import { byteArrayToString, encodeUtf8 } from "../util/common";
->>>>>>> fcea4287
 
 export interface RelayerOptions {
   privKey: string;
