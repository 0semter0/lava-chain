--- conflicted
+++ resolved
@@ -5,17 +5,11 @@
 export const protobufPackage = "lavanet.lava.servicer";
 
 export interface RelayRequest {
-<<<<<<< HEAD
-  specId: number;
-  apiId: number;
-  sessionId: number;
-=======
   spec_id: number;
   api_id: number;
   /** some relays have associated urls that are filled with params ('/block/{height}') */
   api_url: string;
   session_id: number;
->>>>>>> d8c32fe2
   /** total compute unit used including this relay */
   cuSum: number;
   data: Uint8Array;
@@ -30,18 +24,11 @@
 }
 
 const baseRelayRequest: object = {
-<<<<<<< HEAD
-  specId: 0,
-  apiId: 0,
-  sessionId: 0,
-  cuSum: 0,
-=======
   spec_id: 0,
   api_id: 0,
   api_url: "",
   session_id: 0,
   cu_sum: 0,
->>>>>>> d8c32fe2
   servicer: "",
   blockHeight: 0,
 };
@@ -54,13 +41,6 @@
     if (message.apiId !== 0) {
       writer.uint32(16).uint32(message.apiId);
     }
-<<<<<<< HEAD
-    if (message.sessionId !== 0) {
-      writer.uint32(24).uint64(message.sessionId);
-    }
-    if (message.cuSum !== 0) {
-      writer.uint32(32).uint64(message.cuSum);
-=======
     if (message.api_url !== "") {
       writer.uint32(26).string(message.api_url);
     }
@@ -69,7 +49,6 @@
     }
     if (message.cu_sum !== 0) {
       writer.uint32(40).uint64(message.cu_sum);
->>>>>>> d8c32fe2
     }
     if (message.data.length !== 0) {
       writer.uint32(50).bytes(message.data);
@@ -80,13 +59,8 @@
     if (message.servicer !== "") {
       writer.uint32(66).string(message.servicer);
     }
-<<<<<<< HEAD
-    if (message.blockHeight !== 0) {
-      writer.uint32(64).int64(message.blockHeight);
-=======
     if (message.block_height !== 0) {
       writer.uint32(72).int64(message.block_height);
->>>>>>> d8c32fe2
     }
     return writer;
   },
@@ -105,17 +79,10 @@
           message.apiId = reader.uint32();
           break;
         case 3:
-<<<<<<< HEAD
-          message.sessionId = longToNumber(reader.uint64() as Long);
-          break;
-        case 4:
-          message.cuSum = longToNumber(reader.uint64() as Long);
-=======
           message.api_url = reader.string();
           break;
         case 4:
           message.session_id = longToNumber(reader.uint64() as Long);
->>>>>>> d8c32fe2
           break;
         case 5:
           message.cu_sum = longToNumber(reader.uint64() as Long);
@@ -127,14 +94,10 @@
           message.sig = reader.bytes();
           break;
         case 8:
-<<<<<<< HEAD
-          message.blockHeight = longToNumber(reader.int64() as Long);
-=======
           message.servicer = reader.string();
           break;
         case 9:
           message.block_height = longToNumber(reader.int64() as Long);
->>>>>>> d8c32fe2
           break;
         default:
           reader.skipType(tag & 7);
@@ -156,10 +119,6 @@
     } else {
       message.apiId = 0;
     }
-<<<<<<< HEAD
-    if (object.sessionId !== undefined && object.sessionId !== null) {
-      message.sessionId = Number(object.sessionId);
-=======
     if (object.api_url !== undefined && object.api_url !== null) {
       message.api_url = String(object.api_url);
     } else {
@@ -167,7 +126,6 @@
     }
     if (object.session_id !== undefined && object.session_id !== null) {
       message.session_id = Number(object.session_id);
->>>>>>> d8c32fe2
     } else {
       message.sessionId = 0;
     }
@@ -197,18 +155,11 @@
 
   toJSON(message: RelayRequest): unknown {
     const obj: any = {};
-<<<<<<< HEAD
-    message.specId !== undefined && (obj.specId = message.specId);
-    message.apiId !== undefined && (obj.apiId = message.apiId);
-    message.sessionId !== undefined && (obj.sessionId = message.sessionId);
-    message.cuSum !== undefined && (obj.cuSum = message.cuSum);
-=======
     message.spec_id !== undefined && (obj.spec_id = message.spec_id);
     message.api_id !== undefined && (obj.api_id = message.api_id);
     message.api_url !== undefined && (obj.api_url = message.api_url);
     message.session_id !== undefined && (obj.session_id = message.session_id);
     message.cu_sum !== undefined && (obj.cu_sum = message.cu_sum);
->>>>>>> d8c32fe2
     message.data !== undefined &&
       (obj.data = base64FromBytes(
         message.data !== undefined ? message.data : new Uint8Array()
@@ -235,10 +186,6 @@
     } else {
       message.apiId = 0;
     }
-<<<<<<< HEAD
-    if (object.sessionId !== undefined && object.sessionId !== null) {
-      message.sessionId = object.sessionId;
-=======
     if (object.api_url !== undefined && object.api_url !== null) {
       message.api_url = object.api_url;
     } else {
@@ -246,7 +193,6 @@
     }
     if (object.session_id !== undefined && object.session_id !== null) {
       message.session_id = object.session_id;
->>>>>>> d8c32fe2
     } else {
       message.sessionId = 0;
     }
