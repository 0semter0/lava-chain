--- conflicted
+++ resolved
@@ -10,31 +10,17 @@
 # killall screen
 #Eth providers
 echo " ::: STARTING ETH PROVIDERS :::"
-<<<<<<< HEAD
-# go run relayer/cmd/relayer/main.go server 127.0.0.1 2221 http://0.0.0.0:2200 ETH1 jsonrpc --from servicer1 &
-# go run relayer/cmd/relayer/main.go server 127.0.0.1 2221 http://0.0.0.0:2000/$ETH_URL_PATH ETH1 jsonrpc --from servicer1 &
-# go run relayer/cmd/relayer/main.go server 127.0.0.1 2222 http://0.0.0.0:2000/$ETH_URL_PATH ETH1 jsonrpc --from servicer2 &
-# go run relayer/cmd/relayer/main.go server 127.0.0.1 2223 http://0.0.0.0:2000/$ETH_URL_PATH ETH1 jsonrpc --from servicer3 &
-# go run relayer/cmd/relayer/main.go server 127.0.0.1 2224 http://0.0.0.0:2000/$ETH_URL_PATH ETH1 jsonrpc --from servicer4 &
-# go run relayer/cmd/relayer/main.go server 127.0.0.1 2225 http://0.0.0.0:2000/$ETH_URL_PATH ETH1 jsonrpc --from servicer5 
-go run relayer/cmd/relayer/main.go server 127.0.0.1 2221 $ETH_RPC_WS ETH1 jsonrpc --from servicer1 &
-go run relayer/cmd/relayer/main.go server 127.0.0.1 2222 $ETH_RPC_WS ETH1 jsonrpc --from servicer2 &
-go run relayer/cmd/relayer/main.go server 127.0.0.1 2223 $ETH_RPC_WS ETH1 jsonrpc --from servicer3 &
-go run relayer/cmd/relayer/main.go server 127.0.0.1 2224 $ETH_RPC_WS ETH1 jsonrpc --from servicer4 &
-go run relayer/cmd/relayer/main.go server 127.0.0.1 2225 $ETH_RPC_WS ETH1 jsonrpc --from servicer5 
-=======
 # lavad server 127.0.0.1 2221 http://0.0.0.0:2200 ETH1 jsonrpc --from servicer1 &
-# lavad server 127.0.0.1 2221 http://0.0.0.0:2000/v3/3755a1321ab24f938589412403c46455 ETH1 jsonrpc --from servicer1 &
-# lavad server 127.0.0.1 2222 http://0.0.0.0:2000/v3/3755a1321ab24f938589412403c46455 ETH1 jsonrpc --from servicer2 &
-# lavad server 127.0.0.1 2223 http://0.0.0.0:2000/v3/3755a1321ab24f938589412403c46455 ETH1 jsonrpc --from servicer3 &
-# lavad server 127.0.0.1 2224 http://0.0.0.0:2000/v3/3755a1321ab24f938589412403c46455 ETH1 jsonrpc --from servicer4 &
-# lavad server 127.0.0.1 2225 http://0.0.0.0:2000/v3/3755a1321ab24f938589412403c46455 ETH1 jsonrpc --from servicer5 
+# lavad server 127.0.0.1 2221 http://0.0.0.0:2000/$ETH_URL_PATH ETH1 jsonrpc --from servicer1 &
+# lavad server 127.0.0.1 2222 http://0.0.0.0:2000/$ETH_URL_PATH ETH1 jsonrpc --from servicer2 &
+# lavad server 127.0.0.1 2223 http://0.0.0.0:2000/$ETH_URL_PATH ETH1 jsonrpc --from servicer3 &
+# lavad server 127.0.0.1 2224 http://0.0.0.0:2000/$ETH_URL_PATH ETH1 jsonrpc --from servicer4 &
+# lavad server 127.0.0.1 2225 http://0.0.0.0:2000/$ETH_URL_PATH ETH1 jsonrpc --from servicer5 
 lavad server 127.0.0.1 2221 $ETH_RPC_WS ETH1 jsonrpc --from servicer1 &
 lavad server 127.0.0.1 2222 $ETH_RPC_WS ETH1 jsonrpc --from servicer2 &
 lavad server 127.0.0.1 2223 $ETH_RPC_WS ETH1 jsonrpc --from servicer3 &
 lavad server 127.0.0.1 2224 $ETH_RPC_WS ETH1 jsonrpc --from servicer4 &
 lavad server 127.0.0.1 2225 $ETH_RPC_WS ETH1 jsonrpc --from servicer5 
->>>>>>> 1aa581a3
 
 # Terra providers 
 # screen -S providers -X screen -t win3 -X zsh -c "source ~/.zshrc; lavad server 127.0.0.1 2231 $TERRA_RPC_LCD COS1 rest --from servicer1"
