#!/bin/bash 

__dir=$( cd -- "$( dirname -- "${BASH_SOURCE[0]}" )" &> /dev/null && pwd )
. ${__dir}/vars/variables.sh
LOGS_DIR=${__dir}/../testutil/debugging/logs
mkdir -p $LOGS_DIR
rm $LOGS_DIR/*.log

echo "---------------Setup Providers------------------"
killall screen
screen -wipe

PROVIDER1_LISTENER="127.0.0.1:2221"
PROVIDER2_LISTENER="127.0.0.1:2222"
PROVIDER3_LISTENER="127.0.0.1:2223"

#ETH providers
screen -d -m -S provider1 bash -c "source ~/.bashrc; lavad rpcprovider \
$PROVIDER1_LISTENER ETH1 jsonrpc '$ETH_RPC_WS' \
$PROVIDER1_LISTENER GTH1 jsonrpc '$GTH_RPC_WS' \
$PROVIDER1_LISTENER FTM250 jsonrpc '$FTM_RPC_HTTP' \
$PROVIDER1_LISTENER CELO jsonrpc '$CELO_HTTP' \
$PROVIDER1_LISTENER ALFAJORES jsonrpc '$CELO_ALFAJORES_HTTP' \
$PROVIDER1_LISTENER ARB1 jsonrpc '$ARB1_HTTP' \
$PROVIDER1_LISTENER APT1 rest '$APTOS_REST' \
$PROVIDER1_LISTENER STRK jsonrpc '$STARKNET_RPC' \
$PROVIDER1_LISTENER POLYGON1 jsonrpc '$POLYGON_MAINNET_RPC' \
$PROVIDER1_LISTENER OPTM jsonrpc '$OPTIMISM_RPC' \
$PROVIDER1_LISTENER BASET jsonrpc '$BASE_GOERLI_RPC' \
$PROVIDER1_LISTENER BSC jsonrpc '$BSC_RPC' \
$PROVIDER1_LISTENER SOLANA jsonrpc '$SOLANA_RPC' \
$PROVIDER1_LISTENER SUIT jsonrpc '$SUI_RPC' \
$PROVIDER1_LISTENER COS3 rest '$OSMO_REST' \
$PROVIDER1_LISTENER COS3 tendermintrpc '$OSMO_RPC,$OSMO_RPC' \
$PROVIDER1_LISTENER COS3 grpc '$OSMO_GRPC' \
$PROVIDER1_LISTENER LAV1 rest '$LAVA_REST' \
$PROVIDER1_LISTENER LAV1 tendermintrpc '$LAVA_RPC,$LAVA_RPC' \
$PROVIDER1_LISTENER LAV1 grpc '$LAVA_GRPC' \
$PROVIDER1_LISTENER COS5 rest '$GAIA_REST' \
$PROVIDER1_LISTENER COS5 tendermintrpc '$GAIA_RPC,$GAIA_RPC' \
$PROVIDER1_LISTENER COS5 grpc '$GAIA_GRPC' \
$PROVIDER1_LISTENER JUN1 rest '$JUNO_REST' \
$PROVIDER1_LISTENER JUN1 tendermintrpc '$JUNO_RPC,$JUNO_RPC' \
$PROVIDER1_LISTENER JUN1 grpc '$JUNO_GRPC' \
$PROVIDER1_LISTENER EVMOS jsonrpc '$EVMOS_RPC' \
$PROVIDER1_LISTENER EVMOS tendermintrpc '$EVMOS_TENDERMINTRPC,$EVMOS_TENDERMINTRPC' \
$PROVIDER1_LISTENER EVMOS rest '$EVMOS_REST' \
$PROVIDER1_LISTENER EVMOS grpc '$EVMOS_GRPC' \
$PROVIDER1_LISTENER CANTO jsonrpc '$CANTO_RPC' \
$PROVIDER1_LISTENER CANTO tendermintrpc '$CANTO_TENDERMINT,$CANTO_TENDERMINT' \
$PROVIDER1_LISTENER CANTO rest '$CANTO_REST' \
$PROVIDER1_LISTENER CANTO grpc '$CANTO_GRPC' \
$PROVIDER1_LISTENER AXELAR tendermintrpc '$AXELAR_RPC_HTTP,$AXELAR_RPC_HTTP' \
$PROVIDER1_LISTENER AXELAR rest '$AXELAR_REST' \
$PROVIDER1_LISTENER AXELAR grpc '$AXELAR_GRPC' \
$EXTRA_PROVIDER_FLAGS --geolocation 1 --log_level debug --from servicer1 2>&1 | tee $LOGS_DIR/PROVIDER1.log" && sleep 0.25

screen -d -m -S provider2 bash -c "source ~/.bashrc; lavad rpcprovider \
$PROVIDER2_LISTENER ETH1 jsonrpc '$ETH_RPC_WS' \
$PROVIDER2_LISTENER GTH1 jsonrpc '$GTH_RPC_WS' \
$PROVIDER2_LISTENER FTM250 jsonrpc '$FTM_RPC_HTTP' \
$PROVIDER2_LISTENER CELO jsonrpc '$CELO_HTTP' \
$PROVIDER2_LISTENER ALFAJORES jsonrpc '$CELO_ALFAJORES_HTTP' \
$PROVIDER2_LISTENER ARB1 jsonrpc '$ARB1_HTTP' \
$PROVIDER2_LISTENER APT1 rest '$APTOS_REST' \
$PROVIDER2_LISTENER STRK jsonrpc '$STARKNET_RPC' \
$PROVIDER2_LISTENER POLYGON1 jsonrpc '$POLYGON_MAINNET_RPC' \
$PROVIDER2_LISTENER OPTM jsonrpc '$OPTIMISM_RPC' \
$PROVIDER2_LISTENER BASET jsonrpc '$BASE_GOERLI_RPC' \
$PROVIDER2_LISTENER BSC jsonrpc '$BSC_RPC' \
$PROVIDER2_LISTENER SOLANA jsonrpc '$SOLANA_RPC' \
$PROVIDER2_LISTENER SUIT jsonrpc '$SUI_RPC' \
$PROVIDER2_LISTENER COS3 rest '$OSMO_REST' \
$PROVIDER2_LISTENER COS3 tendermintrpc '$OSMO_RPC,$OSMO_RPC' \
$PROVIDER2_LISTENER COS3 grpc '$OSMO_GRPC' \
$PROVIDER2_LISTENER LAV1 rest '$LAVA_REST' \
$PROVIDER2_LISTENER LAV1 tendermintrpc '$LAVA_RPC,$LAVA_RPC' \
$PROVIDER2_LISTENER LAV1 grpc '$LAVA_GRPC' \
$PROVIDER2_LISTENER COS5 rest '$GAIA_REST' \
$PROVIDER2_LISTENER COS5 tendermintrpc '$GAIA_RPC,$GAIA_RPC' \
$PROVIDER2_LISTENER COS5 grpc '$GAIA_GRPC' \
$PROVIDER2_LISTENER JUN1 rest '$JUNO_REST' \
$PROVIDER2_LISTENER JUN1 tendermintrpc '$JUNO_RPC,$JUNO_RPC' \
$PROVIDER2_LISTENER JUN1 grpc '$JUNO_GRPC' \
$PROVIDER2_LISTENER EVMOS jsonrpc '$EVMOS_RPC' \
$PROVIDER2_LISTENER EVMOS tendermintrpc '$EVMOS_TENDERMINTRPC,$EVMOS_TENDERMINTRPC' \
$PROVIDER2_LISTENER EVMOS rest '$EVMOS_REST' \
$PROVIDER2_LISTENER EVMOS grpc '$EVMOS_GRPC' \
$PROVIDER2_LISTENER CANTO jsonrpc '$CANTO_RPC' \
$PROVIDER2_LISTENER CANTO tendermintrpc '$CANTO_TENDERMINT,$CANTO_TENDERMINT' \
$PROVIDER2_LISTENER CANTO rest '$CANTO_REST' \
$PROVIDER2_LISTENER CANTO grpc '$CANTO_GRPC' \
$PROVIDER2_LISTENER AXELAR tendermintrpc '$AXELAR_RPC_HTTP,$AXELAR_RPC_HTTP' \
$PROVIDER2_LISTENER AXELAR rest '$AXELAR_REST' \
$PROVIDER2_LISTENER AXELAR grpc '$AXELAR_GRPC' \
$EXTRA_PROVIDER_FLAGS --geolocation 1 --log_level debug --from servicer2 2>&1 | tee $LOGS_DIR/PROVIDER2.log" && sleep 0.25

screen -d -m -S provider3 bash -c "source ~/.bashrc; lavad rpcprovider \
$PROVIDER3_LISTENER ETH1 jsonrpc '$ETH_RPC_WS' \
$PROVIDER3_LISTENER GTH1 jsonrpc '$GTH_RPC_WS' \
$PROVIDER3_LISTENER FTM250 jsonrpc '$FTM_RPC_HTTP' \
$PROVIDER3_LISTENER CELO jsonrpc '$CELO_HTTP' \
$PROVIDER3_LISTENER ALFAJORES jsonrpc '$CELO_ALFAJORES_HTTP' \
$PROVIDER3_LISTENER ARB1 jsonrpc '$ARB1_HTTP' \
$PROVIDER3_LISTENER APT1 rest '$APTOS_REST' \
$PROVIDER3_LISTENER STRK jsonrpc '$STARKNET_RPC' \
$PROVIDER3_LISTENER POLYGON1 jsonrpc '$POLYGON_MAINNET_RPC' \
$PROVIDER3_LISTENER OPTM jsonrpc '$OPTIMISM_RPC' \
$PROVIDER3_LISTENER BASET jsonrpc '$BASE_GOERLI_RPC' \
$PROVIDER3_LISTENER BSC jsonrpc '$BSC_RPC' \
$PROVIDER3_LISTENER SOLANA jsonrpc '$SOLANA_RPC' \
$PROVIDER3_LISTENER SUIT jsonrpc '$SUI_RPC' \
$PROVIDER3_LISTENER COS3 rest '$OSMO_REST' \
$PROVIDER3_LISTENER COS3 tendermintrpc '$OSMO_RPC,$OSMO_RPC' \
$PROVIDER3_LISTENER COS3 grpc '$OSMO_GRPC' \
$PROVIDER3_LISTENER LAV1 rest '$LAVA_REST' \
$PROVIDER3_LISTENER LAV1 tendermintrpc '$LAVA_RPC,$LAVA_RPC' \
$PROVIDER3_LISTENER LAV1 grpc '$LAVA_GRPC' \
$PROVIDER3_LISTENER COS5 rest '$GAIA_REST' \
$PROVIDER3_LISTENER COS5 tendermintrpc '$GAIA_RPC,$GAIA_RPC' \
$PROVIDER3_LISTENER COS5 grpc '$GAIA_GRPC' \
$PROVIDER3_LISTENER JUN1 rest '$JUNO_REST' \
$PROVIDER3_LISTENER JUN1 tendermintrpc '$JUNO_RPC,$JUNO_RPC' \
$PROVIDER3_LISTENER JUN1 grpc '$JUNO_GRPC' \
$PROVIDER3_LISTENER EVMOS jsonrpc '$EVMOS_RPC' \
$PROVIDER3_LISTENER EVMOS tendermintrpc '$EVMOS_TENDERMINTRPC,$EVMOS_TENDERMINTRPC' \
$PROVIDER3_LISTENER EVMOS rest '$EVMOS_REST' \
$PROVIDER3_LISTENER EVMOS grpc '$EVMOS_GRPC' \
$PROVIDER3_LISTENER CANTO jsonrpc '$CANTO_RPC' \
$PROVIDER3_LISTENER CANTO tendermintrpc '$CANTO_TENDERMINT,$CANTO_TENDERMINT' \
$PROVIDER3_LISTENER CANTO rest '$CANTO_REST' \
$PROVIDER3_LISTENER CANTO grpc '$CANTO_GRPC' \
<<<<<<< HEAD
$PROVIDER2_LISTENER AXELAR tendermintrpc '$AXELAR_RPC_HTTP,$AXELAR_RPC_HTTP' \
$PROVIDER2_LISTENER AXELAR rest '$AXELAR_REST' \
$PROVIDER2_LISTENER AXELAR grpc '$AXELAR_GRPC' \
$EXTRA_PROVIDER_FLAGS --geolocation 1 --log_level debug --from servicer3 2>&1 | tee $LOGS_DIR/PROVIDER3.log" && sleep 0.25

# Setup Portal
screen -d -m -S consumers bash -c "source ~/.bashrc; lavad rpcconsumer \
=======
$PROVIDER3_LISTENER AXELAR tendermintrpc '$AXELAR_RPC_HTTP,$AXELAR_RPC_HTTP' \
$PROVIDER3_LISTENER AXELAR rest '$AXELAR_REST' \
$PROVIDER3_LISTENER AXELAR grpc '$AXELAR_GRPC' \
$EXTRA_PROVIDER_FLAGS --geolocation 1 --log_level debug --from servicer3 2>&1 | tee $LOGS_DIR/PROVIDER3.log" && sleep 0.25

# Setup Portal
screen -d -m -S portals bash -c "source ~/.bashrc; lavad rpcconsumer \
>>>>>>> 292d643c
127.0.0.1:3333 ETH1 jsonrpc \
127.0.0.1:3334 GTH1 jsonrpc \
127.0.0.1:3335 FTM250 jsonrpc \
127.0.0.1:3346 CELO jsonrpc \
127.0.0.1:3347 ALFAJORES jsonrpc \
127.0.0.1:3348 ARB1 jsonrpc \
127.0.0.1:3349 STRK jsonrpc \
127.0.0.1:3350 APT1 rest \
127.0.0.1:3351 POLYGON1 jsonrpc \
127.0.0.1:3352 OPTM jsonrpc \
127.0.0.1:3353 BASET jsonrpc \
127.0.0.1:3354 COS3 rest 127.0.0.1:3355 COS3 tendermintrpc 127.0.0.1:3356 COS3 grpc \
127.0.0.1:3357 COS4 rest 127.0.0.1:3358 COS4 tendermintrpc 127.0.0.1:3359 COS4 grpc \
127.0.0.1:3360 LAV1 rest 127.0.0.1:3361 LAV1 tendermintrpc 127.0.0.1:3362 LAV1 grpc \
127.0.0.1:3363 COS5 rest 127.0.0.1:3364 COS5 tendermintrpc 127.0.0.1:3365 COS5 grpc \
127.0.0.1:3366 JUN1 rest 127.0.0.1:3367 JUN1 tendermintrpc 127.0.0.1:3368 JUN1 grpc \
127.0.0.1:3369 EVMOS jsonrpc 127.0.0.1:3370 EVMOS rest 127.0.0.1:3371 EVMOS tendermintrpc 127.0.0.1:3372 EVMOS grpc \
127.0.0.1:3373 CANTO jsonrpc 127.0.0.1:3374 CANTO rest 127.0.0.1:3375 CANTO tendermintrpc 127.0.0.1:3376 CANTO grpc \
127.0.0.1:3377 AXELAR rest 127.0.0.1:3378 AXELAR tendermintrpc 127.0.0.1:3379 AXELAR grpc \
127.0.0.1:3380 BSC jsonrpc \
127.0.0.1:3381 SOLANA jsonrpc \
127.0.0.1:3382 SUIT jsonrpc \
<<<<<<< HEAD
$EXTRA_PORTAL_FLAGS --geolocation 1 --log_level debug --from user1 2>&1 | tee $LOGS_DIR/CONSUMERS.log" && sleep 0.25
=======
$EXTRA_PORTAL_FLAGS --geolocation 1 --log_level debug --from user1 2>&1 | tee $LOGS_DIR/PORTAL.log" && sleep 0.25
>>>>>>> 292d643c

echo "--- setting up screens done ---"
screen -ls<|MERGE_RESOLUTION|>--- conflicted
+++ resolved
@@ -130,15 +130,6 @@
 $PROVIDER3_LISTENER CANTO tendermintrpc '$CANTO_TENDERMINT,$CANTO_TENDERMINT' \
 $PROVIDER3_LISTENER CANTO rest '$CANTO_REST' \
 $PROVIDER3_LISTENER CANTO grpc '$CANTO_GRPC' \
-<<<<<<< HEAD
-$PROVIDER2_LISTENER AXELAR tendermintrpc '$AXELAR_RPC_HTTP,$AXELAR_RPC_HTTP' \
-$PROVIDER2_LISTENER AXELAR rest '$AXELAR_REST' \
-$PROVIDER2_LISTENER AXELAR grpc '$AXELAR_GRPC' \
-$EXTRA_PROVIDER_FLAGS --geolocation 1 --log_level debug --from servicer3 2>&1 | tee $LOGS_DIR/PROVIDER3.log" && sleep 0.25
-
-# Setup Portal
-screen -d -m -S consumers bash -c "source ~/.bashrc; lavad rpcconsumer \
-=======
 $PROVIDER3_LISTENER AXELAR tendermintrpc '$AXELAR_RPC_HTTP,$AXELAR_RPC_HTTP' \
 $PROVIDER3_LISTENER AXELAR rest '$AXELAR_REST' \
 $PROVIDER3_LISTENER AXELAR grpc '$AXELAR_GRPC' \
@@ -146,7 +137,6 @@
 
 # Setup Portal
 screen -d -m -S portals bash -c "source ~/.bashrc; lavad rpcconsumer \
->>>>>>> 292d643c
 127.0.0.1:3333 ETH1 jsonrpc \
 127.0.0.1:3334 GTH1 jsonrpc \
 127.0.0.1:3335 FTM250 jsonrpc \
@@ -169,11 +159,7 @@
 127.0.0.1:3380 BSC jsonrpc \
 127.0.0.1:3381 SOLANA jsonrpc \
 127.0.0.1:3382 SUIT jsonrpc \
-<<<<<<< HEAD
-$EXTRA_PORTAL_FLAGS --geolocation 1 --log_level debug --from user1 2>&1 | tee $LOGS_DIR/CONSUMERS.log" && sleep 0.25
-=======
 $EXTRA_PORTAL_FLAGS --geolocation 1 --log_level debug --from user1 2>&1 | tee $LOGS_DIR/PORTAL.log" && sleep 0.25
->>>>>>> 292d643c
 
 echo "--- setting up screens done ---"
 screen -ls