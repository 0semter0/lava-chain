#!/bin/bash
__dir=$( cd -- "$( dirname -- "${BASH_SOURCE[0]}" )" &> /dev/null && pwd )
. ${__dir}/vars/variables.sh
LOGS_DIR=${__dir}/../testutil/debugging/logs
mkdir -p $LOGS_DIR
rm $LOGS_DIR/*.log

echo "---------------Setup Providers------------------"
killall screen
screen -wipe

EXTRA_PROVIDER_FLAGS="$EXTRA_PROVIDER_FLAGS --chain-id=lava"
EXTRA_PORTAL_FLAGS="$EXTRA_PORTAL_FLAGS --chain-id=lava"

PROVIDER1_LISTENER="127.0.0.1:2221"
PROVIDER2_LISTENER="127.0.0.1:2222"
PROVIDER3_LISTENER="127.0.0.1:2223"

<<<<<<< HEAD

screen -d -m -S cache-provider bash -c "source ~/.bashrc; lava-protocol cache 127.0.0.1:7777 --log_level debug 2>&1 | tee $LOGS_DIR/CACHE_PROVIDER.log"
screen -d -m -S cache-provider bash -c "source ~/.bashrc; lava-protocol cache 127.0.0.1:7778 --log_level debug 2>&1 | tee $LOGS_DIR/CACHE_CONSUMER.log"

screen -d -m -S provider1 bash -c "source ~/.bashrc; lava-protocol rpcprovider \
=======
screen -d -m -S provider1 bash -c "source ~/.bashrc; lavap rpcprovider \
>>>>>>> f9e2633d
$PROVIDER1_LISTENER ETH1 jsonrpc '$ETH_RPC_WS' \
$PROVIDER1_LISTENER GTH1 jsonrpc '$GTH_RPC_WS' \
$PROVIDER1_LISTENER FTM250 jsonrpc '$FTM_RPC_HTTP' \
$PROVIDER1_LISTENER CELO jsonrpc '$CELO_HTTP' \
$PROVIDER1_LISTENER ALFAJORES jsonrpc '$CELO_ALFAJORES_HTTP' \
$PROVIDER1_LISTENER ARB1 jsonrpc '$ARB1_HTTP' \
$PROVIDER1_LISTENER APT1 rest '$APTOS_REST' \
$PROVIDER1_LISTENER STRK jsonrpc '$STARKNET_RPC' \
$PROVIDER1_LISTENER POLYGON1 jsonrpc '$POLYGON_MAINNET_RPC' \
$PROVIDER1_LISTENER OPTM jsonrpc '$OPTIMISM_RPC' \
$PROVIDER1_LISTENER BASET jsonrpc '$BASE_GOERLI_RPC' \
$PROVIDER1_LISTENER BSC jsonrpc '$BSC_RPC' \
$PROVIDER1_LISTENER SOLANA jsonrpc '$SOLANA_RPC' \
$PROVIDER1_LISTENER SUIT jsonrpc '$SUI_RPC' \
$PROVIDER1_LISTENER COS3 rest '$OSMO_REST' \
$PROVIDER1_LISTENER COS3 tendermintrpc '$OSMO_RPC,$OSMO_RPC' \
$PROVIDER1_LISTENER COS3 grpc '$OSMO_GRPC' \
$PROVIDER1_LISTENER LAV1 rest '$LAVA_REST' \
$PROVIDER1_LISTENER LAV1 tendermintrpc '$LAVA_RPC,$LAVA_RPC' \
$PROVIDER1_LISTENER LAV1 grpc '$LAVA_GRPC' \
$PROVIDER1_LISTENER COS5 rest '$GAIA_REST' \
$PROVIDER1_LISTENER COS5 tendermintrpc '$GAIA_RPC,$GAIA_RPC' \
$PROVIDER1_LISTENER COS5 grpc '$GAIA_GRPC' \
$PROVIDER1_LISTENER JUN1 rest '$JUNO_REST' \
$PROVIDER1_LISTENER JUN1 tendermintrpc '$JUNO_RPC,$JUNO_RPC' \
$PROVIDER1_LISTENER JUN1 grpc '$JUNO_GRPC' \
$PROVIDER1_LISTENER EVMOS jsonrpc '$EVMOS_RPC' \
$PROVIDER1_LISTENER EVMOS tendermintrpc '$EVMOS_TENDERMINTRPC,$EVMOS_TENDERMINTRPC' \
$PROVIDER1_LISTENER EVMOS rest '$EVMOS_REST' \
$PROVIDER1_LISTENER EVMOS grpc '$EVMOS_GRPC' \
$PROVIDER1_LISTENER CANTO jsonrpc '$CANTO_RPC' \
$PROVIDER1_LISTENER CANTO tendermintrpc '$CANTO_TENDERMINT,$CANTO_TENDERMINT' \
$PROVIDER1_LISTENER CANTO rest '$CANTO_REST' \
$PROVIDER1_LISTENER CANTO grpc '$CANTO_GRPC' \
$PROVIDER1_LISTENER AXELAR tendermintrpc '$AXELAR_RPC_HTTP,$AXELAR_RPC_HTTP' \
$PROVIDER1_LISTENER AXELAR rest '$AXELAR_REST' \
$PROVIDER1_LISTENER AXELAR grpc '$AXELAR_GRPC' \
$PROVIDER1_LISTENER AVAX jsonrpc '$AVALANCH_PJRPC' \
$PROVIDER1_LISTENER FVM jsonrpc '$FVM_JRPC' \
$EXTRA_PROVIDER_FLAGS --metrics-listen-address ":7780" --cache-be "127.0.0.1:7777" --geolocation 1 --log_level debug --from servicer1 2>&1 | tee $LOGS_DIR/PROVIDER1.log" && sleep 0.25
# $PROVIDER1_LISTENER MANTLE jsonrpc '$MANTLE_JRPC' \

screen -d -m -S provider2 bash -c "source ~/.bashrc; lavap rpcprovider \
$PROVIDER2_LISTENER ETH1 jsonrpc '$ETH_RPC_WS' \
$PROVIDER2_LISTENER GTH1 jsonrpc '$GTH_RPC_WS' \
$PROVIDER2_LISTENER FTM250 jsonrpc '$FTM_RPC_HTTP' \
$PROVIDER2_LISTENER CELO jsonrpc '$CELO_HTTP' \
$PROVIDER2_LISTENER ALFAJORES jsonrpc '$CELO_ALFAJORES_HTTP' \
$PROVIDER2_LISTENER ARB1 jsonrpc '$ARB1_HTTP' \
$PROVIDER2_LISTENER APT1 rest '$APTOS_REST' \
$PROVIDER2_LISTENER STRK jsonrpc '$STARKNET_RPC' \
$PROVIDER2_LISTENER POLYGON1 jsonrpc '$POLYGON_MAINNET_RPC' \
$PROVIDER2_LISTENER OPTM jsonrpc '$OPTIMISM_RPC' \
$PROVIDER2_LISTENER BASET jsonrpc '$BASE_GOERLI_RPC' \
$PROVIDER2_LISTENER BSC jsonrpc '$BSC_RPC' \
$PROVIDER2_LISTENER SOLANA jsonrpc '$SOLANA_RPC' \
$PROVIDER2_LISTENER SUIT jsonrpc '$SUI_RPC' \
$PROVIDER2_LISTENER COS3 rest '$OSMO_REST' \
$PROVIDER2_LISTENER COS3 tendermintrpc '$OSMO_RPC,$OSMO_RPC' \
$PROVIDER2_LISTENER COS3 grpc '$OSMO_GRPC' \
$PROVIDER2_LISTENER LAV1 rest '$LAVA_REST' \
$PROVIDER2_LISTENER LAV1 tendermintrpc '$LAVA_RPC,$LAVA_RPC' \
$PROVIDER2_LISTENER LAV1 grpc '$LAVA_GRPC' \
$PROVIDER2_LISTENER COS5 rest '$GAIA_REST' \
$PROVIDER2_LISTENER COS5 tendermintrpc '$GAIA_RPC,$GAIA_RPC' \
$PROVIDER2_LISTENER COS5 grpc '$GAIA_GRPC' \
$PROVIDER2_LISTENER JUN1 rest '$JUNO_REST' \
$PROVIDER2_LISTENER JUN1 tendermintrpc '$JUNO_RPC,$JUNO_RPC' \
$PROVIDER2_LISTENER JUN1 grpc '$JUNO_GRPC' \
$PROVIDER2_LISTENER EVMOS jsonrpc '$EVMOS_RPC' \
$PROVIDER2_LISTENER EVMOS tendermintrpc '$EVMOS_TENDERMINTRPC,$EVMOS_TENDERMINTRPC' \
$PROVIDER2_LISTENER EVMOS rest '$EVMOS_REST' \
$PROVIDER2_LISTENER EVMOS grpc '$EVMOS_GRPC' \
$PROVIDER2_LISTENER CANTO jsonrpc '$CANTO_RPC' \
$PROVIDER2_LISTENER CANTO tendermintrpc '$CANTO_TENDERMINT,$CANTO_TENDERMINT' \
$PROVIDER2_LISTENER CANTO rest '$CANTO_REST' \
$PROVIDER2_LISTENER CANTO grpc '$CANTO_GRPC' \
$PROVIDER2_LISTENER AXELAR tendermintrpc '$AXELAR_RPC_HTTP,$AXELAR_RPC_HTTP' \
$PROVIDER2_LISTENER AXELAR rest '$AXELAR_REST' \
$PROVIDER2_LISTENER AXELAR grpc '$AXELAR_GRPC' \
$PROVIDER2_LISTENER AVAX jsonrpc '$AVALANCH_PJRPC' \
$PROVIDER2_LISTENER FVM jsonrpc '$FVM_JRPC' \
$EXTRA_PROVIDER_FLAGS --geolocation 1 --log_level debug --from servicer2 --chain-id lava 2>&1 | tee $LOGS_DIR/PROVIDER2.log" && sleep 0.25
# $PROVIDER2_LISTENER MANTLE jsonrpc '$MANTLE_JRPC' \

screen -d -m -S provider3 bash -c "source ~/.bashrc; lavap rpcprovider \
$PROVIDER3_LISTENER ETH1 jsonrpc '$ETH_RPC_WS' \
$PROVIDER3_LISTENER GTH1 jsonrpc '$GTH_RPC_WS' \
$PROVIDER3_LISTENER FTM250 jsonrpc '$FTM_RPC_HTTP' \
$PROVIDER3_LISTENER CELO jsonrpc '$CELO_HTTP' \
$PROVIDER3_LISTENER ALFAJORES jsonrpc '$CELO_ALFAJORES_HTTP' \
$PROVIDER3_LISTENER ARB1 jsonrpc '$ARB1_HTTP' \
$PROVIDER3_LISTENER APT1 rest '$APTOS_REST' \
$PROVIDER3_LISTENER STRK jsonrpc '$STARKNET_RPC' \
$PROVIDER3_LISTENER POLYGON1 jsonrpc '$POLYGON_MAINNET_RPC' \
$PROVIDER3_LISTENER OPTM jsonrpc '$OPTIMISM_RPC' \
$PROVIDER3_LISTENER BASET jsonrpc '$BASE_GOERLI_RPC' \
$PROVIDER3_LISTENER BSC jsonrpc '$BSC_RPC' \
$PROVIDER3_LISTENER SOLANA jsonrpc '$SOLANA_RPC' \
$PROVIDER3_LISTENER SUIT jsonrpc '$SUI_RPC' \
$PROVIDER3_LISTENER COS3 rest '$OSMO_REST' \
$PROVIDER3_LISTENER COS3 tendermintrpc '$OSMO_RPC,$OSMO_RPC' \
$PROVIDER3_LISTENER COS3 grpc '$OSMO_GRPC' \
$PROVIDER3_LISTENER LAV1 rest '$LAVA_REST' \
$PROVIDER3_LISTENER LAV1 tendermintrpc '$LAVA_RPC,$LAVA_RPC' \
$PROVIDER3_LISTENER LAV1 grpc '$LAVA_GRPC' \
$PROVIDER3_LISTENER COS5 rest '$GAIA_REST' \
$PROVIDER3_LISTENER COS5 tendermintrpc '$GAIA_RPC,$GAIA_RPC' \
$PROVIDER3_LISTENER COS5 grpc '$GAIA_GRPC' \
$PROVIDER3_LISTENER JUN1 rest '$JUNO_REST' \
$PROVIDER3_LISTENER JUN1 tendermintrpc '$JUNO_RPC,$JUNO_RPC' \
$PROVIDER3_LISTENER JUN1 grpc '$JUNO_GRPC' \
$PROVIDER3_LISTENER EVMOS jsonrpc '$EVMOS_RPC' \
$PROVIDER3_LISTENER EVMOS tendermintrpc '$EVMOS_TENDERMINTRPC,$EVMOS_TENDERMINTRPC' \
$PROVIDER3_LISTENER EVMOS rest '$EVMOS_REST' \
$PROVIDER3_LISTENER EVMOS grpc '$EVMOS_GRPC' \
$PROVIDER3_LISTENER CANTO jsonrpc '$CANTO_RPC' \
$PROVIDER3_LISTENER CANTO tendermintrpc '$CANTO_TENDERMINT,$CANTO_TENDERMINT' \
$PROVIDER3_LISTENER CANTO rest '$CANTO_REST' \
$PROVIDER3_LISTENER CANTO grpc '$CANTO_GRPC' \
$PROVIDER3_LISTENER AXELAR tendermintrpc '$AXELAR_RPC_HTTP,$AXELAR_RPC_HTTP' \
$PROVIDER3_LISTENER AXELAR rest '$AXELAR_REST' \
$PROVIDER3_LISTENER AXELAR grpc '$AXELAR_GRPC' \
$PROVIDER3_LISTENER AVAX jsonrpc '$AVALANCH_PJRPC' \
$PROVIDER3_LISTENER FVM jsonrpc '$FVM_JRPC' \
$EXTRA_PROVIDER_FLAGS --geolocation 1 --log_level debug --from servicer3 --chain-id lava 2>&1 | tee $LOGS_DIR/PROVIDER3.log" && sleep 0.25
# $PROVIDER3_LISTENER MANTLE jsonrpc '$MANTLE_JRPC' \

# Setup Portal
screen -d -m -S portals bash -c "source ~/.bashrc; lavap rpcconsumer \
127.0.0.1:3333 ETH1 jsonrpc \
127.0.0.1:3334 GTH1 jsonrpc \
127.0.0.1:3335 FTM250 jsonrpc \
127.0.0.1:3346 CELO jsonrpc \
127.0.0.1:3347 ALFAJORES jsonrpc \
127.0.0.1:3348 ARB1 jsonrpc \
127.0.0.1:3349 STRK jsonrpc \
127.0.0.1:3350 APT1 rest \
127.0.0.1:3351 POLYGON1 jsonrpc \
127.0.0.1:3352 OPTM jsonrpc \
127.0.0.1:3353 BASET jsonrpc \
127.0.0.1:3354 COS3 rest 127.0.0.1:3355 COS3 tendermintrpc 127.0.0.1:3356 COS3 grpc \
127.0.0.1:3357 COS4 rest 127.0.0.1:3358 COS4 tendermintrpc 127.0.0.1:3359 COS4 grpc \
127.0.0.1:3360 LAV1 rest 127.0.0.1:3361 LAV1 tendermintrpc 127.0.0.1:3362 LAV1 grpc \
127.0.0.1:3363 COS5 rest 127.0.0.1:3364 COS5 tendermintrpc 127.0.0.1:3365 COS5 grpc \
127.0.0.1:3366 JUN1 rest 127.0.0.1:3367 JUN1 tendermintrpc 127.0.0.1:3368 JUN1 grpc \
127.0.0.1:3369 EVMOS jsonrpc 127.0.0.1:3370 EVMOS rest 127.0.0.1:3371 EVMOS tendermintrpc 127.0.0.1:3372 EVMOS grpc \
127.0.0.1:3373 CANTO jsonrpc 127.0.0.1:3374 CANTO rest 127.0.0.1:3375 CANTO tendermintrpc 127.0.0.1:3376 CANTO grpc \
127.0.0.1:3377 AXELAR rest 127.0.0.1:3378 AXELAR tendermintrpc 127.0.0.1:3379 AXELAR grpc \
127.0.0.1:3380 BSC jsonrpc \
127.0.0.1:3381 SOLANA jsonrpc \
127.0.0.1:3382 SUIT jsonrpc \
127.0.0.1:3383 AVAX jsonrpc \
127.0.0.1:3384 FVM jsonrpc \
$EXTRA_PORTAL_FLAGS --metrics-listen-address ":7779" --cache-be "127.0.0.1:7778" --geolocation 1 --log_level debug --from user1 --chain-id lava --allow-insecure-provider-dialing 2>&1 | tee $LOGS_DIR/PORTAL.log" && sleep 0.25
# 127.0.0.1:3385 MANTLE jsonrpc \

echo "--- setting up screens done ---"
screen -ls<|MERGE_RESOLUTION|>--- conflicted
+++ resolved
@@ -16,15 +16,11 @@
 PROVIDER2_LISTENER="127.0.0.1:2222"
 PROVIDER3_LISTENER="127.0.0.1:2223"
 
-<<<<<<< HEAD
 
 screen -d -m -S cache-provider bash -c "source ~/.bashrc; lava-protocol cache 127.0.0.1:7777 --log_level debug 2>&1 | tee $LOGS_DIR/CACHE_PROVIDER.log"
 screen -d -m -S cache-provider bash -c "source ~/.bashrc; lava-protocol cache 127.0.0.1:7778 --log_level debug 2>&1 | tee $LOGS_DIR/CACHE_CONSUMER.log"
 
-screen -d -m -S provider1 bash -c "source ~/.bashrc; lava-protocol rpcprovider \
-=======
 screen -d -m -S provider1 bash -c "source ~/.bashrc; lavap rpcprovider \
->>>>>>> f9e2633d
 $PROVIDER1_LISTENER ETH1 jsonrpc '$ETH_RPC_WS' \
 $PROVIDER1_LISTENER GTH1 jsonrpc '$GTH_RPC_WS' \
 $PROVIDER1_LISTENER FTM250 jsonrpc '$FTM_RPC_HTTP' \
