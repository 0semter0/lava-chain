#!/bin/bash
__dir=$( cd -- "$( dirname -- "${BASH_SOURCE[0]}" )" &> /dev/null && pwd )
source $__dir/useful_commands.sh
. ${__dir}/vars/variables.sh
# Making sure old screens are not running
echo "current vote number $(latest_vote)"
killall screen
screen -wipe
GASPRICE="0.000000001ulava"

echo; echo "#### Sending proposal for specs ####"
# ,./cookbook/specs/spec_add_mantle.json
lavad tx gov submit-legacy-proposal spec-add ./cookbook/specs/spec_add_ibc.json,./cookbook/specs/spec_add_cosmoswasm.json,./cookbook/specs/spec_add_cosmossdk.json,./cookbook/specs/spec_add_cosmossdk_45.json,./cookbook/specs/spec_add_cosmossdk_full.json,./cookbook/specs/spec_add_ethereum.json,./cookbook/specs/spec_add_cosmoshub.json,./cookbook/specs/spec_add_lava.json,./cookbook/specs/spec_add_osmosis.json,./cookbook/specs/spec_add_fantom.json,./cookbook/specs/spec_add_celo.json,./cookbook/specs/spec_add_optimism.json,./cookbook/specs/spec_add_arbitrum.json,./cookbook/specs/spec_add_starknet.json,./cookbook/specs/spec_add_aptos.json,./cookbook/specs/spec_add_juno.json,./cookbook/specs/spec_add_polygon.json,./cookbook/specs/spec_add_evmos.json,./cookbook/specs/spec_add_base.json,./cookbook/specs/spec_add_canto.json,./cookbook/specs/spec_add_sui.json,./cookbook/specs/spec_add_solana.json,./cookbook/specs/spec_add_bsc.json,./cookbook/specs/spec_add_axelar.json,./cookbook/specs/spec_add_avalanche.json,./cookbook/specs/spec_add_fvm.json,./cookbook/specs/spec_add_near.json,./cookbook/specs/spec_add_sqdsubgraph.json,./cookbook/specs/spec_add_agoric.json,./cookbook/specs/spec_add_koii.json --lava-dev-test -y --from alice --gas-adjustment "1.5" --gas "auto" --gas-prices $GASPRICE

echo; echo "#### Waiting 2 blocks ####"
wait_count_blocks 2

echo; echo "#### Voting on specs proposal ####"
lavad tx gov vote $(latest_vote) yes -y --from alice --gas-adjustment "1.5" --gas "auto" --gas-prices $GASPRICE

echo; echo "#### Waiting 4 blocks ####"
wait_count_blocks 4
sleep 4

echo; echo "#### Sending proposal for test plans add ####"
lavad tx gov submit-legacy-proposal plans-add ./cookbook/plans/test_plans/default.json,./cookbook/plans/test_plans/temporary-add.json -y --from alice --gas-adjustment "1.5" --gas "auto" --gas-prices $GASPRICE

echo; echo "#### Waiting 2 blocks ####"
wait_count_blocks 2

echo; echo "#### Voting on plans test add proposal ####"
lavad tx gov vote $(latest_vote) yes -y --from alice --gas-adjustment "1.5" --gas "auto" --gas-prices $GASPRICE

echo; echo "#### Waiting 4 blocks ####"
wait_count_blocks 2

echo; echo "#### Sending proposal for plans add ####"
lavad tx gov submit-legacy-proposal plans-add ./cookbook/plans/explorer.json,./cookbook/plans/adventurer.json,./cookbook/plans/whale.json -y --from alice --gas-adjustment "1.5" --gas "auto" --gas-prices $GASPRICE

echo; echo "#### Waiting 2 blocks ####"
wait_count_blocks 2

echo; echo "#### Voting on plans add proposal ####"
lavad tx gov vote $(latest_vote) yes -y --from alice --gas-adjustment "1.5" --gas "auto" --gas-prices $GASPRICE

echo; echo "#### Waiting 4 blocks ####"
wait_count_blocks 4

CLIENTSTAKE="500000000000ulava"
PROVIDERSTAKE="500000000000ulava"

PROVIDER1_LISTENER="127.0.0.1:2221"
PROVIDER2_LISTENER="127.0.0.1:2222"
PROVIDER3_LISTENER="127.0.0.1:2223"

sleep 4

echo; echo "#### Sending proposal for plans del ####"
lavad tx gov submit-legacy-proposal plans-del ./cookbook/plans/test_plans/temporary-del.json -y --from alice --gas-adjustment "1.5" --gas "auto" --gas-prices $GASPRICE

echo; echo "#### Waiting 2 blocks ####"
wait_count_blocks 2

echo; echo "#### Voting on plans del proposal ####"
lavad tx gov vote $(latest_vote) yes -y --from alice --gas-adjustment "1.5" --gas "auto" --gas-prices $GASPRICE

echo; echo "#### Sending proposal for plans del ####"
<<<<<<< HEAD
lavad tx subscription buy DefaultPlan $(lavad keys show user1 -a) -y --enable-auto-renewal --from user1 --gas-adjustment "1.5" --gas "auto" --gas-prices $GASPRICE
=======
lavad tx subscription buy DefaultPlan $(lavad keys show user1 -a) --enable-auto-renewal -y --from user1 --gas-adjustment "1.5" --gas "auto" --gas-prices $GASPRICE
>>>>>>> 99358a2e
# lavad tx project set-policy $(lavad keys show user1 -a)-admin ./cookbook/projects/policy_all_chains_with_addon.yml -y --from user1 --gas-adjustment "1.5" --gas "auto" --gas-prices $GASPRICE

# MANTLE
CHAINS="ETH1,GTH1,SEP1,COS3,FTM250,CELO,LAV1,COS4,ALFAJORES,ARB1,ARBN,APT1,STRK,JUN1,COS5,POLYGON1,EVMOS,OPTM,BASET,CANTO,SUIT,SOLANA,BSC,AXELAR,AVAX,FVM,NEAR,SQDSUBGRAPH,AGR,AGRT,KOIIT"
BASE_CHAINS="ETH1,LAV1"
# stake providers on all chains
echo; echo "#### Staking provider 1 ####"
lavad tx pairing bulk-stake-provider $CHAINS $PROVIDERSTAKE "$PROVIDER1_LISTENER,1" 1 -y --delegate-commission 50 --delegate-limit $PROVIDERSTAKE --from servicer1 --provider-moniker "servicer1" --gas-adjustment "1.5" --gas "auto" --gas-prices $GASPRICE

echo; echo "#### Staking provider 2 ####"
lavad tx pairing bulk-stake-provider $BASE_CHAINS $PROVIDERSTAKE "$PROVIDER2_LISTENER,1" 1 -y --delegate-commission 50 --delegate-limit $PROVIDERSTAKE --from servicer2 --provider-moniker "servicer2" --gas-adjustment "1.5" --gas "auto" --gas-prices $GASPRICE

echo; echo "#### Staking provider 3 ####"
lavad tx pairing bulk-stake-provider $BASE_CHAINS $PROVIDERSTAKE "$PROVIDER3_LISTENER,1" 1 -y --delegate-commission 50 --delegate-limit $PROVIDERSTAKE --from servicer3 --provider-moniker "servicer3" --gas-adjustment "1.5" --gas "auto" --gas-prices $GASPRICE

echo; echo "#### Waiting 1 block ####"
wait_count_blocks 1

echo; echo "#### Delegating provider 1 ####"
lavad tx dualstaking delegate $(lavad keys show servicer1 -a) ETH1 $PROVIDERSTAKE -y --from user1 --gas-adjustment "1.5" --gas "auto" --gas-prices $GASPRICE

echo; echo "#### Waiting 1 block ####"
wait_count_blocks 1

echo; echo "#### Delegating provider 2 ####"
lavad tx dualstaking delegate $(lavad keys show servicer2 -a) ETH1 $PROVIDERSTAKE -y --from user1 --gas-adjustment "1.5" --gas "auto" --gas-prices $GASPRICE

echo; echo "#### Waiting 1 block ####"
wait_count_blocks 1

echo; echo "#### Delegating provider 3 ####"
lavad tx dualstaking delegate $(lavad keys show servicer3 -a) ETH1 $PROVIDERSTAKE -y --from user1 --gas-adjustment "1.5" --gas "auto" --gas-prices $GASPRICE

# we need to wait for the next epoch for the stake to take action.
echo; echo "#### Waiting 1 epoch ####"
sleep_until_next_epoch

HEALTH_FILE="config/health_examples/health_template.yml"
create_health_config $HEALTH_FILE $(lavad keys show user1 -a) $(lavad keys show servicer2 -a) $(lavad keys show servicer3 -a)

if [[ "$1" != "--skip-providers" ]]; then
. ${__dir}/setup_providers.sh
echo "letting providers start and running health check"
sleep 10
lavap test health $HEALTH_FILE
fi<|MERGE_RESOLUTION|>--- conflicted
+++ resolved
@@ -65,11 +65,7 @@
 lavad tx gov vote $(latest_vote) yes -y --from alice --gas-adjustment "1.5" --gas "auto" --gas-prices $GASPRICE
 
 echo; echo "#### Sending proposal for plans del ####"
-<<<<<<< HEAD
-lavad tx subscription buy DefaultPlan $(lavad keys show user1 -a) -y --enable-auto-renewal --from user1 --gas-adjustment "1.5" --gas "auto" --gas-prices $GASPRICE
-=======
 lavad tx subscription buy DefaultPlan $(lavad keys show user1 -a) --enable-auto-renewal -y --from user1 --gas-adjustment "1.5" --gas "auto" --gas-prices $GASPRICE
->>>>>>> 99358a2e
 # lavad tx project set-policy $(lavad keys show user1 -a)-admin ./cookbook/projects/policy_all_chains_with_addon.yml -y --from user1 --gas-adjustment "1.5" --gas "auto" --gas-prices $GASPRICE
 
 # MANTLE
