--- conflicted
+++ resolved
@@ -9,11 +9,7 @@
 lavad tx gov submit-proposal spec-add ./cookbook/spec_add_lava.json,./cookbook/spec_add_ethereum.json,./cookbook/spec_add_osmosis.json,./cookbook/spec_add_fantom.json,./cookbook/spec_add_goerli.json,./cookbook/spec_add_celo.json,./cookbook/spec_add_alfajores.json -y --from alice --gas-adjustment "1.5" --gas "auto" --gas-prices $GASPRICE
 lavad tx gov vote 1 yes -y --from alice --gas-adjustment "1.5" --gas "auto" --gas-prices $GASPRICE
 
-<<<<<<< HEAD
-lavad tx gov submit-proposal spec-add ./cookbook/spec_add_arbitrum.json,./cookbook/spec_add_aptos.json -y --from alice --gas-adjustment "1.5" --gas "auto" --gas-prices $GASPRICE
-=======
-lavad tx gov submit-proposal spec-add ./cookbook/spec_add_arbitrum.json,./cookbook/spec_add_starknet.json -y --from alice --gas-adjustment "1.5" --gas "auto" --gas-prices $GASPRICE
->>>>>>> ecd3c172
+lavad tx gov submit-proposal spec-add ./cookbook/spec_add_arbitrum.json,./cookbook/spec_add_starknet.json,./cookbook/spec_add_aptos.json -y --from alice --gas-adjustment "1.5" --gas "auto" --gas-prices $GASPRICE
 lavad tx gov vote 2 yes -y --from alice --gas-adjustment "1.5" --gas "auto" --gas-prices $GASPRICE
 
 sleep 4
@@ -27,12 +23,9 @@
 lavad tx pairing stake-client "ALFAJORES" 200000ulava 1 -y --from user3 --gas-adjustment "1.5" --gas "auto"  --gas-prices $GASPRICE
 lavad tx pairing stake-client "ARB1"   200000ulava 1 -y --from user4 --gas-adjustment "1.5" --gas "auto"  --gas-prices $GASPRICE
 lavad tx pairing stake-client "ARBN"   200000ulava 1 -y --from user4 --gas-adjustment "1.5" --gas "auto"  --gas-prices $GASPRICE
-<<<<<<< HEAD
 lavad tx pairing stake-client "APT1"   200000ulava 1 -y --from user4 --gas-adjustment "1.5" --gas "auto"  --gas-prices $GASPRICE
-=======
 lavad tx pairing stake-client "STRK"   200000ulava 1 -y --from user4 --gas-adjustment "1.5" --gas "auto"  --gas-prices $GASPRICE
 
->>>>>>> ecd3c172
 
 # Ethereum providers
 lavad tx pairing stake-provider "ETH1" 2010ulava "127.0.0.1:2221,jsonrpc,1" 1 -y --from servicer1 --gas-adjustment "1.5" --gas "auto" --gas-prices $GASPRICE
@@ -85,18 +78,15 @@
 lavad tx pairing stake-provider "ARB1" 2000ulava "127.0.0.1:7242,jsonrpc,1" 1 -y --from servicer2 --gas-adjustment "1.5" --gas "auto" --gas-prices $GASPRICE
 lavad tx pairing stake-provider "ARB1" 2050ulava "127.0.0.1:7243,jsonrpc,1" 1 -y --from servicer3 --gas-adjustment "1.5" --gas "auto" --gas-prices $GASPRICE
 
-<<<<<<< HEAD
 #Aptos mainet providers
 lavad tx pairing stake-provider "APT1" 2010ulava "127.0.0.1:10031,rest,1" 1 -y --from servicer1 --gas-adjustment "1.5" --gas "auto" --gas-prices $GASPRICE
 lavad tx pairing stake-provider "APT1" 2000ulava "127.0.0.1:10032,rest,1" 1 -y --from servicer2 --gas-adjustment "1.5" --gas "auto" --gas-prices $GASPRICE
 lavad tx pairing stake-provider "APT1" 2050ulava "127.0.0.1:10033,rest,1" 1 -y --from servicer3 --gas-adjustment "1.5" --gas "auto" --gas-prices $GASPRICE
 
-=======
 #Starknet mainet providers
 lavad tx pairing stake-provider "STRK" 2010ulava "127.0.0.1:8241,jsonrpc,1" 1 -y --from servicer1 --gas-adjustment "1.5" --gas "auto" --gas-prices $GASPRICE
 lavad tx pairing stake-provider "STRK" 2000ulava "127.0.0.1:8242,jsonrpc,1" 1 -y --from servicer2 --gas-adjustment "1.5" --gas "auto" --gas-prices $GASPRICE
 lavad tx pairing stake-provider "STRK" 2050ulava "127.0.0.1:8243,jsonrpc,1" 1 -y --from servicer3 --gas-adjustment "1.5" --gas "auto" --gas-prices $GASPRICE
->>>>>>> ecd3c172
 
 echo "---------------Queries------------------"
 lavad query pairing providers "ETH1"
