#!/bin/bash 

__dir=$( cd -- "$( dirname -- "${BASH_SOURCE[0]}" )" &> /dev/null && pwd )
source $__dir/useful_commands.sh

trace() {
    (
        set -x
        "$@"
    )
}

txoptions="-y --from alice --gas-adjustment 1.5 --gas auto --gas-prices 0.000000001ulava"

# run the chain
echo "setting up lava chain"

./scripts/start_env_dev.sh > chainlogs.txt 2>&1 &


current="0"
count=1
while [[ $current != "5" ]]
do
    ((count++))
    if ((count > 300)); then
        echo "timeout: Failed to start the chain"
        cat chainlogs.txt
        killall lavad
        exit 1 
    fi
    sleep 1
    current=$(current_block 2>/dev/null) || true
done
echo "lava chain is running"
set -e

echo "Testing epochstorage q commands"
trace lavad q epochstorage list-fixated-params >/dev/null
trace lavad q epochstorage list-stake-storage >/dev/null
trace lavad q epochstorage params >/dev/null
trace lavad q epochstorage show-epoch-details >/dev/null
# trace lavad q epochstorage show-fixated-params 0 >/dev/null
# trace lavad q epochstorage show-stake-storage 0 >/dev/null

echo "Testing protocol q commands"
trace lavad q protocol params >/dev/null

echo "Testing conflict q commands"
trace lavad q conflict params >/dev/null
trace lavad q conflict list-conflict-vote >/dev/null
trace lavad q conflict provider-conflicts $(lavad keys show servicer1 -a) >/dev/null
trace lavad q conflict consumer-conflicts $(lavad keys show user1 -a) >/dev/null
# trace lavad q conflict show-conflict-vote stam >/dev/null ## canot test that here

echo "Testing downtime q commands"
trace lavad q downtimequery params >/dev/null
trace lavad q downtimequery downtime 10 >/dev/null

echo "Proposing specs"
(trace lavad tx gov submit-legacy-proposal spec-add ./cookbook/specs/spec_add_ibc.json,./cookbook/specs/spec_add_cosmoswasm.json,./cookbook/specs/spec_add_cosmossdk.json,./cookbook/specs/spec_add_cosmossdk_45.json,./cookbook/specs/spec_add_cosmossdk_full.json,./cookbook/specs/spec_add_ethereum.json,./cookbook/specs/spec_add_cosmoshub.json,./cookbook/specs/spec_add_lava.json,./cookbook/specs/spec_add_osmosis.json,./cookbook/specs/spec_add_fantom.json,./cookbook/specs/spec_add_celo.json,./cookbook/specs/spec_add_optimism.json,./cookbook/specs/spec_add_arbitrum.json,./cookbook/specs/spec_add_starknet.json,./cookbook/specs/spec_add_aptos.json,./cookbook/specs/spec_add_juno.json,./cookbook/specs/spec_add_polygon.json,./cookbook/specs/spec_add_evmos.json,./cookbook/specs/spec_add_base.json,./cookbook/specs/spec_add_canto.json,./cookbook/specs/spec_add_sui.json,./cookbook/specs/spec_add_solana.json,./cookbook/specs/spec_add_bsc.json,./cookbook/specs/spec_add_axelar.json,./cookbook/specs/spec_add_avalanche.json,./cookbook/specs/spec_add_fvm.json,./cookbook/specs/spec_add_near.json $txoptions) >/dev/null 
wait_count_blocks 2 >/dev/null
(lavad tx gov vote $(latest_vote) yes $txoptions) >/dev/null 
wait_count_blocks 2 >/dev/null 

echo "Testing spec q commands"
trace lavad q spec list-spec >/dev/null
trace lavad q spec show-all-chains >/dev/null
trace lavad q spec show-chain-info ETH1 >/dev/null
trace lavad q spec show-spec ETH1 >/dev/null
 
echo "Proposing plans"
(trace lavad tx gov submit-legacy-proposal plans-add ./cookbook/plans/test_plans/default.json,./cookbook/plans/test_plans/temporary-add.json $txoptions) >/dev/null 
wait_count_blocks 1 >/dev/null
(lavad tx gov vote $(latest_vote) yes $txoptions) >/dev/null 
wait_count_blocks 3 >/dev/null
(trace lavad tx gov submit-legacy-proposal plans-del ./cookbook/plans/test_plans/temporary-del.json $txoptions)>/dev/null 
wait_count_blocks 1 >/dev/null
(lavad tx gov vote $(latest_vote) yes $txoptions) >/dev/null 
wait_count_blocks 2 >/dev/null

echo "Testing plans q commands"
trace lavad q plan params >/dev/null
trace lavad q plan list >/dev/null
trace lavad q plan info DefaultPlan >/dev/null



echo "Testing subscription tx commands"
(trace lavad tx subscription buy DefaultPlan $(lavad keys show alice -a) $txoptions)>/dev/null 
wait_count_blocks 2 >/dev/null
(trace lavad tx subscription add-project myproject --policy-file ./cookbook/projects/example_policy.yml --project-keys-file ./cookbook/projects/example_project_keys.yml --disable $txoptions)>/dev/null 
wait_count_blocks 2 >/dev/null
(trace lavad tx subscription del-project myproject $txoptions)>/dev/null 

echo "Testing subscription q commands"
trace lavad q subscription params >/dev/null
trace lavad q subscription list >/dev/null
trace lavad q subscription current $(lavad keys show alice -a)-admin >/dev/null
trace lavad q subscription list-projects $(lavad keys show alice -a) >/dev/null
trace lavad q subscription next-to-month-expiry >/dev/null

sleep_until_next_epoch >/dev/null

echo "Testing project tx commands"
(lavad tx project set-policy $(lavad keys show alice -a)-admin ./cookbook/projects/policy_all_chains_with_addon.yml $txoptions)>/dev/null 
wait_count_blocks 1 >/dev/null
(lavad tx project set-subscription-policy $(lavad keys show alice -a)-admin ./cookbook/projects/policy_all_chains_with_addon.yml $txoptions)>/dev/null 
wait_count_blocks 1 >/dev/null
(trace lavad tx project add-keys $(lavad keys show alice -a)-admin cookbook/projects/example_project_keys.yml $txoptions)>/dev/null 
wait_count_blocks 1 >/dev/null
(lavad tx project del-keys $(lavad keys show alice -a)-admin cookbook/projects/example_project_keys.yml $txoptions)>/dev/null

echo "Testing project q commands"
trace lavad q project params >/dev/null
trace lavad q project info $(lavad keys show alice -a)-admin >/dev/null
trace lavad q project developer $(lavad keys show alice -a) >/dev/null


echo "Testing pairing tx commands"
PROVIDERSTAKE="500000000000ulava"
PROVIDER1_LISTENER="127.0.0.1:2221"
PROVIDER2_LISTENER="127.0.0.1:2222"
PROVIDER3_LISTENER="127.0.0.1:2223"
wait_count_blocks 1 >/dev/null
(trace lavad tx pairing stake-provider ETH1 $PROVIDERSTAKE "$PROVIDER1_LISTENER,1" 1 $(operator_address) --provider-moniker "provider" $txoptions)>/dev/null
wait_count_blocks 1 >/dev/null

CHAINS="GTH1,COS3,FTM250,CELO,LAV1,COS4,ALFAJORES,ARB1,ARBN,APT1,STRK,JUN1,COS5,POLYGON1,EVMOS,OPTM,BASET,CANTO,SUIT,SOLANA,BSC,AXELAR,AVAX,FVM,NEAR"
(trace lavad tx pairing bulk-stake-provider $CHAINS $PROVIDERSTAKE "$PROVIDER1_LISTENER,1" 1 $(operator_address) --provider-moniker "provider" $txoptions)>/dev/null

sleep_until_next_epoch >/dev/null
(trace lavad tx pairing modify-provider ETH1 --provider-moniker "provider" --delegate-commission 20 --delegate-limit 1000ulava --amount $PROVIDERSTAKE --endpoints "127.0.0.2:2222,1" $txoptions)>/dev/null
wait_count_blocks 1 >/dev/null
(trace lavad tx pairing freeze ETH1,CELO $txoptions)>/dev/null
wait_count_blocks 1 >/dev/null
(trace lavad tx pairing unstake-provider LAV1,COS4 $txoptions)>/dev/null
sleep_until_next_epoch >/dev/null
(trace lavad tx pairing unfreeze ETH1,CELO $txoptions)>/dev/null

echo "Testing pairing q commands"
trace lavad q pairing params >/dev/null
trace lavad q pairing account-info $(lavad keys show alice -a) >/dev/null
trace lavad q pairing effective-policy ETH1 $(lavad keys show alice -a) >/dev/null
trace lavad q pairing get-pairing STRK $(lavad keys show alice -a) >/dev/null
trace lavad q pairing list-epoch-payments >/dev/null
trace lavad q pairing list-provider-payment-storage >/dev/null
trace lavad q pairing list-unique-payment-storage-client-provider >/dev/null
trace lavad q pairing providers STRK >/dev/null
trace lavad q pairing sdk-pairing STRK $(lavad keys show alice -a) >/dev/null
trace lavad q pairing provider-monthly-payout $(lavad keys show servicer1 -a) >/dev/null
trace lavad q pairing subscription-monthly-payout $(lavad keys show user1 -a) >/dev/null
# trace lavad q pairing show-epoch-payments >/dev/null
# trace lavad q pairing show-provider-payment-storage >/dev/null
# trace lavad q pairing show-unique-payment-storage-client-provider >/dev/null
trace lavad q pairing static-providers-list LAV1 >/dev/null
trace lavad q pairing user-entry $(lavad keys show alice -a) ETH1 20 >/dev/null
trace lavad q pairing verify-pairing STRK $(lavad keys show alice -a) $(lavad keys show alice -a) 60 >/dev/null

echo "Testing dualstaking tx commands"
wait_count_blocks 1 >/dev/null
(trace lavad tx dualstaking delegate $(lavad keys show alice -a) ETH1 $PROVIDERSTAKE $txoptions) >/dev/null
wait_count_blocks 1 >/dev/null
(trace lavad tx dualstaking redelegate $(lavad keys show alice -a) ETH1 $(lavad keys show alice -a) STRK $PROVIDERSTAKE $txoptions) >/dev/null
wait_count_blocks 2 >/dev/null
(trace lavad tx dualstaking claim-rewards $txoptions) >/dev/null
wait_count_blocks 1 >/dev/null
(trace lavad tx dualstaking unbond $(lavad keys show alice -a) STRK $PROVIDERSTAKE $txoptions) >/dev/null

echo "Testing dualstaking q commands"
trace lavad q dualstaking params >/dev/null
trace lavad q dualstaking delegator-providers $(lavad keys show alice -a)>/dev/null
trace lavad q dualstaking delegator-rewards $(lavad keys show alice -a) >/dev/null
trace lavad q dualstaking provider-delegators $(lavad keys show alice -a)>/dev/null

echo "Testing fixationstore q commands"
trace lavad q fixationstore all-indices subscription subs-fs >/dev/null
trace lavad q fixationstore store-keys >/dev/null
trace lavad q fixationstore versions subscription subs-fs $(lavad keys show alice -a) >/dev/null
trace lavad q fixationstore versions entry subs-fs $(lavad keys show alice -a) 100 >/dev/null

echo "Testing rewards q commands"
trace lavad q rewards pools >/dev/null
trace lavad q rewards block-reward >/dev/null
trace lavad q rewards show-iprpc-data > /dev/null
<<<<<<< HEAD
=======
trace lavad q rewards provider-reward >/dev/null
>>>>>>> 70971bd3

echo "Testing events command"
trace lavad test events 30 10 --event lava_relay_payment --from alice --timeout 1s >/dev/null

killall lavad
echo "Testing done :)"<|MERGE_RESOLUTION|>--- conflicted
+++ resolved
@@ -183,10 +183,7 @@
 trace lavad q rewards pools >/dev/null
 trace lavad q rewards block-reward >/dev/null
 trace lavad q rewards show-iprpc-data > /dev/null
-<<<<<<< HEAD
-=======
 trace lavad q rewards provider-reward >/dev/null
->>>>>>> 70971bd3
 
 echo "Testing events command"
 trace lavad test events 30 10 --event lava_relay_payment --from alice --timeout 1s >/dev/null
