--- conflicted
+++ resolved
@@ -49,11 +49,8 @@
 echo "Testing conflict q commands"
 trace lavad q conflict params >/dev/null
 trace lavad q conflict list-conflict-vote >/dev/null
-<<<<<<< HEAD
 trace lavad q conflict provider-conflicts $(lavad keys show servicer1 -a) >/dev/null
-=======
 trace lavad q conflict consumer-conflicts $(lavad keys show user1 -a) >/dev/null
->>>>>>> 7a7fcd06
 # trace lavad q conflict show-conflict-vote stam >/dev/null ## canot test that here
 
 echo "Testing downtime q commands"
