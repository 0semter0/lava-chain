--- conflicted
+++ resolved
@@ -60,11 +60,7 @@
 
 var current *proxyProcess
 
-<<<<<<< HEAD
-func main() {
-=======
 func main(host *string, port *string) {
->>>>>>> 2dc09312
 	// CLI ARGS
 	fmt.Println("Proxy Main")
 	// host := flag.String("host", "", "HOST (required) - Which host do you wish to proxy\nUsage Example:\n	$ go run proxy.go http://google.com/")
@@ -81,15 +77,9 @@
 
 	flag.Parse()
 	if *help || (*host == "" && flag.NArg() == 0) {
-<<<<<<< HEAD
-		fmt.Println("\ngo run proxy.go [host] -p [port] OPTIONAL -cache -alt [JSONFILE] -strict")
-		fmt.Println("	Usage Example:")
-		fmt.Println("	$ go run proxy.go -host google.com/ -p 1111 -cache")
-=======
 		fmt.Println("go run proxy.go [host] -p [port] OPTIONAL -cache -alt [JSONFILE] -strict")
 		fmt.Println("	Usage Example:")
 		fmt.Println("	$ go run proxy.go -host google.com/ -p 1111 -cache ")
->>>>>>> 2dc09312
 		flag.Usage()
 	} else if *host == "" {
 		if len(os.Args) > 0 {
@@ -344,10 +334,6 @@
 		if current != nil {
 			id = current.id + ":" + current.port
 		}
-<<<<<<< HEAD
-		fmt.Println("_________________________________", realCount, "/", cacheCount, ": proxy sent (new/from cache)", id)
-=======
 		fmt.Println("_________________________________", realCount, "/", cacheCount, ": proxy sent (new/from cache)", id, "")
->>>>>>> 2dc09312
 	}
 }