package e2e

import (
	"bufio"
	"bytes"
	"context"
	"errors"
	"fmt"
	"go/build"
	"io"
	"math/big"
	"net/http"
	"os"
	"os/exec"
	"path"
	"path/filepath"
	"runtime"
	"strconv"
	"strings"
	"time"

	"github.com/ethereum/go-ethereum"
	"github.com/ethereum/go-ethereum/common"
	"github.com/ethereum/go-ethereum/core/types"
	"github.com/ethereum/go-ethereum/ethclient"
	"github.com/ignite/cli/ignite/chainconfig"
	"github.com/ignite/cli/ignite/pkg/cache"
	"github.com/ignite/cli/ignite/services/chain"
	"github.com/lavanet/lava/utils"
	epochStorageTypes "github.com/lavanet/lava/x/epochstorage/types"
	pairingTypes "github.com/lavanet/lava/x/pairing/types"
	specTypes "github.com/lavanet/lava/x/spec/types"
	tmclient "github.com/tendermint/tendermint/rpc/client/http"
	"google.golang.org/grpc"
	"google.golang.org/grpc/credentials/insecure"
)

type lavaTest struct {
	testFinishedProperly bool
	grpcConn             *grpc.ClientConn
	lavadPath            string
	logs                 map[string]*bytes.Buffer
	commands             map[string]exec.Cmd
	providerType         map[string][]epochStorageTypes.Endpoint
}

func init() {
	_, filename, _, _ := runtime.Caller(0)
	// Move to parent directory since running "go test ./testutil/e2e/ -v" would move working directory
	// to testutil/e2e/ which breaks relative paths in scripts
	dir := path.Join(path.Dir(filename), "../..")
	err := os.Chdir(dir)
	if err != nil {
		panic(err)
	}
	fmt.Println("Test Directory", dir)
}

func (lt *lavaTest) startLava(ctx context.Context) {
	absPath, err := filepath.Abs(".")
	if err != nil {
		panic(err)
	}

	c, err := chain.New(absPath, chain.LogLevel(chain.LogRegular))
	if err != nil {
		panic(err)
	}
	cacheRootDir, err := chainconfig.ConfigDirPath()
	if err != nil {
		panic(err)
	}

	storage, err := cache.NewStorage(filepath.Join(cacheRootDir, "ignite_cache.db"))
	if err != nil {
		panic(err)
	}

	err = c.Serve(ctx, storage, chain.ServeForceReset())
	if err != nil {
		panic(err)
	}
}

func (lt *lavaTest) checkLava(timeout time.Duration) {
	specQueryClient := specTypes.NewQueryClient(lt.grpcConn)

	for start := time.Now(); time.Since(start) < timeout; {
		// This loop would wait for the lavad server to be up before chain init
		_, err := specQueryClient.SpecAll(context.Background(), &specTypes.QueryAllSpecRequest{})
		if err != nil && strings.Contains(err.Error(), "rpc error") {
			utils.LavaFormatInfo("Waiting for Lava", nil)
			time.Sleep(time.Second * 10)
		} else if err == nil {
			return
		} else {
			panic(err)
		}
	}
	panic("Lava Check Failed")
}

func (lt *lavaTest) stakeLava() {
	stakeCommand := "./scripts/init_e2e.sh"
	lt.logs["1_stakeLava"] = new(bytes.Buffer)
	cmd := exec.Cmd{
		Path:   stakeCommand,
		Args:   strings.Split(stakeCommand, " "),
		Stdout: lt.logs["1_stakeLava"],
		Stderr: lt.logs["1_stakeLava"],
	}
	err := cmd.Start()
	if err != nil {
		panic("Staking Failed " + err.Error())
	}
	cmd.Wait()
}

func (lt *lavaTest) checkStakeLava(specCount int, providerCount int, clientCount int, successMessage string) {
	// providerCount and clientCount refers to number and providers and client for each spec
	// number of providers and clients should be the same for all specs for simplicity's sake
	specQueryClient := specTypes.NewQueryClient(lt.grpcConn)

	// query all specs
	specQueryRes, err := specQueryClient.SpecAll(context.Background(), &specTypes.QueryAllSpecRequest{})
	if err != nil {
		panic(err)
	}

	pairingQueryClient := pairingTypes.NewQueryClient(lt.grpcConn)
	// check if all specs added exist
	if len(specQueryRes.Spec) != specCount {
		panic("Staking Failed SPEC")
	}
	for _, spec := range specQueryRes.Spec {
		// Query providers

		fmt.Println(spec.GetIndex())
		providerQueryRes, err := pairingQueryClient.Providers(context.Background(), &pairingTypes.QueryProvidersRequest{
			ChainID: spec.GetIndex(),
		})
		if err != nil {
			panic(err)
		}
		if len(providerQueryRes.StakeEntry) != providerCount {
			fmt.Println("ProviderQueryRes: ", providerQueryRes)
			panic("Staking Failed PROVIDER")
		}
		for _, providerStakeEntry := range providerQueryRes.StakeEntry {
			fmt.Println("provider", providerStakeEntry.Address, providerStakeEntry.Endpoints)
			lt.providerType[providerStakeEntry.Address] = providerStakeEntry.Endpoints
		}

		// Query clients
		clientQueryRes, err := pairingQueryClient.Clients(context.Background(), &pairingTypes.QueryClientsRequest{
			ChainID: spec.GetIndex(),
		})
		if err != nil {
			panic(err)
		}
		if len(clientQueryRes.StakeEntry) != clientCount {
			panic("Staking Failed CLIENT")
		}
		for _, clientStakeEntry := range clientQueryRes.StakeEntry {
			fmt.Println("client", clientStakeEntry)
		}
	}
	utils.LavaFormatInfo(successMessage, nil)
}

func (lt *lavaTest) startJSONRPCProxy() {
	goExecutablePath, err := exec.LookPath("go")
	if err != nil {
		panic("Could not find go executable path")
	}
	proxyCommand := goExecutablePath + " test ./testutil/e2e/proxy/. -v eth"
	lt.logs["2_jsonProxy"] = new(bytes.Buffer)
	cmd := exec.Cmd{
		Path:   goExecutablePath,
		Args:   strings.Split(proxyCommand, " "),
		Stdout: lt.logs["2_jsonProxy"],
		Stderr: lt.logs["2_jsonProxy"],
	}
	err = cmd.Start()
	if err != nil {
		panic(err)
	}
	lt.commands["2_jsonProxy"] = cmd
	go func() {
		lt.listenCmdCommand(cmd, "startJSONRPCProxy process returned unexpectedly", "startJSONRPCProxy")
	}()
}

func (lt *lavaTest) startJSONRPCProvider(rpcURL string) {
	providerCommands := []string{
		lt.lavadPath + " server 127.0.0.1 2221 " + rpcURL + " ETH1 jsonrpc --from servicer1 --geolocation 1 --log_level debug",
		lt.lavadPath + " server 127.0.0.1 2222 " + rpcURL + " ETH1 jsonrpc --from servicer2 --geolocation 1 --log_level debug",
		lt.lavadPath + " server 127.0.0.1 2223 " + rpcURL + " ETH1 jsonrpc --from servicer3 --geolocation 1 --log_level debug",
		lt.lavadPath + " server 127.0.0.1 2224 " + rpcURL + " ETH1 jsonrpc --from servicer4 --geolocation 1 --log_level debug",
		lt.lavadPath + " server 127.0.0.1 2225 " + rpcURL + " ETH1 jsonrpc --from servicer5 --geolocation 1 --log_level debug",
	}
	lt.logs["3_jsonProvider"] = new(bytes.Buffer)
	for idx, providerCommand := range providerCommands {
		cmd := exec.Cmd{
			Path:   lt.lavadPath,
			Args:   strings.Split(providerCommand, " "),
			Stdout: lt.logs["3_jsonProvider"],
			Stderr: lt.logs["3_jsonProvider"],
		}
		err := cmd.Start()
		if err != nil {
			panic(err)
		}
		lt.commands["3_jsonProvider"] = cmd
		go func(idx int) {
			lt.listenCmdCommand(cmd, "startJSONRPCProvider process returned unexpectedly, provider idx:"+strconv.Itoa(idx), "startJSONRPCProvider")
		}(idx)
	}
}

func (lt *lavaTest) startJSONRPCGateway() {
	utils.LavaFormatInfo("startJSONRPCGateway:", nil)
	providerCommand := lt.lavadPath + " portal_server 127.0.0.1 3333 ETH1 jsonrpc --from user1 --geolocation 1 --log_level debug"
	lt.logs["4_jsonGateway"] = new(bytes.Buffer)
	cmd := exec.Cmd{
		Path:   lt.lavadPath,
		Args:   strings.Split(providerCommand, " "),
		Stdout: lt.logs["4_jsonGateway"],
		Stderr: lt.logs["4_jsonGateway"],
	}
	err := cmd.Start()
	if err != nil {
		panic(err)
	}

	lt.commands["4_jsonGateway"] = cmd
	go func() {
		lt.listenCmdCommand(cmd, "startJSONRPCGateway process returned unexpectedly", "startJSONRPCGateway")
	}()
}

func (lt *lavaTest) finishTestSuccessfully() {
	lt.testFinishedProperly = true
	for processName, cmd := range lt.commands { // kill all the project commands
		if processName == "2_jsonProxy" {
			cmd.Process.Signal(os.Interrupt) // git call interrupt on jsonproxy to properly free the port
		} else {
			cmd.Process.Kill()
		}
	}
}

func (lt *lavaTest) listenCmdCommand(cmd exec.Cmd, panicReason string, functionName string) {
	err := cmd.Wait()
	if err != nil && !lt.testFinishedProperly {
		utils.LavaFormatError(functionName+" cmd wait err", err, nil)
	}
	if lt.testFinishedProperly {
		return
	}
	lt.saveLogs()
	panic(panicReason)
}

// If after timeout and the check does not return it means it failed
func (lt *lavaTest) checkJSONRPCGateway(rpcURL string, timeout time.Duration) {
	for start := time.Now(); time.Since(start) < timeout; {
		utils.LavaFormatInfo("Waiting JSONRPC Gateway", nil)
		client, err := ethclient.Dial(rpcURL)
		if err != nil {
			continue
		}
		_, err = client.BlockNumber(context.Background())
		if err == nil {
			return
		}
		time.Sleep(time.Second)
	}
	panic("checkJSONRPCGateway: JSONRPC Check Failed Gateway didn't respond")
}

func jsonrpcTests(rpcURL string, testDuration time.Duration) error {
	ctx := context.Background()
	utils.LavaFormatInfo("Starting JSONRPC Tests", nil)
	errors := []string{}
	client, err := ethclient.Dial(rpcURL)
	if err != nil {
		errors = append(errors, "error client dial")
	}
	for start := time.Now(); time.Since(start) < testDuration; {
		// eth_blockNumber
		latestBlockNumberUint, err := client.BlockNumber(ctx)
		if err != nil {
			errors = append(errors, "error eth_blockNumber")
		}

		// put in a loop for cases that a block have no tx because
		var latestBlock *types.Block
		var latestBlockNumber *big.Int
		var latestBlockTxs types.Transactions
		for {
			// eth_getBlockByNumber
			latestBlockNumber = big.NewInt(int64(latestBlockNumberUint))
			latestBlock, err = client.BlockByNumber(ctx, latestBlockNumber)
			if err != nil {
				errors = append(errors, "error eth_getBlockByNumber")
				continue
			}
			latestBlockTxs = latestBlock.Transactions()

			if len(latestBlockTxs) == 0 {
				latestBlockNumberUint -= 1
				continue
			}
			break
		}

		// eth_gasPrice
		_, err = client.SuggestGasPrice(ctx)
		if err != nil && !strings.Contains(err.Error(), "rpc error") {
			errors = append(errors, "error eth_gasPrice")
		}

		targetTx := latestBlockTxs[0]

		// eth_getTransactionByHash
		targetTx, _, err = client.TransactionByHash(ctx, targetTx.Hash())
		if err != nil {
			errors = append(errors, "error eth_getTransactionByHash")
		}

		// eth_getTransactionReceipt
		_, err = client.TransactionReceipt(ctx, targetTx.Hash())
		if err != nil && !strings.Contains(err.Error(), "rpc error") {
			errors = append(errors, "error eth_getTransactionReceipt")
		}

		targetTxMsg, _ := targetTx.AsMessage(types.LatestSignerForChainID(targetTx.ChainId()), nil)

		// eth_getBalance
		_, err = client.BalanceAt(ctx, targetTxMsg.From(), nil)
		if err != nil && !strings.Contains(err.Error(), "rpc error") {
			errors = append(errors, "error eth_getBalance")
		}

		// eth_getStorageAt
		_, err = client.StorageAt(ctx, *targetTx.To(), common.HexToHash("00"), nil)
		if err != nil && !strings.Contains(err.Error(), "rpc error") {
			errors = append(errors, "error eth_getStorageAt")
		}

		// eth_getCode
		_, err = client.CodeAt(ctx, *targetTx.To(), nil)
		if err != nil && !strings.Contains(err.Error(), "rpc error") {
			errors = append(errors, "error eth_getCode")
		}

		previousBlock := big.NewInt(int64(latestBlockNumberUint - 1))

		callMsg := ethereum.CallMsg{
			From:       targetTxMsg.From(),
			To:         targetTxMsg.To(),
			Gas:        targetTxMsg.Gas(),
			GasPrice:   targetTxMsg.GasPrice(),
			GasFeeCap:  targetTxMsg.GasFeeCap(),
			GasTipCap:  targetTxMsg.GasTipCap(),
			Value:      targetTxMsg.Value(),
			Data:       targetTxMsg.Data(),
			AccessList: targetTxMsg.AccessList(),
		}

		// eth_call
		_, err = client.CallContract(ctx, callMsg, previousBlock)
		if err != nil && !strings.Contains(err.Error(), "rpc error") {
			errors = append(errors, "error JSONRPC_eth_call")
		}
	}

	if len(errors) > 0 {
		return fmt.Errorf(strings.Join(errors, ",\n"))
	}

	return nil
}

func (lt *lavaTest) startTendermintProvider(rpcURL string) {
	providerCommands := []string{
		lt.lavadPath + " server 127.0.0.1 2261 " + rpcURL + " LAV1 tendermintrpc --from servicer6 --geolocation 1 --log_level debug",
		lt.lavadPath + " server 127.0.0.1 2262 " + rpcURL + " LAV1 tendermintrpc --from servicer7 --geolocation 1 --log_level debug",
		lt.lavadPath + " server 127.0.0.1 2263 " + rpcURL + " LAV1 tendermintrpc --from servicer8 --geolocation 1 --log_level debug",
		lt.lavadPath + " server 127.0.0.1 2264 " + rpcURL + " LAV1 tendermintrpc --from servicer9 --geolocation 1 --log_level debug",
		lt.lavadPath + " server 127.0.0.1 2265 " + rpcURL + " LAV1 tendermintrpc --from servicer10 --geolocation 1 --log_level debug",
	}
	lt.logs["7_tendermintProvider"] = new(bytes.Buffer)
	for idx, providerCommand := range providerCommands {
		cmd := exec.Cmd{
			Path:   lt.lavadPath,
			Args:   strings.Split(providerCommand, " "),
			Stdout: lt.logs["7_tendermintProvider"],
			Stderr: lt.logs["7_tendermintProvider"],
		}
		err := cmd.Start()
		if err != nil {
			panic(err)
		}
		lt.commands["7_tendermintProvider"] = cmd
		go func(idx int) {
			lt.listenCmdCommand(cmd, "startTendermintProvider process returned unexpectedly, provider idx:"+strconv.Itoa(idx), "startTendermintProvider")
		}(idx)
	}
}

func (lt *lavaTest) startTendermintGateway() {
	providerCommand := lt.lavadPath + " portal_server 127.0.0.1 3340 LAV1 tendermintrpc --from user2 --geolocation 1 --log_level debug"
	lt.logs["8_tendermintGateway"] = new(bytes.Buffer)
	cmd := exec.Cmd{
		Path:   lt.lavadPath,
		Args:   strings.Split(providerCommand, " "),
		Stdout: lt.logs["8_tendermintGateway"],
		Stderr: lt.logs["8_tendermintGateway"],
	}
	err := cmd.Start()
	if err != nil {
		panic(err)
	}
	lt.commands["8_tendermintGateway"] = cmd
	go func() {
		lt.listenCmdCommand(cmd, "startTendermintGateway process returned unexpectedly", "startTendermintGateway")
	}()
}

func (lt *lavaTest) checkTendermintGateway(rpcURL string, timeout time.Duration) {
	for start := time.Now(); time.Since(start) < timeout; {
		utils.LavaFormatInfo("Waiting TENDERMINT Gateway", nil)
		client, err := tmclient.New(rpcURL, "/websocket")
		if err != nil {
			continue
		}
		_, err = client.Status(context.Background())
		if err == nil {
			return
		}
		time.Sleep(time.Second)
	}
	panic("TENDERMINT Check Failed")
}

func tendermintTests(rpcURL string, testDuration time.Duration) error {
	ctx := context.Background()
	utils.LavaFormatInfo("Starting TENDERMINT Tests", nil)
	errors := []string{}
	client, err := tmclient.New(rpcURL, "/websocket")
	if err != nil {
		errors = append(errors, "error client dial")
	}
	for start := time.Now(); time.Since(start) < testDuration; {
		_, err := client.Status(ctx)
		if err != nil {
			errors = append(errors, err.Error())
		}
		_, err = client.Health(ctx)
		if err != nil {
			errors = append(errors, err.Error())
		}
	}
	if len(errors) > 0 {
		return fmt.Errorf(strings.Join(errors, ",\n"))
	}
	return nil
}

func tendermintURITests(rpcURL string, testDuration time.Duration) error {
	utils.LavaFormatInfo("Starting TENDERMINTRPC URI Tests", nil)
	errors := []string{}
	mostImportantApisToTest := map[string]bool{
		"%s/health":                              true,
		"%s/status":                              true,
		"%s/block?height=1":                      true,
		"%s/blockchain?minHeight=0&maxHeight=10": true,
		"%s/dial_peers?persistent=true&unconditional=true&private=true": false, // this is a rpc affecting query and is not available on the spec so it should fail
	}
	for start := time.Now(); time.Since(start) < testDuration; {
		for api, noFail := range mostImportantApisToTest {
			reply, err := getRequest(fmt.Sprintf(api, rpcURL))
			if err != nil && noFail {
				errors = append(errors, fmt.Sprintf("%s", err))
			} else if strings.Contains(string(reply), "error") && noFail {
				errors = append(errors, string(reply))
			}
		}
	}

	if len(errors) > 0 {
		return fmt.Errorf(strings.Join(errors, ",\n"))
	}
	return nil
}

func (lt *lavaTest) startRESTProvider(rpcURL string) {
	providerCommands := []string{
		lt.lavadPath + " server 127.0.0.1 2271 " + rpcURL + " LAV1 rest --from servicer6 --geolocation 1 --log_level debug",
		lt.lavadPath + " server 127.0.0.1 2272 " + rpcURL + " LAV1 rest --from servicer7 --geolocation 1 --log_level debug",
		lt.lavadPath + " server 127.0.0.1 2273 " + rpcURL + " LAV1 rest --from servicer8 --geolocation 1 --log_level debug",
		lt.lavadPath + " server 127.0.0.1 2274 " + rpcURL + " LAV1 rest --from servicer9 --geolocation 1 --log_level debug",
		lt.lavadPath + " server 127.0.0.1 2275 " + rpcURL + " LAV1 rest --from servicer10 --geolocation 1 --log_level debug",
	}
	lt.logs["5_restProvider"] = new(bytes.Buffer)
	for idx, providerCommand := range providerCommands {
		cmd := exec.Cmd{
			Path:   lt.lavadPath,
			Args:   strings.Split(providerCommand, " "),
			Stdout: lt.logs["5_restProvider"],
			Stderr: lt.logs["5_restProvider"],
		}
		err := cmd.Start()
		if err != nil {
			panic(err)
		}
		lt.commands["5_restProvider"] = cmd
		go func(idx int) {
			lt.listenCmdCommand(cmd, "startRESTProvider process returned unexpectedly, provider idx:"+strconv.Itoa(idx), "startRESTProvider")
		}(idx)
	}
}

func (lt *lavaTest) startRESTGateway() {
	providerCommand := lt.lavadPath + " portal_server 127.0.0.1 3341 LAV1 rest --from user2 --geolocation 1 --log_level debug"
	lt.logs["6_restGateway"] = new(bytes.Buffer)
	cmd := exec.Cmd{
		Path:   lt.lavadPath,
		Args:   strings.Split(providerCommand, " "),
		Stdout: lt.logs["6_restGateway"],
		Stderr: lt.logs["6_restGateway"],
	}
	err := cmd.Start()
	if err != nil {
		panic(err)
	}
	lt.commands["6_restGateway"] = cmd
	go func() {
		lt.listenCmdCommand(cmd, "startRESTGateway process returned unexpectedly", "startRESTGateway")
	}()
}

func (lt *lavaTest) checkRESTGateway(rpcURL string, timeout time.Duration) {
	for start := time.Now(); time.Since(start) < timeout; {
		utils.LavaFormatInfo("Waiting REST Gateway", nil)
		reply, err := getRequest(fmt.Sprintf("%s/blocks/latest", rpcURL))
		if err != nil || strings.Contains(string(reply), "error") {
			time.Sleep(time.Second)
			continue
		} else {
			return
		}
	}
	panic("REST Check Failed")
}

func restTests(rpcURL string, testDuration time.Duration) error {
	utils.LavaFormatInfo("Starting REST Tests", nil)
	errors := []string{}
	mostImportantApisToTest := []string{
		"%s/blocks/latest",
		"%s/lavanet/lava/pairing/providers/LAV1",
		"%s/lavanet/lava/pairing/clients/LAV1",
		"%s/cosmos/gov/v1beta1/proposals",
		"%s/lavanet/lava/spec/spec",
		"%s/blocks/1",
	}
	for start := time.Now(); time.Since(start) < testDuration; {
		for _, api := range mostImportantApisToTest {
			reply, err := getRequest(fmt.Sprintf(api, rpcURL))
			if err != nil {
				errors = append(errors, fmt.Sprintf("%s", err))
			} else if strings.Contains(string(reply), "error") {
				errors = append(errors, string(reply))
			}
		}
	}

	if len(errors) > 0 {
		return fmt.Errorf(strings.Join(errors, ",\n"))
	}
	return nil
}

func getRequest(url string) ([]byte, error) {
	res, err := http.Get(url)
	if err != nil {
		return nil, err
	}
	defer func() {
		_ = res.Body.Close()
	}()

	body, err := io.ReadAll(res.Body)
	if err != nil {
		return nil, err
	}

	return body, nil
}

<<<<<<< HEAD
func (lt *lavaTest) startGRPCProvider(rpcURL string) {
	providerCommands := []string{
		lt.lavadPath + " server 127.0.0.1 2281 " + rpcURL + " LAV1 grpc --from servicer6 --geolocation 1 --log_level debug",
		lt.lavadPath + " server 127.0.0.1 2282 " + rpcURL + " LAV1 grpc --from servicer7 --geolocation 1 --log_level debug",
		lt.lavadPath + " server 127.0.0.1 2283 " + rpcURL + " LAV1 grpc --from servicer8 --geolocation 1 --log_level debug",
		lt.lavadPath + " server 127.0.0.1 2284 " + rpcURL + " LAV1 grpc --from servicer9 --geolocation 1 --log_level debug",
		lt.lavadPath + " server 127.0.0.1 2285 " + rpcURL + " LAV1 grpc --from servicer10 --geolocation 1 --log_level debug",
	}
	lt.logs["9_grpcProvider"] = new(bytes.Buffer)
	for idx, providerCommand := range providerCommands {
		cmd := exec.Cmd{
			Path:   lt.lavadPath,
			Args:   strings.Split(providerCommand, " "),
			Stdout: lt.logs["9_grpcProvider"],
			Stderr: lt.logs["9_grpcProvider"],
		}
		err := cmd.Start()
		if err != nil {
			panic(err)
		}
		lt.commands = append(lt.commands, cmd)
		go func(idx int) {
			lt.listenCmdCommand(cmd, "startGRPCProvider process returned unexpectedly, provider idx:"+strconv.Itoa(idx))
		}(idx)
	}
}

func (lt *lavaTest) startGRPCGateway() {
	providerCommand := lt.lavadPath + " portal_server 127.0.0.1 3342 LAV1 grpc --from user4 --geolocation 1 --log_level debug"
	lt.logs["10_grpcGateway"] = new(bytes.Buffer)
	cmd := exec.Cmd{
		Path:   lt.lavadPath,
		Args:   strings.Split(providerCommand, " "),
		Stdout: lt.logs["10_grpcGateway"],
		Stderr: lt.logs["10_grpcGateway"],
	}
	err := cmd.Start()
	if err != nil {
		panic(err)
	}
	lt.commands = append(lt.commands, cmd)
	go func() {
		lt.listenCmdCommand(cmd, "startGRPCGateway process returned unexpectedly")
	}()
}

func (lt *lavaTest) checkGRPCGateway(rpcURL string, timeout time.Duration) {
	for start := time.Now(); time.Since(start) < timeout; {
		utils.LavaFormatInfo("Waiting GRPC Gateway", nil)
		grpcConn, err := grpc.Dial(rpcURL, grpc.WithTransportCredentials(insecure.NewCredentials()))
		if err != nil {
			continue
		}
		specQueryClient := specTypes.NewQueryClient(grpcConn)
		_, err = specQueryClient.SpecAll(context.Background(), &specTypes.QueryAllSpecRequest{})
		if err == nil {
			return
		}
		time.Sleep(time.Second)
	}
	panic("GRPC Check Failed")
}

func grpcTests(rpcURL string, testDuration time.Duration) error {
	ctx := context.Background()
	utils.LavaFormatInfo("Starting GRPC Tests", nil)
	errors := []string{}
	grpcConn, err := grpc.Dial(rpcURL, grpc.WithTransportCredentials(insecure.NewCredentials()))
	if err != nil {
		errors = append(errors, "error client dial")
	}
	specQueryClient := specTypes.NewQueryClient(grpcConn)
	pairingQueryClient := pairingTypes.NewQueryClient(grpcConn)
	for start := time.Now(); time.Since(start) < testDuration; {
		specQueryRes, err := specQueryClient.SpecAll(ctx, &specTypes.QueryAllSpecRequest{})
		if err != nil {
			errors = append(errors, err.Error())
		}
		for _, spec := range specQueryRes.Spec {
			_, err = pairingQueryClient.Providers(context.Background(), &pairingTypes.QueryProvidersRequest{
				ChainID: spec.GetIndex(),
			})
			if err != nil {
				errors = append(errors, err.Error())
			}
			_, err = pairingQueryClient.Clients(context.Background(), &pairingTypes.QueryClientsRequest{
				ChainID: spec.GetIndex(),
			})
			if err != nil {
				errors = append(errors, err.Error())
			}
		}
	}
	if len(errors) > 0 {
		return fmt.Errorf(strings.Join(errors, ",\n"))
	}
	return nil
=======
// This would submit a proposal, vote then stake providers and clients for that network over lava
func (lt *lavaTest) lavaOverLava() {
	utils.LavaFormatInfo("Starting Lava over Lava Tests", nil)
	stakeCommand := "./scripts/init_e2e_lava_over_lava.sh"
	lt.logs["9_lavaOverLava"] = new(bytes.Buffer)
	cmd := exec.Cmd{
		Path:   stakeCommand,
		Args:   strings.Split(stakeCommand, " "),
		Stdout: lt.logs["9_lavaOverLava"],
		Stderr: lt.logs["9_lavaOverLava"],
	}
	err := cmd.Start()
	if err != nil {
		panic("Lava over Lava Failed " + err.Error())
	}
	err = cmd.Wait()
	if err != nil {
		panic("Lava over Lava Failed " + err.Error())
	}
	lt.checkStakeLava(3, 5, 1, "Lava Over Lava Test Successful")
>>>>>>> abd6cd92
}

func (lt *lavaTest) saveLogs() {
	logsFolder := "./testutil/e2e/logs/"
	if _, err := os.Stat(logsFolder); errors.Is(err, os.ErrNotExist) {
		err := os.RemoveAll(logsFolder)
		if err != nil {
			fmt.Println(err)
		}
		err = os.MkdirAll(logsFolder, os.ModePerm)
		if err != nil {
			panic(err)
		}
	}
	errorLineCount := 0
	for fileName, logBuffer := range lt.logs {
		file, err := os.Create(logsFolder + fileName + ".log")
		if err != nil {
			panic(err)
		}
		writer := bufio.NewWriter(file)
		writer.Write(logBuffer.Bytes())
		writer.Flush()
		file.Close()
<<<<<<< HEAD
		// utils.LavaFormatInfo(logBuffer.String(), nil)
=======

		lines := strings.Split(logBuffer.String(), "\n")
		errorLines := []string{}
		for _, line := range lines {
			if strings.Contains(line, " ERR ") {
				isAllowedError := false
				for errorSubstring := range allowedErrors {
					if strings.Contains(line, errorSubstring) {
						isAllowedError = true
						break
					}
				}
				// When test did not finish properly save all logs. If test finished properly save only non allowed errors.
				if !lt.testFinishedProperly || !isAllowedError {
					errorLineCount += 1
					errorLines = append(errorLines, line)
				}
			}
		}
		if len(errorLines) == 0 {
			continue
		}
		errors := strings.Join(errorLines, "\n")
		errFile, err := os.Create(logsFolder + fileName + "_errors.log")
		if err != nil {
			panic(err)
		}
		writer = bufio.NewWriter(errFile)
		writer.Write([]byte(errors))
		writer.Flush()
		errFile.Close()
	}
	if errorLineCount != 0 {
		panic("Error found in logs")
>>>>>>> abd6cd92
	}
}

func (lt *lavaTest) checkPayments(testDuration time.Duration) {
	utils.LavaFormatInfo("Checking Payments", nil)
	ethPaid := false
	lavaPaid := false
	for start := time.Now(); time.Since(start) < testDuration; {
		pairingClient := pairingTypes.NewQueryClient(lt.grpcConn)
		pairingRes, err := pairingClient.EpochPaymentsAll(context.Background(), &pairingTypes.QueryAllEpochPaymentsRequest{})
		if err != nil {
			panic(err)
		}

		if len(pairingRes.EpochPayments) == 0 {
			utils.LavaFormatInfo("Waiting Payments", nil)
			time.Sleep(time.Second)
			continue
		}
		for _, epochPayment := range pairingRes.EpochPayments {
			for _, clientsPayment := range epochPayment.ClientsPayments {
				if strings.Contains(clientsPayment.Index, "ETH") {
					ethPaid = true
				} else if strings.Contains(clientsPayment.Index, "LAV") {
					lavaPaid = true
				}
			}
		}
		if ethPaid && lavaPaid {
			break
		}
	}

	if !ethPaid && !lavaPaid {
		panic("PAYMENT FAILED FOR ETH AND LAVA")
	}

	if ethPaid {
		utils.LavaFormatInfo("PAYMENT SUCCESSFUL FOR ETH", nil)
	} else {
		panic("PAYMENT FAILED FOR ETH")
	}

	if lavaPaid {
		utils.LavaFormatInfo("PAYMENT SUCCESSFUL FOR LAVA", nil)
	} else {
		panic("PAYMENT FAILED FOR LAVA")
	}
}

func runE2E() {
	gopath := os.Getenv("GOPATH")
	if gopath == "" {
		gopath = build.Default.GOPATH
	}
	grpcConn, err := grpc.Dial("127.0.0.1:9090", grpc.WithTransportCredentials(insecure.NewCredentials()))
	if err != nil {
		// Just log because grpc redials
		fmt.Println(err)
	}
	lt := &lavaTest{
		grpcConn:     grpcConn,
		lavadPath:    gopath + "/bin/lavad",
		logs:         make(map[string]*bytes.Buffer),
		commands:     make(map[string]exec.Cmd),
		providerType: make(map[string][]epochStorageTypes.Endpoint),
	}
	// use defer to save logs in case the tests fail
	defer func() {
		if r := recover(); r != nil {
			lt.saveLogs()
			panic("E2E Failed")
		} else {
			lt.saveLogs()
		}
	}()

	utils.LavaFormatInfo("Starting Lava", nil)
	go lt.startLava(context.Background())
	lt.checkLava(time.Minute * 10)
	utils.LavaFormatInfo("Starting Lava OK", nil)
	utils.LavaFormatInfo("Staking Lava", nil)
	lt.stakeLava()
<<<<<<< HEAD
	lt.checkStakeLava()
	utils.LavaFormatInfo("Staking Lava OK", nil)
	// lt.startJSONRPCProxy()
	// lt.startJSONRPCProvider("http://127.0.0.1:1111")
	// lt.startJSONRPCGateway()
	// lt.checkJSONRPCGateway("http://127.0.0.1:3333/1", time.Second*30)
=======
	lt.checkStakeLava(2, 5, 1, "Staking Lava OK")
	lt.startJSONRPCProxy()
	lt.startJSONRPCProvider("http://127.0.0.1:1111")
	lt.startJSONRPCGateway()
	lt.checkJSONRPCGateway("http://127.0.0.1:3333/1", time.Second*30)

	lt.startTendermintProvider("http://0.0.0.0:26657")
	lt.startTendermintGateway()
	lt.checkTendermintGateway("http://127.0.0.1:3340/1", time.Second*30)

	lt.startRESTProvider("http://127.0.0.1:1317")
	lt.startRESTGateway()
	lt.checkRESTGateway("http://127.0.0.1:3341/1", time.Second*30)
>>>>>>> abd6cd92

	// lt.startTendermintProvider("http://0.0.0.0:26657")
	// lt.startTendermintGateway()
	// lt.checkTendermintGateway("http://127.0.0.1:3340/1", time.Second*30)

	// lt.startRESTProvider("http://127.0.0.1:1317")
	// lt.startRESTGateway()
	// lt.checkRESTGateway("http://127.0.0.1:3341/1", time.Second*30)

	lt.startGRPCProvider("127.0.0.1:9090")
	lt.startGRPCGateway()
	lt.checkGRPCGateway("127.0.0.1:3342", time.Second*30)

	utils.LavaFormatInfo("RUNNING TESTS", nil)

	// jsonErr := jsonrpcTests("http://127.0.0.1:3333/1", time.Second*30)
	// tendermintErr := tendermintTests("http://127.0.0.1:3340/1", time.Second*30)
	// tendermintURIErr := tendermintURITests("http://127.0.0.1:3340/1", time.Second*30)
	// restErr := restTests("http://127.0.0.1:3341/1", time.Second*30)
	grpcErr := grpcTests("127.0.0.1:3342", time.Second*30)

	// if jsonErr != nil {
	// 	panic(jsonErr)
	// } else {
	// 	utils.LavaFormatInfo("JSONRPC TEST OK", nil)
	// }

	// if tendermintErr != nil {
	// 	panic(tendermintErr)
	// } else {
	// 	utils.LavaFormatInfo("TENDERMINTRPC TEST OK", nil)
	// }

	// if tendermintURIErr != nil {
	// 	panic(tendermintURIErr)
	// } else {
	// 	utils.LavaFormatInfo("TENDERMINTRPC URI TEST OK", nil)
	// }

	// if restErr != nil {
	// 	panic(restErr)
	// } else {
	// 	utils.LavaFormatInfo("REST TEST OK", nil)
	// }

	if grpcErr != nil {
		panic(grpcErr)
	} else {
		utils.LavaFormatInfo("GRPC TEST OK", nil)
	}

	lt.checkPayments(time.Minute * 10)

	lt.lavaOverLava()

	lt.finishTestSuccessfully()
}<|MERGE_RESOLUTION|>--- conflicted
+++ resolved
@@ -601,7 +601,6 @@
 	return body, nil
 }
 
-<<<<<<< HEAD
 func (lt *lavaTest) startGRPCProvider(rpcURL string) {
 	providerCommands := []string{
 		lt.lavadPath + " server 127.0.0.1 2281 " + rpcURL + " LAV1 grpc --from servicer6 --geolocation 1 --log_level debug",
@@ -699,7 +698,6 @@
 		return fmt.Errorf(strings.Join(errors, ",\n"))
 	}
 	return nil
-=======
 // This would submit a proposal, vote then stake providers and clients for that network over lava
 func (lt *lavaTest) lavaOverLava() {
 	utils.LavaFormatInfo("Starting Lava over Lava Tests", nil)
@@ -720,7 +718,6 @@
 		panic("Lava over Lava Failed " + err.Error())
 	}
 	lt.checkStakeLava(3, 5, 1, "Lava Over Lava Test Successful")
->>>>>>> abd6cd92
 }
 
 func (lt *lavaTest) saveLogs() {
@@ -745,9 +742,6 @@
 		writer.Write(logBuffer.Bytes())
 		writer.Flush()
 		file.Close()
-<<<<<<< HEAD
-		// utils.LavaFormatInfo(logBuffer.String(), nil)
-=======
 
 		lines := strings.Split(logBuffer.String(), "\n")
 		errorLines := []string{}
@@ -782,7 +776,6 @@
 	}
 	if errorLineCount != 0 {
 		panic("Error found in logs")
->>>>>>> abd6cd92
 	}
 }
 
@@ -866,28 +859,11 @@
 	utils.LavaFormatInfo("Starting Lava OK", nil)
 	utils.LavaFormatInfo("Staking Lava", nil)
 	lt.stakeLava()
-<<<<<<< HEAD
-	lt.checkStakeLava()
-	utils.LavaFormatInfo("Staking Lava OK", nil)
+	lt.checkStakeLava(2, 5, 1, "Staking Lava OK")
 	// lt.startJSONRPCProxy()
 	// lt.startJSONRPCProvider("http://127.0.0.1:1111")
 	// lt.startJSONRPCGateway()
 	// lt.checkJSONRPCGateway("http://127.0.0.1:3333/1", time.Second*30)
-=======
-	lt.checkStakeLava(2, 5, 1, "Staking Lava OK")
-	lt.startJSONRPCProxy()
-	lt.startJSONRPCProvider("http://127.0.0.1:1111")
-	lt.startJSONRPCGateway()
-	lt.checkJSONRPCGateway("http://127.0.0.1:3333/1", time.Second*30)
-
-	lt.startTendermintProvider("http://0.0.0.0:26657")
-	lt.startTendermintGateway()
-	lt.checkTendermintGateway("http://127.0.0.1:3340/1", time.Second*30)
-
-	lt.startRESTProvider("http://127.0.0.1:1317")
-	lt.startRESTGateway()
-	lt.checkRESTGateway("http://127.0.0.1:3341/1", time.Second*30)
->>>>>>> abd6cd92
 
 	// lt.startTendermintProvider("http://0.0.0.0:26657")
 	// lt.startTendermintGateway()
