--- conflicted
+++ resolved
@@ -970,66 +970,6 @@
 	return nil
 }
 
-<<<<<<< HEAD
-=======
-// This func is used for adjusting expected balances for providers which are staked during Lava-On-Lava tests
-func (lt *lavaTest) isGethProvider(providerAddr string) bool {
-	pairingClient := pairingTypes.NewQueryClient(lt.grpcConn)
-	gethProvidersResponse, _ := pairingClient.Providers(context.Background(), &pairingTypes.QueryProvidersRequest{
-		ChainID: "GTH1",
-	})
-	gethProviders := gethProvidersResponse.GetStakeEntry()
-	for _, gethProvider := range gethProviders {
-		if gethProvider.Address == providerAddr {
-			return true
-		}
-	}
-	return false
-}
-
-func (lt *lavaTest) setInitialProviderBalances() {
-	pairingClient := pairingTypes.NewQueryClient(lt.grpcConn)
-	lavaProvidersResponse, err := pairingClient.Providers(context.Background(), &pairingTypes.QueryProvidersRequest{
-		ChainID: "LAV1",
-	})
-	if err != nil {
-		panic(err)
-	}
-	ethProvidersResponse, err := pairingClient.Providers(context.Background(), &pairingTypes.QueryProvidersRequest{
-		ChainID: "ETH1",
-	})
-	if err != nil {
-		panic(err)
-	}
-
-	lavaProviders := lavaProvidersResponse.GetStakeEntry()
-	ethProviders := ethProvidersResponse.GetStakeEntry()
-
-	for _, lavaProvider := range lavaProviders {
-		bankClient := bankTypes.NewQueryClient(lt.grpcConn)
-		balanceRes, err := bankClient.Balance(context.Background(), &bankTypes.QueryBalanceRequest{
-			Address: lavaProvider.Address,
-			Denom:   "ulava",
-		})
-		if err != nil {
-			panic(err)
-		}
-		providerBalances[lavaProvider.Address] = balanceRes
-	}
-
-	for _, ethProvider := range ethProviders {
-		bankClient := bankTypes.NewQueryClient(lt.grpcConn)
-		balanceRes, err := bankClient.Balance(context.Background(), &bankTypes.QueryBalanceRequest{
-			Address: ethProvider.Address,
-			Denom:   "ulava",
-		})
-		if err != nil {
-			panic(err)
-		}
-		providerBalances[ethProvider.Address] = balanceRes
-	}
-}
-
 func (lt *lavaTest) getKeyAddress(key string) string {
 	cmd := exec.Command(lt.lavadPath, "keys", "show", key, "-a")
 
@@ -1041,7 +981,6 @@
 	return string(output)
 }
 
->>>>>>> 6deadf90
 func calculateProviderCU(pairingClient pairingTypes.QueryClient) (map[string]uint64, error) {
 	providerCU := make(map[string]uint64)
 	paymentStorageClientRes, err := pairingClient.UniquePaymentStorageClientProviderAll(context.Background(), &pairingTypes.QueryAllUniquePaymentStorageClientProviderRequest{})
