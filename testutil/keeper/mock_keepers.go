package keeper

import (
	"fmt"

	sdk "github.com/cosmos/cosmos-sdk/types"
	"github.com/cosmos/cosmos-sdk/x/auth/types"
	tenderminttypes "github.com/tendermint/tendermint/types"
)

// account keeper mock
type mockAccountKeeper struct{}

func (k mockAccountKeeper) GetAccount(ctx sdk.Context, addr sdk.AccAddress) types.AccountI {
	return nil
}

func (k mockAccountKeeper) GetModuleAddress(moduleName string) sdk.AccAddress {
	return sdk.AccAddress([]byte(moduleName))
}

// mock bank keeper
type mockBankKeeper struct {
	balance map[string]sdk.Coins
}

func (k *mockBankKeeper) SpendableCoins(ctx sdk.Context, addr sdk.AccAddress) sdk.Coins {
	return nil
}

func (k *mockBankKeeper) GetBalance(ctx sdk.Context, addr sdk.AccAddress, denom string) sdk.Coin {
	coins := k.balance[addr.String()]
	for i := 0; i < coins.Len(); i++ {
		if coins.GetDenomByIndex(i) == denom {
			return coins[i]
		}
	}
	return sdk.NewCoin(denom, sdk.ZeroInt())
}

func (k *mockBankKeeper) SendCoinsFromAccountToModule(ctx sdk.Context, senderAddr sdk.AccAddress, recipientModule string, amt sdk.Coins) error {
	// TODO support multiple coins
	moduleAcc := sdk.AccAddress([]byte(recipientModule))
	if amt.Len() > 1 {
		return fmt.Errorf("mockbankkeeper dont support more than 1 coin")
	}
	coin := amt[0]

	accountCoin := k.GetBalance(ctx, senderAddr, coin.Denom)
	if coin.Amount.GT(accountCoin.Amount) {
		return fmt.Errorf("not enough coins")
	}

	k.SubFromBalance(senderAddr, amt)
	k.AddToBalance(moduleAcc, amt)
	return nil
}

func (k *mockBankKeeper) SendCoinsFromModuleToAccount(ctx sdk.Context, senderModule string, recipientAddr sdk.AccAddress, amt sdk.Coins) error {
<<<<<<< HEAD
	// TODO support multiple coins
	coin := amt[0]
=======
	//TODO support multiple coins

>>>>>>> da57d1a8
	moduleAcc := sdk.AccAddress([]byte(senderModule))

	if amt.Len() > 1 {
		return fmt.Errorf("mockbankkeeper doesn't support more than 1 coin")
	}
	coin := amt[0]

	accountCoin := k.GetBalance(ctx, moduleAcc, coin.Denom)
	if coin.Amount.GT(accountCoin.Amount) {
		return fmt.Errorf("not enough coins")
	}

	k.SubFromBalance(moduleAcc, amt)

	k.AddToBalance(recipientAddr, amt)

	return nil
}

func (k *mockBankKeeper) MintCoins(ctx sdk.Context, moduleName string, amounts sdk.Coins) error {
	acc := sdk.AccAddress([]byte(moduleName))
	k.AddToBalance(acc, amounts)
	return nil
}

func (k *mockBankKeeper) SetBalance(ctx sdk.Context, addr sdk.AccAddress, amounts sdk.Coins) error {
	k.balance[addr.String()] = amounts
	return nil
}

func (k *mockBankKeeper) AddToBalance(addr sdk.AccAddress, amounts sdk.Coins) error {
	if _, ok := k.balance[addr.String()]; ok {
		for _, coin := range amounts {
			k.balance[addr.String()] = k.balance[addr.String()].Add(coin)
		}
	} else {
		k.balance[addr.String()] = amounts
	}
	return nil
}

func (k *mockBankKeeper) SubFromBalance(addr sdk.AccAddress, amounts sdk.Coins) error {
	if _, ok := k.balance[addr.String()]; ok {
		k.balance[addr.String()] = k.balance[addr.String()].Sub(amounts)
	} else {
		return fmt.Errorf("acount is empty, can't sub")
	}

	return nil
}

type MockBlockStore struct {
	height int64
}

func (b *MockBlockStore) SetHeight(height int64) {
	b.height = height
}

func (b *MockBlockStore) Base() int64 {
	return 0
}

func (b *MockBlockStore) Height() int64 {
	return b.height
}

func (b *MockBlockStore) Size() int64 {
	return 0
}

func (b *MockBlockStore) LoadBaseMeta() *tenderminttypes.BlockMeta {
	return nil
}

func (b *MockBlockStore) LoadBlockMeta(height int64) *tenderminttypes.BlockMeta {
	return &tenderminttypes.BlockMeta{}
}

func (b *MockBlockStore) LoadBlock(height int64) *tenderminttypes.Block {
	return &tenderminttypes.Block{}
}

func (b *MockBlockStore) SaveBlock(block *tenderminttypes.Block, blockParts *tenderminttypes.PartSet, seenCommit *tenderminttypes.Commit) {
}

func (b *MockBlockStore) PruneBlocks(height int64) (uint64, error) {
	return 0, nil
}

func (b *MockBlockStore) LoadBlockByHash(hash []byte) *tenderminttypes.Block {
	return nil
}

func (b *MockBlockStore) LoadBlockPart(height int64, index int) *tenderminttypes.Part {
	return nil
}

func (b *MockBlockStore) LoadBlockCommit(height int64) *tenderminttypes.Commit {
	return nil
}

func (b *MockBlockStore) LoadSeenCommit(height int64) *tenderminttypes.Commit {
	return nil
}<|MERGE_RESOLUTION|>--- conflicted
+++ resolved
@@ -57,13 +57,8 @@
 }
 
 func (k *mockBankKeeper) SendCoinsFromModuleToAccount(ctx sdk.Context, senderModule string, recipientAddr sdk.AccAddress, amt sdk.Coins) error {
-<<<<<<< HEAD
 	// TODO support multiple coins
-	coin := amt[0]
-=======
-	//TODO support multiple coins
 
->>>>>>> da57d1a8
 	moduleAcc := sdk.AccAddress([]byte(senderModule))
 
 	if amt.Len() > 1 {
