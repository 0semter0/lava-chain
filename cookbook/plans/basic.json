--- conflicted
+++ resolved
@@ -1,34 +1,27 @@
-{
-    "proposal": {
-        "title": "Add plan proposal: Basic",
-        "description": "A proposal for a new plan for a basic user",
-        "plans": [
-            {
-                "index": "basic",
-                "description": "Plan for the basic Lava user",
-                "type": "rpc",
-                "price": {
-                    "denom": "ulava",
-                    "amount": "600000000000"
-                },
-                "annual_discount_percentage": 0,
-                "allow_overuse": false,
-                "overuse_rate": 0,
-                "plan_policy": {
-<<<<<<< HEAD
-                    "geolocation_profile": 0,
-                    "total_cu_limit": "1000000000",
-                    "epoch_cu_limit": "5000000",
-                    "max_providers_to_pair": "14"
-=======
-                    "geolocation_profile": "GLS",
-                    "total_cu_limit": 1000000000,
-                    "epoch_cu_limit": 5000000,
-                    "max_providers_to_pair": 14
->>>>>>> 4da791e9
-                }
-            }
-        ]
-    },
-    "deposit": "10000000ulava"
+{
+    "proposal": {
+        "title": "Add plan proposal: Basic",
+        "description": "A proposal for a new plan for a basic user",
+        "plans": [
+            {
+                "index": "basic",
+                "description": "Plan for the basic Lava user",
+                "type": "rpc",
+                "price": {
+                    "denom": "ulava",
+                    "amount": "600000000000"
+                },
+                "annual_discount_percentage": 0,
+                "allow_overuse": false,
+                "overuse_rate": 0,
+                "plan_policy": {
+                    "geolocation_profile": "GLS",
+                    "total_cu_limit": 1000000000,
+                    "epoch_cu_limit": 5000000,
+                    "max_providers_to_pair": 14
+                }
+            }
+        ]
+    },
+    "deposit": "10000000ulava"
 }