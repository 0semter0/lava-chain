--- conflicted
+++ resolved
@@ -12,20 +12,6 @@
     - uses: actions/setup-go@v3
       with:
         go-version: 1.20.5
-<<<<<<< HEAD
-    
-    # Install Ignite
-    - name: ignite install
-      run: git clone --depth 1 --branch v0.26.1 https://github.com/ignite/cli && cd cli && make install
-      # run: curl https://get.ignite.com/cli! | bash
-    - name: ignite version
-      run:  ignite version
-    # - name: starport install
-    #   run: curl https://get.starport.network/starport@v0.19.2! | bash
-    # - name: starport version
-    #   run:  starport version
-=======
->>>>>>> c2afadcb
 
     # Setup Paths
     - name: home
