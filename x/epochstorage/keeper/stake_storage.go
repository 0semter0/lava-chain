package keeper

import (
	"fmt"
	"sort"
	"strconv"
	"strings"

	"github.com/cosmos/cosmos-sdk/store/prefix"
	sdk "github.com/cosmos/cosmos-sdk/types"
	"github.com/lavanet/lava/utils"
	"github.com/lavanet/lava/x/epochstorage/types"
)

// SetStakeStorage set a specific stakeStorage in the store from its index
func (k Keeper) SetStakeStorage(ctx sdk.Context, stakeStorage types.StakeStorage) {
	store := prefix.NewStore(ctx.KVStore(k.storeKey), types.KeyPrefix(types.StakeStorageKeyPrefix))
	b := k.cdc.MustMarshal(&stakeStorage)
	store.Set(types.StakeStorageKey(
		stakeStorage.Index,
	), b)
}

// GetStakeStorage returns a stakeStorage from its index
func (k Keeper) GetStakeStorage(
	ctx sdk.Context,
	index string,

) (val types.StakeStorage, found bool) {
	store := prefix.NewStore(ctx.KVStore(k.storeKey), types.KeyPrefix(types.StakeStorageKeyPrefix))

	b := store.Get(types.StakeStorageKey(
		index,
	))
	if b == nil {
		return val, false
	}

	k.cdc.MustUnmarshal(b, &val)
	return val, true
}

// RemoveStakeStorage removes a stakeStorage from the store
func (k Keeper) RemoveStakeStorage(
	ctx sdk.Context,
	index string,

) {
	store := prefix.NewStore(ctx.KVStore(k.storeKey), types.KeyPrefix(types.StakeStorageKeyPrefix))
	store.Delete(types.StakeStorageKey(
		index,
	))
}

// GetAllStakeStorage returns all stakeStorage
func (k Keeper) GetAllStakeStorage(ctx sdk.Context) (list []types.StakeStorage) {
	store := prefix.NewStore(ctx.KVStore(k.storeKey), types.KeyPrefix(types.StakeStorageKeyPrefix))
	iterator := sdk.KVStorePrefixIterator(store, []byte{})

	defer iterator.Close()

	for ; iterator.Valid(); iterator.Next() {
		var val types.StakeStorage
		k.cdc.MustUnmarshal(iterator.Value(), &val)
		list = append(list, val)
	}

	return
}

func (k Keeper) RemoveOldEpochData(ctx sdk.Context, storageType string) (err error) {
	earliestEpochBlock := k.GetEarliestEpochStart(ctx)
	blocksToSaveAtEarliestEpoch, err := k.BlocksToSave(ctx, earliestEpochBlock) //we take the epochs memory size at earliestEpochBlock, and not the current one
	if err != nil {
		return err
	}
	if uint64(ctx.BlockHeight()) < blocksToSaveAtEarliestEpoch {
		return nil
	}
	block := uint64(ctx.BlockHeight()) - blocksToSaveAtEarliestEpoch
	if earliestEpochBlock > block {
		return nil
	}
	//we passed the distance to earliest session block, so remove the entries and update the earliestSessionBlock
	allChainIDs := k.specKeeper.GetAllChainIDs(ctx)
	for _, chainID := range allChainIDs {
		k.RemoveStakeStorageByBlockAndChain(ctx, storageType, earliestEpochBlock, chainID)
	}
	//TODO: after a long period go over all entries and find leftovers, to make sure edge cases are handled
	return nil
}

func (k Keeper) UpdateEarliestEpochstart(ctx sdk.Context) {
	currentBlock := uint64(ctx.BlockHeight())
	earliestEpochBlock := k.GetEarliestEpochStart(ctx)
	blocksToSaveAtEarliestEpoch, err := k.BlocksToSave(ctx, earliestEpochBlock) //we take the epochs memory size at earliestEpochBlock, and not the current one
	if err != nil {
		// this is critical, no recovery from this
		panic(fmt.Sprintf("Critical Error: could not progress EarliestEpochstart %s\nearliestEpochBlock: %d, fixations: %+v", err, earliestEpochBlock, k.GetAllFixatedParams(ctx)))
	}
	if currentBlock <= blocksToSaveAtEarliestEpoch {
		return
	}
	lastBlockInMemory := currentBlock - blocksToSaveAtEarliestEpoch
	changed := false
	for earliestEpochBlock < lastBlockInMemory {
		earliestEpochBlock, err = k.GetNextEpoch(ctx, earliestEpochBlock)
		if err != nil {
			// this is critical, no recovery from this
			panic(fmt.Sprintf("Critical Error: could not progress EarliestEpochstart %s", err))
		}
		changed = true
	}

	if !changed {
		return
	}

	logger := k.Logger(ctx)
	//now update the earliest epoch start
	utils.LogLavaEvent(ctx, logger, "earliest_epoch", map[string]string{"block": strconv.FormatUint(earliestEpochBlock, 10)}, "updated earliest epoch block")
	k.SetEarliestEpochStart(ctx, earliestEpochBlock)
}

func (k Keeper) stakeStorageKey(storageType string, block uint64, chainID string) string {
	return storageType + strconv.FormatUint(block, 10) + chainID
}

func (k Keeper) removeAllEntriesPriorToBlockNumber(ctx sdk.Context, storageType string, block uint64, allChainID []string) {
	allStorage := k.GetAllStakeStorage(ctx)
	for _, chainId := range allChainID {
		for _, entry := range allStorage {
			if strings.Contains(entry.Index, storageType) && strings.Contains(entry.Index, chainId) {
				if (len(storageType) + len(chainId)) > len(entry.Index) {
<<<<<<< HEAD
					panic(fmt.Sprintf("storageType + chainId length out of range %d vs %d", (len(storageType) + len(chainId)), len(entry.Index)))
=======
					panic(fmt.Sprintf("storageType + chainId length out of range %d vs %d\n more info: entry.Index: %s, storageType: %s, chainId: %s", (len(storageType) + len(chainId)), len(entry.Index), entry.Index, storageType, chainId))
>>>>>>> 999c392f
				}
				storageBlock := entry.Index[len(storageType):]
				storageBlock = storageBlock[:(len(storageBlock) - len(chainId))]
				blockHeight, err := strconv.ParseUint(storageBlock, 10, 64)
				if err != nil {
					if storageBlock == "" {
						// if storageBlock is empty its stake entry current. so we dont remove it.
						continue
					}
					panic("failed to convert storage block to int: " + storageBlock)
				}
				if blockHeight < block {
					k.RemoveStakeStorage(ctx, entry.Index)
				}
			}
		}
	}
}

func (k Keeper) RemoveAllEntriesPriorToBlockNumber(ctx sdk.Context, block uint64, allChainID []string) {
	k.removeAllEntriesPriorToBlockNumber(ctx, types.ProviderKey, block, allChainID)
	k.removeAllEntriesPriorToBlockNumber(ctx, types.ClientKey, block, allChainID)
}

func (k Keeper) RemoveStakeStorageByBlockAndChain(ctx sdk.Context, storageType string, block uint64, chainID string) {
	key := k.stakeStorageKey(storageType, block, chainID)
	k.RemoveStakeStorage(ctx, key)
}

// -------------------------------------------------- current staking list --------------------------------------------

func (k Keeper) stakeStorageKeyCurrent(storageType string, chainID string) string {
	return storageType + chainID
}

//used to get the latest
func (k Keeper) GetStakeStorageCurrent(ctx sdk.Context, storageType string, chainID string) (types.StakeStorage, bool) {
	return k.GetStakeStorage(ctx, k.stakeStorageKeyCurrent(storageType, chainID))
}

func (k Keeper) SetStakeStorageCurrent(ctx sdk.Context, storageType string, chainID string, stakeStorage types.StakeStorage) {
	stakeStorage.Index = k.stakeStorageKeyCurrent(storageType, chainID)
	k.SetStakeStorage(ctx, stakeStorage)
}

func (k Keeper) stakeEntryIndexByAddress(ctx sdk.Context, stakeStorage types.StakeStorage, address sdk.AccAddress) (index uint64, found bool) {
	// the following finds the address of stakeEntry and returns it
	entries := stakeStorage.StakeEntries
	for idx, entry := range entries {
		entryAddr, err := sdk.AccAddressFromBech32(entry.Address)
		if err != nil {
			panic("invalid account address inside StakeStorage: " + entry.Address)
		}
		if entryAddr.Equals(address) {
			// found the right thing
			index = uint64(idx)
			found = true
			// remove from the stakeStorage, i checked it supports idx == length-1
			return
		}
	}
	return 0, false
}

func (k Keeper) GetStakeEntryByAddressFromStorage(ctx sdk.Context, stakeStorage types.StakeStorage, address sdk.AccAddress) (value types.StakeEntry, found bool, index uint64) {
	idx, found := k.stakeEntryIndexByAddress(ctx, stakeStorage, address)
	if !found {
		return types.StakeEntry{}, false, 0
	}
	// found the right thing
	value = stakeStorage.StakeEntries[idx]
	found = true
	index = idx
	return
}

func (k Keeper) StakeEntryByAddress(ctx sdk.Context, storageType string, chainID string, address sdk.AccAddress) (value types.StakeEntry, found bool, index uint64) {
	stakeStorage, found := k.GetStakeStorageCurrent(ctx, storageType, chainID)
	if !found {
		return types.StakeEntry{}, false, 0
	}
	// the following finds the address of stakeEntry and returns it
	idx, found := k.stakeEntryIndexByAddress(ctx, stakeStorage, address)
	if !found {
		return types.StakeEntry{}, false, 0
	}
	// found the right thing
	value = stakeStorage.StakeEntries[idx]
	found = true
	index = idx
	return
}

func (k Keeper) RemoveStakeEntry(ctx sdk.Context, storageType string, chainID string, idx uint64) {
	stakeStorage, found := k.GetStakeStorageCurrent(ctx, storageType, chainID)
	if !found {
		return
	}
	stakeStorage.StakeEntries = append(stakeStorage.StakeEntries[:idx], stakeStorage.StakeEntries[idx+1:]...)
	k.SetStakeStorageCurrent(ctx, storageType, chainID, stakeStorage)
}

func (k Keeper) AppendStakeEntry(ctx sdk.Context, storageType string, chainID string, stakeEntry types.StakeEntry) {
	//this stake storage entries are sorted by stake amount
	stakeStorage, found := k.GetStakeStorageCurrent(ctx, storageType, chainID)
	var entries = []types.StakeEntry{}
	if !found {
		entries = []types.StakeEntry{stakeEntry}
		//create a new one
		stakeStorage = types.StakeStorage{Index: k.stakeStorageKeyCurrent(storageType, chainID), StakeEntries: entries}
	} else {
		// the following code inserts stakeEntry into the existing entries by stake
		entries = stakeStorage.StakeEntries
		//sort func needs to return true if the inserted entry is less than the existing entry
		sortFunc := func(i int) bool {
			return stakeEntry.Stake.Amount.LT(entries[i].Stake.Amount)
		}
		//returns the smallest index in which the sort func is true
		index := sort.Search(len(entries), sortFunc)
		if index < len(entries) {
			entries = append(entries[:index+1], entries[index:]...)
			entries[index] = stakeEntry
		} else {
			//put in the end
			entries = append(entries, stakeEntry)
		}
	}
	stakeStorage.StakeEntries = entries
	k.SetStakeStorageCurrent(ctx, storageType, chainID, stakeStorage)
}

func (k Keeper) ModifyStakeEntry(ctx sdk.Context, storageType string, chainID string, stakeEntry types.StakeEntry, removeIndex uint64) {
	//this stake storage entries are sorted by stake amount
	stakeStorage, found := k.GetStakeStorageCurrent(ctx, storageType, chainID)
	if !found {
		panic("called modify when there is no stakeStorage")
	}
	//TODO: more efficient: only create a new list once, after the second index is identified
	// remove the given index, then store the new entry in the sorted list at the right place
	entries := append(stakeStorage.StakeEntries[:removeIndex], stakeStorage.StakeEntries[removeIndex+1:]...)
	// the following code inserts stakeEntry into the existing entries by stake
	//sort func needs to return true if the inserted entry is less than the existing entry
	sortFunc := func(i int) bool {
		return stakeEntry.Stake.Amount.LT(entries[i].Stake.Amount)
	}
	//returns the smallest index in which the sort func is true
	index := sort.Search(len(entries), sortFunc)
	if index < len(entries) {
		entries = append(entries[:index+1], entries[index:]...)
		entries[index] = stakeEntry
	} else {
		entries = append(entries, stakeEntry)
	}
	stakeStorage.StakeEntries = entries
	k.SetStakeStorageCurrent(ctx, storageType, chainID, stakeStorage)
}

// -------------------------------------------------- unstaking list --------------------------------------------

func (k Keeper) stakeStorageKeyUnstake(storageType string) string {
	return storageType + "Unstake"
}

//used to get the unstaking entries
func (k Keeper) GetStakeStorageUnstake(ctx sdk.Context, storageType string) (types.StakeStorage, bool) {
	return k.GetStakeStorage(ctx, k.stakeStorageKeyUnstake(storageType))
}

func (k Keeper) SetStakeStorageUnstake(ctx sdk.Context, storageType string, stakeStorage types.StakeStorage) {
	stakeStorage.Index = k.stakeStorageKeyUnstake(storageType)
	k.SetStakeStorage(ctx, stakeStorage)
}

func (k Keeper) UnstakeEntryByAddress(ctx sdk.Context, storageType string, address sdk.AccAddress) (value types.StakeEntry, found bool, index uint64) {
	stakeStorage, found := k.GetStakeStorageUnstake(ctx, storageType)
	if !found {
		return types.StakeEntry{}, false, 0
	}
	// the following finds the address of stakeEntry and returns it
	idx, found := k.stakeEntryIndexByAddress(ctx, stakeStorage, address)
	if !found {
		return types.StakeEntry{}, false, 0
	}
	// found the right thing
	value = stakeStorage.StakeEntries[idx]
	found = true
	index = idx
	return
}

func (k Keeper) ModifyUnstakeEntry(ctx sdk.Context, storageType string, stakeEntry types.StakeEntry, removeIndex uint64) {
	//this stake storage entries are sorted by stake amount
	stakeStorage, found := k.GetStakeStorageUnstake(ctx, storageType)
	if !found {
		panic("called modify when there is no stakeStorage")
	}
	//TODO: more efficient: only create a new list once, after the second index is identified
	// remove the given index, then store the new entry in the sorted list at the right place
	entries := append(stakeStorage.StakeEntries[:removeIndex], stakeStorage.StakeEntries[removeIndex+1:]...)
	// the following code inserts stakeEntry into the existing entries by stake
	//sort func needs to return true if the inserted entry is less than the existing entry
	sortFunc := func(i int) bool {
		return stakeEntry.Deadline <= entries[i].Deadline
	}
	//returns the smallest index in which the sort func is true
	index := sort.Search(len(entries), sortFunc)
	if index < len(entries) {
		entries = append(entries[:index+1], entries[index:]...)
		entries[index] = stakeEntry
	} else {
		entries = append(entries, stakeEntry)
	}
	stakeStorage.StakeEntries = entries
	k.SetStakeStorageUnstake(ctx, storageType, stakeStorage)
}

func (k Keeper) AppendUnstakeEntry(ctx sdk.Context, storageType string, stakeEntry types.StakeEntry) error {
	//update unstake deadline to the higher among params (unstakeholdblocks and blockstosave)
	//TODO validate in paramchange that unstakeholdblocks >= blockstosave and remove redundancy check
	blockHeight := uint64(ctx.BlockHeight())
	blocksToSave, err := k.BlocksToSave(ctx, blockHeight)
	if err != nil {
		return utils.LavaError(ctx, k.Logger(ctx), "append_stake_blockstosave_get_fail", map[string]string{}, "failed to get BlocksToSave")
	}
	stakeEntry.Deadline = blockHeight + blocksToSave
	holdBlocks := blockHeight + k.UnstakeHoldBlocks(ctx, blockHeight)
	if stakeEntry.Deadline < holdBlocks {
		stakeEntry.Deadline = holdBlocks
	}
	//this stake storage entries are sorted by deadline
	stakeStorage, found := k.GetStakeStorageUnstake(ctx, storageType)
	entries := []types.StakeEntry{}
	if !found {
		entries = []types.StakeEntry{stakeEntry}
		//create a new one
		stakeStorage = types.StakeStorage{Index: k.stakeStorageKeyUnstake(storageType), StakeEntries: entries}
	} else {
		// the following code inserts stakeEntry into the existing entries by deadline
		entries = stakeStorage.StakeEntries
		//sort func needs to return true if the inserted entry is less than the existing entry
		sortFunc := func(i int) bool {
			return stakeEntry.Deadline <= entries[i].Deadline
		}
		//returns the smallest index in which the sort func is true
		index := sort.Search(len(entries), sortFunc)
		if index < len(entries) {
			entries = append(entries[:index+1], entries[index:]...)
			entries[index] = stakeEntry
		} else {
			//put in the end
			entries = append(entries, stakeEntry)
		}
	}
	stakeStorage.StakeEntries = entries
	k.SetStakeStorageUnstake(ctx, storageType, stakeStorage)

	return nil
}

//Returns the unstaking Entry if its deadline is lower than the provided block
func (k Keeper) PopUnstakeEntries(ctx sdk.Context, storageType string, block uint64) (value []types.StakeEntry) {
	stakeStorage, found := k.GetStakeStorageUnstake(ctx, storageType)
	if !found {
		// utils.LavaError(ctx, k.Logger(ctx), "emptyStakeStorage", map[string]string{"storageType": storageType}, "stakeStorageUnstake Empty!")
		return nil
	}
	found_idx := -1
	// the unstaking is a sorted list so just chekcing until an entry deadline is too big
	for idx, entry := range stakeStorage.StakeEntries {
		if entry.Deadline <= block {
			// found an enrty that its deadline is less equal to the wanted block number
			value = append(value, entry)
			// remove from the unstaking stakeStorage everything before this index
			found_idx = idx
		} else {
			//no need to keep iterating the sorted list
			break
		}
	}
	if found_idx >= 0 {
		stakeStorage.StakeEntries = stakeStorage.StakeEntries[found_idx+1:]
		k.SetStakeStorageUnstake(ctx, storageType, stakeStorage)
		return
	}
	return nil
}

// ------------------------------------------------

// takes the current stake storage and puts it in epoch storage
func (k Keeper) StoreEpochStakeStorage(ctx sdk.Context, block uint64, storageType string) {
	allChainIDs := k.specKeeper.GetAllChainIDs(ctx)
	for _, chainID := range allChainIDs {
		tmpStorage, found := k.GetStakeStorageCurrent(ctx, storageType, chainID)
		if !found {
			//no storage for this spec yet
			continue
		}
		newStorage := tmpStorage.Copy()
		newStorage.Index = k.stakeStorageKey(storageType, block, chainID)
		k.SetStakeStorage(ctx, newStorage)
	}
}

func (k Keeper) getStakeStorageEpoch(ctx sdk.Context, block uint64, storageType string, chainID string) (stakeStorage types.StakeStorage, found bool) {
	key := k.stakeStorageKey(storageType, block, chainID)
	return k.GetStakeStorage(ctx, key)
}

// gets chainID, clientAddress, and epoch
// returns epochstoragetypes.StakeEntry which is needed to calculate allowedCU, for the selected epoch
func (k Keeper) GetStakeEntryForClientEpoch(ctx sdk.Context, chainID string, selectedClient sdk.AccAddress, epoch uint64) (entry *types.StakeEntry, err error) {
	stakeStorage, found := k.getStakeStorageEpoch(ctx, epoch, types.ClientKey, chainID)
	if !found {
		return nil, fmt.Errorf("could not find stakeStorage - epoch %d, chainID %s client %s", epoch, chainID, selectedClient.String())
	}
	clientStakeEntry, found, _ := k.GetStakeEntryByAddressFromStorage(ctx, stakeStorage, selectedClient)
	if !found {
		return nil, fmt.Errorf("could not find stakeEntry - epoch %d for client %s, chainID %s", epoch, selectedClient.String(), chainID)
	}
	entry = &clientStakeEntry
	return
}

func (k Keeper) GetStakeEntryForProviderEpoch(ctx sdk.Context, chainID string, selectedProvider sdk.AccAddress, epoch uint64) (entry *types.StakeEntry, err error) {
	stakeStorage, found := k.getStakeStorageEpoch(ctx, epoch, types.ProviderKey, chainID)
	if !found {
		return nil, fmt.Errorf("could not find stakeStorage - epoch %d, chainID %s provider %s", epoch, chainID, selectedProvider.String())
	}
	providerStakeEntry, found, _ := k.GetStakeEntryByAddressFromStorage(ctx, stakeStorage, selectedProvider)
	if !found {
		return nil, fmt.Errorf("could not find stakeEntry - epoch %d for provider %s, chainID %s", epoch, selectedProvider.String(), chainID)
	}
	entry = &providerStakeEntry
	return
}

func (k Keeper) GetStakeEntryForAllProvidersEpoch(ctx sdk.Context, chainID string, epoch uint64) (entrys *[]types.StakeEntry, err error) {
	stakeStorage, found := k.getStakeStorageEpoch(ctx, epoch, types.ProviderKey, chainID)
	if !found {
		return nil, fmt.Errorf("could not find stakeStorage - epoch %d, chainID %s", epoch, chainID)
	}

	return &stakeStorage.StakeEntries, nil
}

func (k Keeper) GetEpochStakeEntries(ctx sdk.Context, block uint64, storageType string, chainID string) (entries []types.StakeEntry, found bool) {
	key := k.stakeStorageKey(storageType, block, chainID)
	stakeStorage, found := k.GetStakeStorage(ctx, key)
	if !found {
		return nil, false
	}
	return stakeStorage.StakeEntries, true
}<|MERGE_RESOLUTION|>--- conflicted
+++ resolved
@@ -132,11 +132,7 @@
 		for _, entry := range allStorage {
 			if strings.Contains(entry.Index, storageType) && strings.Contains(entry.Index, chainId) {
 				if (len(storageType) + len(chainId)) > len(entry.Index) {
-<<<<<<< HEAD
-					panic(fmt.Sprintf("storageType + chainId length out of range %d vs %d", (len(storageType) + len(chainId)), len(entry.Index)))
-=======
 					panic(fmt.Sprintf("storageType + chainId length out of range %d vs %d\n more info: entry.Index: %s, storageType: %s, chainId: %s", (len(storageType) + len(chainId)), len(entry.Index), entry.Index, storageType, chainId))
->>>>>>> 999c392f
 				}
 				storageBlock := entry.Index[len(storageType):]
 				storageBlock = storageBlock[:(len(storageBlock) - len(chainId))]
