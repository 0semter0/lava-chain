package keeper

import (
	"fmt"

	"github.com/cometbft/cometbft/libs/log"
	"github.com/cosmos/cosmos-sdk/codec"
	storetypes "github.com/cosmos/cosmos-sdk/store/types"
	sdk "github.com/cosmos/cosmos-sdk/types"
	paramtypes "github.com/cosmos/cosmos-sdk/x/params/types"
	fixationtypes "github.com/lavanet/lava/x/fixationstore/types"

	"github.com/lavanet/lava/x/dualstaking/types"
)

type (
	Keeper struct {
		cdc        codec.BinaryCodec
		storeKey   storetypes.StoreKey
		memKey     storetypes.StoreKey
		paramstore paramtypes.Subspace

		bankKeeper         types.BankKeeper
		stakingKeeper      types.StakingKeeper
		accountKeeper      types.AccountKeeper
		epochstorageKeeper types.EpochstorageKeeper
		specKeeper         types.SpecKeeper

<<<<<<< HEAD
		delegationFS fixationstore.FixationStore // map proviers/chainID -> delegations
		delegatorFS  fixationstore.FixationStore // map delegators -> providers
=======
		delegationFS fixationtypes.FixationStore // map proviers/chainID -> delegations
		delegatorFS  fixationtypes.FixationStore // map delegators -> providers
		unbondingTS  timerstore.TimerStore       // track unbonding timeouts
>>>>>>> d9bea101
	}
)

func NewKeeper(
	cdc codec.BinaryCodec,
	storeKey,
	memKey storetypes.StoreKey,
	ps paramtypes.Subspace,
	bankKeeper types.BankKeeper,
	stakingKeeper types.StakingKeeper,
	accountKeeper types.AccountKeeper,
	epochstorageKeeper types.EpochstorageKeeper,
	specKeeper types.SpecKeeper,
	fixationStoreKeeper types.FixationStoreKeeper,
) *Keeper {
	// set KeyTable if it has not already been set
	if !ps.HasKeyTable() {
		ps = ps.WithKeyTable(types.ParamKeyTable())
	}

	keeper := &Keeper{
		cdc:        cdc,
		storeKey:   storeKey,
		memKey:     memKey,
		paramstore: ps,

		bankKeeper:         bankKeeper,
		stakingKeeper:      stakingKeeper,
		accountKeeper:      accountKeeper,
		epochstorageKeeper: epochstorageKeeper,
		specKeeper:         specKeeper,
	}

	delegationFS := *fixationStoreKeeper.NewFixationStore(storeKey, types.DelegationPrefix)
	delegatorFS := *fixationStoreKeeper.NewFixationStore(storeKey, types.DelegatorPrefix)

	keeper.delegationFS = delegationFS
	keeper.delegatorFS = delegatorFS

	return keeper
}

// ExportDelegations exports dualstaking delegations data (for genesis)
func (k Keeper) ExportDelegations(ctx sdk.Context) fixationtypes.GenesisState {
	return k.delegationFS.Export(ctx)
}

// ExportDelegators exports dualstaking delegators data (for genesis)
func (k Keeper) ExportDelegators(ctx sdk.Context) fixationtypes.GenesisState {
	return k.delegatorFS.Export(ctx)
}

// InitDelegations imports dualstaking delegations data (from genesis)
func (k Keeper) InitDelegations(ctx sdk.Context, data fixationtypes.GenesisState) {
	k.delegationFS.Init(ctx, data)
}

// InitDelegators imports dualstaking delegators data (from genesis)
func (k Keeper) InitDelegators(ctx sdk.Context, data fixationtypes.GenesisState) {
	k.delegatorFS.Init(ctx, data)
}

func (k Keeper) Logger(ctx sdk.Context) log.Logger {
	return ctx.Logger().With("module", fmt.Sprintf("x/%s", types.ModuleName))
}<|MERGE_RESOLUTION|>--- conflicted
+++ resolved
@@ -26,14 +26,8 @@
 		epochstorageKeeper types.EpochstorageKeeper
 		specKeeper         types.SpecKeeper
 
-<<<<<<< HEAD
-		delegationFS fixationstore.FixationStore // map proviers/chainID -> delegations
-		delegatorFS  fixationstore.FixationStore // map delegators -> providers
-=======
 		delegationFS fixationtypes.FixationStore // map proviers/chainID -> delegations
 		delegatorFS  fixationtypes.FixationStore // map delegators -> providers
-		unbondingTS  timerstore.TimerStore       // track unbonding timeouts
->>>>>>> d9bea101
 	}
 )
 
