package keeper

import (
	"fmt"

	"github.com/cometbft/cometbft/libs/log"
	"github.com/cosmos/cosmos-sdk/codec"
	storetypes "github.com/cosmos/cosmos-sdk/store/types"
	sdk "github.com/cosmos/cosmos-sdk/types"
	paramtypes "github.com/cosmos/cosmos-sdk/x/params/types"
	fixationtypes "github.com/lavanet/lava/x/fixationstore/types"
<<<<<<< HEAD
	timerstoretypes "github.com/lavanet/lava/x/timerstore/types"
=======
>>>>>>> 3b52a7a9

	"github.com/lavanet/lava/x/dualstaking/types"
)

type (
	Keeper struct {
		cdc        codec.BinaryCodec
		storeKey   storetypes.StoreKey
		memKey     storetypes.StoreKey
		paramstore paramtypes.Subspace

		bankKeeper         types.BankKeeper
		stakingKeeper      types.StakingKeeper
		accountKeeper      types.AccountKeeper
		epochstorageKeeper types.EpochstorageKeeper
		specKeeper         types.SpecKeeper

		delegationFS fixationtypes.FixationStore // map proviers/chainID -> delegations
		delegatorFS  fixationtypes.FixationStore // map delegators -> providers
<<<<<<< HEAD
		unbondingTS  timerstoretypes.TimerStore  // track unbonding timeouts
=======
>>>>>>> 3b52a7a9
	}
)

func NewKeeper(
	cdc codec.BinaryCodec,
	storeKey,
	memKey storetypes.StoreKey,
	ps paramtypes.Subspace,
	bankKeeper types.BankKeeper,
	stakingKeeper types.StakingKeeper,
	accountKeeper types.AccountKeeper,
	epochstorageKeeper types.EpochstorageKeeper,
	specKeeper types.SpecKeeper,
	fixationStoreKeeper types.FixationStoreKeeper,
) *Keeper {
	// set KeyTable if it has not already been set
	if !ps.HasKeyTable() {
		ps = ps.WithKeyTable(types.ParamKeyTable())
	}

	keeper := &Keeper{
		cdc:        cdc,
		storeKey:   storeKey,
		memKey:     memKey,
		paramstore: ps,

		bankKeeper:         bankKeeper,
		stakingKeeper:      stakingKeeper,
		accountKeeper:      accountKeeper,
		epochstorageKeeper: epochstorageKeeper,
		specKeeper:         specKeeper,
	}

	delegationFS := *fixationStoreKeeper.NewFixationStore(storeKey, types.DelegationPrefix)
	delegatorFS := *fixationStoreKeeper.NewFixationStore(storeKey, types.DelegatorPrefix)

	keeper.delegationFS = delegationFS
	keeper.delegatorFS = delegatorFS

	return keeper
}

// ExportDelegations exports dualstaking delegations data (for genesis)
func (k Keeper) ExportDelegations(ctx sdk.Context) fixationtypes.GenesisState {
	return k.delegationFS.Export(ctx)
}

// ExportDelegators exports dualstaking delegators data (for genesis)
func (k Keeper) ExportDelegators(ctx sdk.Context) fixationtypes.GenesisState {
	return k.delegatorFS.Export(ctx)
}

<<<<<<< HEAD
// ExportUnbondings exports dualstaking unbonding timers data (for genesis)
func (k Keeper) ExportUnbondings(ctx sdk.Context) timerstoretypes.GenesisState {
	return k.unbondingTS.Export(ctx)
}

=======
>>>>>>> 3b52a7a9
// InitDelegations imports dualstaking delegations data (from genesis)
func (k Keeper) InitDelegations(ctx sdk.Context, data fixationtypes.GenesisState) {
	k.delegationFS.Init(ctx, data)
}

// InitDelegators imports dualstaking delegators data (from genesis)
func (k Keeper) InitDelegators(ctx sdk.Context, data fixationtypes.GenesisState) {
	k.delegatorFS.Init(ctx, data)
}

<<<<<<< HEAD
// InitUnbondings imports subscriptions timers data (from genesis)
func (k Keeper) InitUnbondings(ctx sdk.Context, gs timerstoretypes.GenesisState) {
	k.unbondingTS.Init(ctx, gs)
}

=======
>>>>>>> 3b52a7a9
func (k Keeper) Logger(ctx sdk.Context) log.Logger {
	return ctx.Logger().With("module", fmt.Sprintf("x/%s", types.ModuleName))
}<|MERGE_RESOLUTION|>--- conflicted
+++ resolved
@@ -9,10 +9,6 @@
 	sdk "github.com/cosmos/cosmos-sdk/types"
 	paramtypes "github.com/cosmos/cosmos-sdk/x/params/types"
 	fixationtypes "github.com/lavanet/lava/x/fixationstore/types"
-<<<<<<< HEAD
-	timerstoretypes "github.com/lavanet/lava/x/timerstore/types"
-=======
->>>>>>> 3b52a7a9
 
 	"github.com/lavanet/lava/x/dualstaking/types"
 )
@@ -32,10 +28,6 @@
 
 		delegationFS fixationtypes.FixationStore // map proviers/chainID -> delegations
 		delegatorFS  fixationtypes.FixationStore // map delegators -> providers
-<<<<<<< HEAD
-		unbondingTS  timerstoretypes.TimerStore  // track unbonding timeouts
-=======
->>>>>>> 3b52a7a9
 	}
 )
 
@@ -88,14 +80,6 @@
 	return k.delegatorFS.Export(ctx)
 }
 
-<<<<<<< HEAD
-// ExportUnbondings exports dualstaking unbonding timers data (for genesis)
-func (k Keeper) ExportUnbondings(ctx sdk.Context) timerstoretypes.GenesisState {
-	return k.unbondingTS.Export(ctx)
-}
-
-=======
->>>>>>> 3b52a7a9
 // InitDelegations imports dualstaking delegations data (from genesis)
 func (k Keeper) InitDelegations(ctx sdk.Context, data fixationtypes.GenesisState) {
 	k.delegationFS.Init(ctx, data)
@@ -106,14 +90,6 @@
 	k.delegatorFS.Init(ctx, data)
 }
 
-<<<<<<< HEAD
-// InitUnbondings imports subscriptions timers data (from genesis)
-func (k Keeper) InitUnbondings(ctx sdk.Context, gs timerstoretypes.GenesisState) {
-	k.unbondingTS.Init(ctx, gs)
-}
-
-=======
->>>>>>> 3b52a7a9
 func (k Keeper) Logger(ctx sdk.Context) log.Logger {
 	return ctx.Logger().With("module", fmt.Sprintf("x/%s", types.ModuleName))
 }