--- conflicted
+++ resolved
@@ -295,19 +295,7 @@
 			// add extensions when not asking for mandatory
 			if !mandatory {
 				for _, extension := range apiCollection.Extensions {
-<<<<<<< HEAD
-					service := epochstoragetypes.EndpointService{
-						ApiInterface: apiCollection.CollectionData.ApiInterface,
-						Addon:        apiCollection.CollectionData.AddOn,
-						Extension:    extension.Name,
-					}
-					// if this is an optional apiInterface, we set addon as ""
-					if apiCollection.CollectionData.AddOn == apiCollection.CollectionData.ApiInterface {
-						service.Addon = ""
-					}
-=======
 					service.Extension = extension.Name
->>>>>>> ec540f44
 					expectedServices[service] = struct{}{}
 				}
 			}
