package spec

import (
	"log"
	"strconv"

	sdk "github.com/cosmos/cosmos-sdk/types"
	sdkerrors "github.com/cosmos/cosmos-sdk/types/errors"
	govtypes "github.com/cosmos/cosmos-sdk/x/gov/types"
	paramkeeper "github.com/cosmos/cosmos-sdk/x/params/keeper"
	paramproposal "github.com/cosmos/cosmos-sdk/x/params/types/proposal"
	"github.com/lavanet/lava/utils"
	epochstoragetypes "github.com/lavanet/lava/x/epochstorage/types"
	"github.com/lavanet/lava/x/spec/keeper"
<<<<<<< HEAD
	"github.com/lavanet/lava/x/spec/types"
=======
	spectypes "github.com/lavanet/lava/x/spec/types"
>>>>>>> bc60d644
)

const (
	SPEC_ADD    = "add_spec"
	SPEC_MODIFY = "spec_modify"
)

// overwriting the params handler so we can add events and callbacks on specific params
// NewParamChangeProposalHandler creates a new governance Handler for a ParamChangeProposal
func NewParamChangeProposalHandler(k paramkeeper.Keeper) govtypes.Handler {
	return func(ctx sdk.Context, content govtypes.Content) error {
		switch c := content.(type) {
		case *paramproposal.ParameterChangeProposal:
			return HandleParameterChangeProposal(ctx, k, c)

		default:
			return sdkerrors.Wrapf(sdkerrors.ErrUnknownRequest, "unrecognized param proposal content type: %T", c)
		}
	}
}

func HandleParameterChangeProposal(ctx sdk.Context, k paramkeeper.Keeper, p *paramproposal.ParameterChangeProposal) error {
	for _, c := range p.Changes {
		ss, ok := k.GetSubspace(c.Subspace)
		if !ok {
			return sdkerrors.Wrap(paramproposal.ErrUnknownSubspace, c.Subspace)
		}

		logger := k.Logger(ctx)
		details := map[string]string{"param": c.Key, "value": c.Value}
		if c.Key == string(epochstoragetypes.KeyLatestParamChange) {
			details["error"] = "tried to modify " + string(epochstoragetypes.KeyLatestParamChange)
			return utils.LavaError(ctx, logger, "param_change", details, "Gov Proposal Param Change Error")
		}
		if err := ss.Update(ctx, []byte(c.Key), []byte(c.Value)); err != nil {
			details["error"] = err.Error()
			return utils.LavaError(ctx, logger, "param_change", details, "Gov Proposal Param Change Error")
		}

		details[epochstoragetypes.ModuleName] = strconv.FormatInt(ctx.BlockHeight(), 10)
		utils.LogLavaEvent(ctx, logger, "param_change", details, "Gov Proposal Accepted Param Changed")
	}

	ss, ok := k.GetSubspace(epochstoragetypes.ModuleName)
	if !ok {
		return sdkerrors.Wrap(paramproposal.ErrUnknownSubspace, epochstoragetypes.ModuleName)
	}
	ss.Set(ctx, epochstoragetypes.KeyLatestParamChange, uint64(ctx.BlockHeight())) // set the LatestParamChange

	return nil
}

// NewSpecProposalsHandler creates a new governance Handler for a Spec
func NewSpecProposalsHandler(k keeper.Keeper) govtypes.Handler {
	return func(ctx sdk.Context, content govtypes.Content) error {
		switch c := content.(type) {
<<<<<<< HEAD
		case *types.SpecAddProposal:
			return handleSpecProposal(ctx, k, c)
=======
		case *spectypes.SpecAddProposal:
			return handleSpecAddProposal(ctx, k, c)

		case *spectypes.SpecModifyProposal:
			return handleSpecModifyProposal(ctx, k, c)
>>>>>>> bc60d644

		default:
			log.Println("unrecognized spec proposal content")
			return sdkerrors.Wrapf(sdkerrors.ErrUnknownRequest, "unrecognized spec proposal content type: %T", c)
		}
	}
}

<<<<<<< HEAD
func handleSpecProposal(ctx sdk.Context, k keeper.Keeper, p *types.SpecAddProposal) error {
=======
func handleSpecAddProposal(ctx sdk.Context, k keeper.Keeper, p *spectypes.SpecAddProposal) error {
	logger := k.Logger(ctx)
>>>>>>> bc60d644
	for _, spec := range p.Specs {

		_, found := k.GetSpec(ctx, spec.Index)

		logger := k.Logger(ctx)

		details, err := spec.ValidateSpec(k.MaxCU(ctx))

		if err != nil {
			return utils.LavaError(ctx, logger, "invalid_spec", details, err.Error())
		}
		k.SetSpec(ctx, spec)
		// TODO: add api types once its implemented to the event

<<<<<<< HEAD
		var name string
		if found {
			name = SPEC_ADD
		} else {
			name = SPEC_MODIFY
=======
		utils.LogLavaEvent(ctx, logger, "spec_add", details, "Gov Proposal Accepted Spec Added")
	}

	return nil
}

func handleSpecModifyProposal(ctx sdk.Context, k keeper.Keeper, p *spectypes.SpecModifyProposal) error {
	logger := k.Logger(ctx)
	for _, spec := range p.Specs {
		details := map[string]string{"spec": spec.Name, "status": strconv.FormatBool(spec.Enabled), "chainID": spec.Index}
		//
		// Find by name
		_, found := k.GetSpec(ctx, spec.Index)

		if !found {
			return utils.LavaError(ctx, logger, "spec_modify_missing", details, "spec to modify not found")
		}

		for _, api := range spec.Apis {
			if api.ComputeUnits < minCU || api.ComputeUnits > k.MaxCU(ctx) {
				details["api"] = api.Name
				return utils.LavaError(ctx, logger, "spec_add_cu_oor", details, "Compute units out or range")
			}
>>>>>>> bc60d644
		}

		utils.LogLavaEvent(ctx, logger, name, details, "Gov Proposal Accepted Spec")
	}
	return nil
}<|MERGE_RESOLUTION|>--- conflicted
+++ resolved
@@ -12,11 +12,7 @@
 	"github.com/lavanet/lava/utils"
 	epochstoragetypes "github.com/lavanet/lava/x/epochstorage/types"
 	"github.com/lavanet/lava/x/spec/keeper"
-<<<<<<< HEAD
 	"github.com/lavanet/lava/x/spec/types"
-=======
-	spectypes "github.com/lavanet/lava/x/spec/types"
->>>>>>> bc60d644
 )
 
 const (
@@ -73,16 +69,8 @@
 func NewSpecProposalsHandler(k keeper.Keeper) govtypes.Handler {
 	return func(ctx sdk.Context, content govtypes.Content) error {
 		switch c := content.(type) {
-<<<<<<< HEAD
 		case *types.SpecAddProposal:
 			return handleSpecProposal(ctx, k, c)
-=======
-		case *spectypes.SpecAddProposal:
-			return handleSpecAddProposal(ctx, k, c)
-
-		case *spectypes.SpecModifyProposal:
-			return handleSpecModifyProposal(ctx, k, c)
->>>>>>> bc60d644
 
 		default:
 			log.Println("unrecognized spec proposal content")
@@ -91,57 +79,24 @@
 	}
 }
 
-<<<<<<< HEAD
 func handleSpecProposal(ctx sdk.Context, k keeper.Keeper, p *types.SpecAddProposal) error {
-=======
-func handleSpecAddProposal(ctx sdk.Context, k keeper.Keeper, p *spectypes.SpecAddProposal) error {
-	logger := k.Logger(ctx)
->>>>>>> bc60d644
 	for _, spec := range p.Specs {
-
 		_, found := k.GetSpec(ctx, spec.Index)
 
 		logger := k.Logger(ctx)
 
 		details, err := spec.ValidateSpec(k.MaxCU(ctx))
-
 		if err != nil {
 			return utils.LavaError(ctx, logger, "invalid_spec", details, err.Error())
 		}
 		k.SetSpec(ctx, spec)
 		// TODO: add api types once its implemented to the event
 
-<<<<<<< HEAD
 		var name string
 		if found {
 			name = SPEC_ADD
 		} else {
 			name = SPEC_MODIFY
-=======
-		utils.LogLavaEvent(ctx, logger, "spec_add", details, "Gov Proposal Accepted Spec Added")
-	}
-
-	return nil
-}
-
-func handleSpecModifyProposal(ctx sdk.Context, k keeper.Keeper, p *spectypes.SpecModifyProposal) error {
-	logger := k.Logger(ctx)
-	for _, spec := range p.Specs {
-		details := map[string]string{"spec": spec.Name, "status": strconv.FormatBool(spec.Enabled), "chainID": spec.Index}
-		//
-		// Find by name
-		_, found := k.GetSpec(ctx, spec.Index)
-
-		if !found {
-			return utils.LavaError(ctx, logger, "spec_modify_missing", details, "spec to modify not found")
-		}
-
-		for _, api := range spec.Apis {
-			if api.ComputeUnits < minCU || api.ComputeUnits > k.MaxCU(ctx) {
-				details["api"] = api.Name
-				return utils.LavaError(ctx, logger, "spec_add_cu_oor", details, "Compute units out or range")
-			}
->>>>>>> bc60d644
 		}
 
 		utils.LogLavaEvent(ctx, logger, name, details, "Gov Proposal Accepted Spec")
