--- conflicted
+++ resolved
@@ -6,7 +6,6 @@
 )
 
 const (
-<<<<<<< HEAD
 	NOT_APPLICABLE  int64 = -1
 	LATEST_BLOCK    int64 = -2
 	EARLIEST_BLOCK  int64 = -3
@@ -20,7 +19,9 @@
 	APIInterfaceTendermintRPC = "tendermintrpc"
 	APIInterfaceRest          = "rest"
 	APIInterfaceGrpc          = "grpc"
-=======
+)
+
+const (
 	ParamChangeEventName = "param_change"
 	SpecAddEventName     = "spec_add"
 	SpecModifyEventName  = "spec_modify"
@@ -33,11 +34,6 @@
 	PENDING_BLOCK             int64 = -4
 	SAFE_BLOCK                int64 = -5
 	FINALIZED_BLOCK           int64 = -6
-	APIInterfaceJsonRPC             = "jsonrpc"
-	APIInterfaceTendermintRPC       = "tendermintrpc"
-	APIInterfaceRest                = "rest"
-	APIInterfaceGrpc                = "grpc"
->>>>>>> 22f58953
 )
 
 const (
