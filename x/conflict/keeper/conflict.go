package keeper

import (
	"bytes"
	"fmt"

	sdk "github.com/cosmos/cosmos-sdk/types"
	"github.com/lavanet/lava/utils/sigs"
	"github.com/lavanet/lava/x/conflict/types"
	pairingtypes "github.com/lavanet/lava/x/pairing/types"
)

func (k Keeper) ValidateFinalizationConflict(ctx sdk.Context, conflictData *types.FinalizationConflict, clientAddr sdk.AccAddress) error {
	return nil
}

func (k Keeper) ValidateResponseConflict(ctx sdk.Context, conflictData *types.ResponseConflict, clientAddr sdk.AccAddress) error {
	// 1. validate mismatching data
	chainID := conflictData.ConflictRelayData0.Request.RelaySession.SpecId
	if chainID != conflictData.ConflictRelayData1.Request.RelaySession.SpecId {
		return fmt.Errorf("mismatching request parameters between providers %s, %s", chainID, conflictData.ConflictRelayData1.Request.RelaySession.SpecId)
	}
	block := conflictData.ConflictRelayData0.Request.RelaySession.Epoch
	if block != conflictData.ConflictRelayData1.Request.RelaySession.Epoch {
		return fmt.Errorf("mismatching request parameters between providers %d, %d", block, conflictData.ConflictRelayData1.Request.RelaySession.Epoch)
	}
	if conflictData.ConflictRelayData0.Request.RelayData.ConnectionType != conflictData.ConflictRelayData1.Request.RelayData.ConnectionType {
		return fmt.Errorf("mismatching request parameters between providers %s, %s", conflictData.ConflictRelayData0.Request.RelayData.ConnectionType, conflictData.ConflictRelayData1.Request.RelayData.ConnectionType)
	}
	if conflictData.ConflictRelayData0.Request.RelayData.ApiUrl != conflictData.ConflictRelayData1.Request.RelayData.ApiUrl {
		return fmt.Errorf("mismatching request parameters between providers %s, %s", conflictData.ConflictRelayData0.Request.RelayData.ApiUrl, conflictData.ConflictRelayData1.Request.RelayData.ApiUrl)
	}
	if !bytes.Equal(conflictData.ConflictRelayData0.Request.RelayData.Data, conflictData.ConflictRelayData1.Request.RelayData.Data) {
		return fmt.Errorf("mismatching request parameters between providers %s, %s", conflictData.ConflictRelayData0.Request.RelayData.Data, conflictData.ConflictRelayData1.Request.RelayData.Data)
	}
	if conflictData.ConflictRelayData0.Request.RelayData.RequestBlock != conflictData.ConflictRelayData1.Request.RelayData.RequestBlock {
		return fmt.Errorf("mismatching request parameters between providers %d, %d", conflictData.ConflictRelayData0.Request.RelayData.RequestBlock, conflictData.ConflictRelayData1.Request.RelayData.RequestBlock)
	}
	if conflictData.ConflictRelayData0.Request.RelayData.ApiInterface != conflictData.ConflictRelayData1.Request.RelayData.ApiInterface {
		return fmt.Errorf("mismatching request parameters between providers %s, %s", conflictData.ConflictRelayData0.Request.RelayData.ApiInterface, conflictData.ConflictRelayData1.Request.RelayData.ApiInterface)
	}
	// 1.5 validate params
	epochStart, _, err := k.epochstorageKeeper.GetEpochStartForBlock(ctx, uint64(block))
	if err != nil {
		return fmt.Errorf("could not find epoch for block %d", block)
	}
	if conflictData.ConflictRelayData0.Request.RelayData.RequestBlock < 0 {
		return fmt.Errorf("invalid request block height %d", conflictData.ConflictRelayData0.Request.RelayData.RequestBlock)
	}

	epochBlocks, err := k.epochstorageKeeper.EpochBlocks(ctx, uint64(block))
	if err != nil {
		return fmt.Errorf("could not get EpochBlocks param")
	}
	span := k.VoteStartSpan(ctx) * epochBlocks
	if uint64(ctx.BlockHeight())-epochStart >= span {
		return fmt.Errorf("conflict was received outside of the allowed span, current: %d, span %d - %d", ctx.BlockHeight(), epochStart, epochStart+span)
	}

	_, _, err = k.pairingKeeper.VerifyPairingData(ctx, chainID, epochStart)
	if err != nil {
		return err
	}

	_, err = k.pairingKeeper.GetProjectData(ctx, clientAddr, chainID, epochStart)
	if err != nil {
		return fmt.Errorf("did not find a project for %s on epoch %d, chainID %s error: %s", clientAddr, epochStart, chainID, err.Error())
	}

	verifyClientAddrFromSignatureOnRequest := func(conflictRelayData types.ConflictRelayData) error {
		pubKey, err := sigs.RecoverPubKey(*conflictRelayData.Request.RelaySession)
		if err != nil {
			return fmt.Errorf("invalid consumer signature in relay request %+v , error: %s", conflictRelayData.Request, err.Error())
		}
		derived_clientAddr, err := sdk.AccAddressFromHexUnsafe(pubKey.Address().String())
		if err != nil {
			return fmt.Errorf("invalid consumer address from signature in relay request %+v , error: %s", conflictRelayData.Request, err.Error())
		}
		if !derived_clientAddr.Equals(clientAddr) {
			return fmt.Errorf("mismatching consumer address signature and msg.Creator in relay request %s , %s", derived_clientAddr, clientAddr)
		}
		return nil
	}
	err = verifyClientAddrFromSignatureOnRequest(*conflictData.ConflictRelayData0)
	if err != nil {
		return fmt.Errorf("conflict data 0: %s", err)
	}
	err = verifyClientAddrFromSignatureOnRequest(*conflictData.ConflictRelayData1)
	if err != nil {
		return fmt.Errorf("conflict data 1: %s", err)
	}
	// 3. validate providers signatures and stakeEntry for that epoch
	providerAddressFromRelayReplyAndVerifyStakeEntry := func(reply *types.ReplyMetadata, first bool) (providerAddress sdk.AccAddress, err error) {
		print_st := "first"
		if !first {
			print_st = "second"
		}
		pubKey, err := sigs.RecoverPubKey(reply)
		if err != nil {
			return nil, fmt.Errorf("RecoverPubKeyFromReplyMetadata %s provider: %w", print_st, err)
		}
		providerAddress, err = sdk.AccAddressFromHexUnsafe(pubKey.Address().String())
		if err != nil {
			return nil, fmt.Errorf("AccAddressFromHex %s provider: %w", print_st, err)
		}
<<<<<<< HEAD
		stakeEntry, err := k.epochstorageKeeper.GetStakeEntryForProviderEpoch(ctx, chainID, providerAddress, epochStart)
		if err != nil {
			return nil, fmt.Errorf("did not find a stake entry for %s provider %s on epoch %d, chainID %s error: %s", print_st, providerAddress, epochStart, chainID, err.Error())
=======
		_, found := k.epochstorageKeeper.GetStakeEntryForProviderEpoch(ctx, chainID, providerAddress.String(), epochStart)
		if !found {
			return nil, fmt.Errorf("did not find a stake entry for %s provider %s on epoch %d, chainID %s", print_st, providerAddress, epochStart, chainID)
>>>>>>> 176507ce
		}

		if providerAddress.String() == stakeEntry.Vault {
			return nil, fmt.Errorf("provider vault address should not be used in conflict. vault: %s, operator: %s, chainID: %s, epoch: %d", stakeEntry.Vault, stakeEntry.Operator, chainID, epochStart)
		}
		return providerAddress, nil
	}
	providerAccAddress0, err := providerAddressFromRelayReplyAndVerifyStakeEntry(conflictData.ConflictRelayData0.Reply, true)
	if err != nil {
		return err
	}
	providerAccAddress1, err := providerAddressFromRelayReplyAndVerifyStakeEntry(conflictData.ConflictRelayData1.Reply, false)
	if err != nil {
		return err
	}
	// 4. validate finalization
	validateResponseFinalizationData := func(expectedAddress sdk.AccAddress, response *types.ReplyMetadata, request *pairingtypes.RelayRequest, first bool) (err error) {
		print_st := "first"
		if !first {
			print_st = "second"
		}

		metaData := types.NewRelayFinalizationMetaData(*response, *request, clientAddr)
		pubKey, err := sigs.RecoverPubKey(metaData)
		if err != nil {
			return fmt.Errorf("RecoverPubKey %s provider ResponseFinalizationData: %w", print_st, err)
		}
		derived_providerAccAddress, err := sdk.AccAddressFromHexUnsafe(pubKey.Address().String())
		if err != nil {
			return fmt.Errorf("AccAddressFromHex %s provider ResponseFinalizationData: %w", print_st, err)
		}
		if !derived_providerAccAddress.Equals(expectedAddress) {
			return fmt.Errorf("mismatching %s provider address signature and responseFinazalizationData %s , %s", print_st, derived_providerAccAddress, expectedAddress)
		}
		// validate the responses are finalized
		if !k.specKeeper.IsFinalizedBlock(ctx, chainID, request.RelayData.RequestBlock, response.LatestBlock) {
			return fmt.Errorf("block isn't finalized on %s provider! %d,%d ", print_st, request.RelayData.RequestBlock, response.LatestBlock)
		}
		return nil
	}
	err = validateResponseFinalizationData(providerAccAddress0, conflictData.ConflictRelayData0.Reply, conflictData.ConflictRelayData0.Request, true)
	if err != nil {
		return err
	}
	err = validateResponseFinalizationData(providerAccAddress1, conflictData.ConflictRelayData1.Reply, conflictData.ConflictRelayData1.Request, true)
	if err != nil {
		return err
	}
	// 5. validate mismatching responses
	if bytes.Equal(conflictData.ConflictRelayData0.Reply.HashAllDataHash, conflictData.ConflictRelayData1.Reply.HashAllDataHash) {
		return fmt.Errorf("no conflict between providers data responses, its the same")
	}
	return nil
}

func (k Keeper) ValidateSameProviderConflict(ctx sdk.Context, conflictData *types.FinalizationConflict, clientAddr sdk.AccAddress) error {
	return nil
}<|MERGE_RESOLUTION|>--- conflicted
+++ resolved
@@ -103,15 +103,9 @@
 		if err != nil {
 			return nil, fmt.Errorf("AccAddressFromHex %s provider: %w", print_st, err)
 		}
-<<<<<<< HEAD
-		stakeEntry, err := k.epochstorageKeeper.GetStakeEntryForProviderEpoch(ctx, chainID, providerAddress, epochStart)
-		if err != nil {
-			return nil, fmt.Errorf("did not find a stake entry for %s provider %s on epoch %d, chainID %s error: %s", print_st, providerAddress, epochStart, chainID, err.Error())
-=======
-		_, found := k.epochstorageKeeper.GetStakeEntryForProviderEpoch(ctx, chainID, providerAddress.String(), epochStart)
+		stakeEntry, found := k.epochstorageKeeper.GetStakeEntryForProviderEpoch(ctx, chainID, providerAddress.String(), epochStart)
 		if !found {
 			return nil, fmt.Errorf("did not find a stake entry for %s provider %s on epoch %d, chainID %s", print_st, providerAddress, epochStart, chainID)
->>>>>>> 176507ce
 		}
 
 		if providerAddress.String() == stakeEntry.Vault {
