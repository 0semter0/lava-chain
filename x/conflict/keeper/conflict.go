--- conflicted
+++ resolved
@@ -125,18 +125,12 @@
 		}
 		return providerAddress, nil
 	}
-<<<<<<< HEAD
-
-=======
->>>>>>> afd7247e
+
 	providerAccAddress0, err := providerAddressFromRelayReplyAndVerifyStakeEntry(conflictData.ConflictRelayData0.Reply, true)
 	if err != nil {
 		return err
 	}
-<<<<<<< HEAD
-
-=======
->>>>>>> afd7247e
+
 	providerAccAddress1, err := providerAddressFromRelayReplyAndVerifyStakeEntry(conflictData.ConflictRelayData1.Reply, false)
 	if err != nil {
 		return err
