package types

import (
	"encoding/binary"

	tendermintcrypto "github.com/tendermint/tendermint/crypto"
)

const (
	StateCommit = 0
	StateReveal = 1
)

const (
	NoVote    = 0
<<<<<<< HEAD
	Provider0 = 1
	Provider1 = 2
	None      = 3
)

const (
	ConflictVoteRevealEventName = "conflict_vote_reveal"
)
=======
	Commit    = 1
	Provider0 = 2
	Provider1 = 3
	None      = 4
)

func CommitVoteData(nonce int64, dataHash []byte) []byte {
	nonceBytes := make([]byte, 8)
	binary.LittleEndian.PutUint64(nonceBytes, uint64(nonce))
	commitData := append(nonceBytes, dataHash...)
	commitDataHash := tendermintcrypto.Sha256(commitData)
	return commitDataHash
}
>>>>>>> 07127b8f
<|MERGE_RESOLUTION|>--- conflicted
+++ resolved
@@ -13,20 +13,14 @@
 
 const (
 	NoVote    = 0
-<<<<<<< HEAD
-	Provider0 = 1
-	Provider1 = 2
-	None      = 3
+	Commit    = 1
+	Provider0 = 2
+	Provider1 = 3
+	None      = 4
 )
 
 const (
 	ConflictVoteRevealEventName = "conflict_vote_reveal"
-)
-=======
-	Commit    = 1
-	Provider0 = 2
-	Provider1 = 3
-	None      = 4
 )
 
 func CommitVoteData(nonce int64, dataHash []byte) []byte {
@@ -35,5 +29,4 @@
 	commitData := append(nonceBytes, dataHash...)
 	commitDataHash := tendermintcrypto.Sha256(commitData)
 	return commitDataHash
-}
->>>>>>> 07127b8f
+}