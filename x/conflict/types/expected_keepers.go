package types

import (
	sdk "github.com/cosmos/cosmos-sdk/types"
	"github.com/cosmos/cosmos-sdk/x/auth/types"
	epochstoragetypes "github.com/lavanet/lava/x/epochstorage/types"
)

type PairingKeeper interface {
	UnstakeEntry(ctx sdk.Context, provider bool, chainID string, creator string) error
	CreditStakeEntry(ctx sdk.Context, chainID string, lookUpAddress sdk.AccAddress, creditAmount sdk.Coin, isProvider bool) (bool, error)
	VerifyPairingData(ctx sdk.Context, chainID string, clientAddress sdk.AccAddress, block uint64) (clientStakeEntryRet *epochstoragetypes.StakeEntry, errorRet error)
	JailEntry(ctx sdk.Context, account sdk.AccAddress, isProvider bool, chainID string, jailStartBlock uint64, jailBlocks uint64, bail sdk.Coin) error
	BailEntry(ctx sdk.Context, account sdk.AccAddress, isProvider bool, chainID string, bail sdk.Coin) error
	SlashEntry(ctx sdk.Context, account sdk.AccAddress, isProvider bool, chainID string, percentage sdk.Dec) (sdk.Coin, error)
}

type EpochstorageKeeper interface {
<<<<<<< HEAD
	GetEpochStart(ctx sdk.Context) uint64
	BlocksToSave(ctx sdk.Context, block uint64) (res uint64, err error)
	EpochBlocks(ctx sdk.Context, block uint64) (res uint64, err error)
	GetEpochStartForBlock(ctx sdk.Context, block uint64) (epochStart uint64, blockInEpoch uint64, err error)
	GetNextEpoch(ctx sdk.Context, epoch uint64) (nextEpoch uint64, err error)
	GetStakeEntryForClientEpoch(ctx sdk.Context, chainID string, selectedClient sdk.AccAddress, epoch uint64) (entry *epochstoragetypes.StakeEntry, err error)
	GetStakeEntryForProviderEpoch(ctx sdk.Context, chainID string, selectedProvider sdk.AccAddress, epoch uint64) (entry *epochstoragetypes.StakeEntry, err error)
	GetStakeEntryForAllProvidersEpoch(ctx sdk.Context, chainID string, epoch uint64) (entrys *[]epochstoragetypes.StakeEntry, err error)
	PushFixatedParams(ctx sdk.Context, block uint64, limit uint64)
=======
	GetNextEpoch(ctx sdk.Context, epoch uint64) uint64
	GetEpochStart(ctx sdk.Context) uint64
	EpochBlocks(ctx sdk.Context) (res uint64)
	BlocksToSave(ctx sdk.Context) (res uint64)
	GetEarliestEpochStart(ctx sdk.Context) uint64
	GetEpochStartForBlock(ctx sdk.Context, block uint64) (epochStart uint64, blockInEpoch uint64)
	GetStakeEntryForClientEpoch(ctx sdk.Context, chainID string, selectedClient sdk.AccAddress, epoch uint64) (entry *epochstoragetypes.StakeEntry, err error)
	GetStakeEntryForProviderEpoch(ctx sdk.Context, chainID string, selectedProvider sdk.AccAddress, epoch uint64) (entry *epochstoragetypes.StakeEntry, err error)
	GetStakeEntryForAllProvidersEpoch(ctx sdk.Context, chainID string, epoch uint64) (entrys *[]epochstoragetypes.StakeEntry, err error)
	ModifyStakeEntry(ctx sdk.Context, storageType string, chainID string, stakeEntry epochstoragetypes.StakeEntry, removeIndex uint64)
	StakeEntryByAddress(ctx sdk.Context, storageType string, chainID string, address sdk.AccAddress) (value epochstoragetypes.StakeEntry, found bool, index uint64)
>>>>>>> e771a192
}

type SpecKeeper interface {
	IsSpecFoundAndActive(ctx sdk.Context, chainID string) (foundAndActive bool, found bool)
	IsFinalizedBlock(ctx sdk.Context, chainID string, requestedBlock int64, latestBlock int64) bool
}

// AccountKeeper defines the expected account keeper used for simulations (noalias)
type AccountKeeper interface {
	GetAccount(ctx sdk.Context, addr sdk.AccAddress) types.AccountI
	// Methods imported from account should be defined here
}

// BankKeeper defines the expected interface needed to retrieve account balances.
type BankKeeper interface {
	SpendableCoins(ctx sdk.Context, addr sdk.AccAddress) sdk.Coins
	// Methods imported from bank should be defined here
}<|MERGE_RESOLUTION|>--- conflicted
+++ resolved
@@ -16,17 +16,6 @@
 }
 
 type EpochstorageKeeper interface {
-<<<<<<< HEAD
-	GetEpochStart(ctx sdk.Context) uint64
-	BlocksToSave(ctx sdk.Context, block uint64) (res uint64, err error)
-	EpochBlocks(ctx sdk.Context, block uint64) (res uint64, err error)
-	GetEpochStartForBlock(ctx sdk.Context, block uint64) (epochStart uint64, blockInEpoch uint64, err error)
-	GetNextEpoch(ctx sdk.Context, epoch uint64) (nextEpoch uint64, err error)
-	GetStakeEntryForClientEpoch(ctx sdk.Context, chainID string, selectedClient sdk.AccAddress, epoch uint64) (entry *epochstoragetypes.StakeEntry, err error)
-	GetStakeEntryForProviderEpoch(ctx sdk.Context, chainID string, selectedProvider sdk.AccAddress, epoch uint64) (entry *epochstoragetypes.StakeEntry, err error)
-	GetStakeEntryForAllProvidersEpoch(ctx sdk.Context, chainID string, epoch uint64) (entrys *[]epochstoragetypes.StakeEntry, err error)
-	PushFixatedParams(ctx sdk.Context, block uint64, limit uint64)
-=======
 	GetNextEpoch(ctx sdk.Context, epoch uint64) uint64
 	GetEpochStart(ctx sdk.Context) uint64
 	EpochBlocks(ctx sdk.Context) (res uint64)
@@ -38,7 +27,7 @@
 	GetStakeEntryForAllProvidersEpoch(ctx sdk.Context, chainID string, epoch uint64) (entrys *[]epochstoragetypes.StakeEntry, err error)
 	ModifyStakeEntry(ctx sdk.Context, storageType string, chainID string, stakeEntry epochstoragetypes.StakeEntry, removeIndex uint64)
 	StakeEntryByAddress(ctx sdk.Context, storageType string, chainID string, address sdk.AccAddress) (value epochstoragetypes.StakeEntry, found bool, index uint64)
->>>>>>> e771a192
+	PushFixatedParams(ctx sdk.Context, block uint64, limit uint64)
 }
 
 type SpecKeeper interface {
