--- conflicted
+++ resolved
@@ -105,7 +105,42 @@
 
 }
 
-<<<<<<< HEAD
+var (
+	filter_Query_ProviderReward_0 = &utilities.DoubleArray{Encoding: map[string]int{}, Base: []int(nil), Check: []int(nil)}
+)
+
+func request_Query_ProviderReward_0(ctx context.Context, marshaler runtime.Marshaler, client QueryClient, req *http.Request, pathParams map[string]string) (proto.Message, runtime.ServerMetadata, error) {
+	var protoReq QueryProviderRewardRequest
+	var metadata runtime.ServerMetadata
+
+	if err := req.ParseForm(); err != nil {
+		return nil, metadata, status.Errorf(codes.InvalidArgument, "%v", err)
+	}
+	if err := runtime.PopulateQueryParameters(&protoReq, req.Form, filter_Query_ProviderReward_0); err != nil {
+		return nil, metadata, status.Errorf(codes.InvalidArgument, "%v", err)
+	}
+
+	msg, err := client.ProviderReward(ctx, &protoReq, grpc.Header(&metadata.HeaderMD), grpc.Trailer(&metadata.TrailerMD))
+	return msg, metadata, err
+
+}
+
+func local_request_Query_ProviderReward_0(ctx context.Context, marshaler runtime.Marshaler, server QueryServer, req *http.Request, pathParams map[string]string) (proto.Message, runtime.ServerMetadata, error) {
+	var protoReq QueryProviderRewardRequest
+	var metadata runtime.ServerMetadata
+
+	if err := req.ParseForm(); err != nil {
+		return nil, metadata, status.Errorf(codes.InvalidArgument, "%v", err)
+	}
+	if err := runtime.PopulateQueryParameters(&protoReq, req.Form, filter_Query_ProviderReward_0); err != nil {
+		return nil, metadata, status.Errorf(codes.InvalidArgument, "%v", err)
+	}
+
+	msg, err := server.ProviderReward(ctx, &protoReq)
+	return msg, metadata, err
+
+}
+
 func request_Query_IprpcProviderRewardEstimation_0(ctx context.Context, marshaler runtime.Marshaler, client QueryClient, req *http.Request, pathParams map[string]string) (proto.Message, runtime.ServerMetadata, error) {
 	var protoReq QueryIprpcProviderRewardEstimationRequest
 	var metadata runtime.ServerMetadata
@@ -156,29 +191,10 @@
 	}
 
 	msg, err := server.IprpcProviderRewardEstimation(ctx, &protoReq)
-=======
-var (
-	filter_Query_ProviderReward_0 = &utilities.DoubleArray{Encoding: map[string]int{}, Base: []int(nil), Check: []int(nil)}
-)
-
-func request_Query_ProviderReward_0(ctx context.Context, marshaler runtime.Marshaler, client QueryClient, req *http.Request, pathParams map[string]string) (proto.Message, runtime.ServerMetadata, error) {
-	var protoReq QueryProviderRewardRequest
-	var metadata runtime.ServerMetadata
-
-	if err := req.ParseForm(); err != nil {
-		return nil, metadata, status.Errorf(codes.InvalidArgument, "%v", err)
-	}
-	if err := runtime.PopulateQueryParameters(&protoReq, req.Form, filter_Query_ProviderReward_0); err != nil {
-		return nil, metadata, status.Errorf(codes.InvalidArgument, "%v", err)
-	}
-
-	msg, err := client.ProviderReward(ctx, &protoReq, grpc.Header(&metadata.HeaderMD), grpc.Trailer(&metadata.TrailerMD))
->>>>>>> 4dbcc1d0
-	return msg, metadata, err
-
-}
-
-<<<<<<< HEAD
+	return msg, metadata, err
+
+}
+
 func request_Query_IprpcSpecReward_0(ctx context.Context, marshaler runtime.Marshaler, client QueryClient, req *http.Request, pathParams map[string]string) (proto.Message, runtime.ServerMetadata, error) {
 	var protoReq QueryIprpcSpecRewardRequest
 	var metadata runtime.ServerMetadata
@@ -229,20 +245,6 @@
 	}
 
 	msg, err := server.IprpcSpecReward(ctx, &protoReq)
-=======
-func local_request_Query_ProviderReward_0(ctx context.Context, marshaler runtime.Marshaler, server QueryServer, req *http.Request, pathParams map[string]string) (proto.Message, runtime.ServerMetadata, error) {
-	var protoReq QueryProviderRewardRequest
-	var metadata runtime.ServerMetadata
-
-	if err := req.ParseForm(); err != nil {
-		return nil, metadata, status.Errorf(codes.InvalidArgument, "%v", err)
-	}
-	if err := runtime.PopulateQueryParameters(&protoReq, req.Form, filter_Query_ProviderReward_0); err != nil {
-		return nil, metadata, status.Errorf(codes.InvalidArgument, "%v", err)
-	}
-
-	msg, err := server.ProviderReward(ctx, &protoReq)
->>>>>>> 4dbcc1d0
 	return msg, metadata, err
 
 }
@@ -345,11 +347,7 @@
 
 	})
 
-<<<<<<< HEAD
-	mux.Handle("GET", pattern_Query_IprpcProviderRewardEstimation_0, func(w http.ResponseWriter, req *http.Request, pathParams map[string]string) {
-=======
 	mux.Handle("GET", pattern_Query_ProviderReward_0, func(w http.ResponseWriter, req *http.Request, pathParams map[string]string) {
->>>>>>> 4dbcc1d0
 		ctx, cancel := context.WithCancel(req.Context())
 		defer cancel()
 		var stream runtime.ServerTransportStream
@@ -360,11 +358,7 @@
 			runtime.HTTPError(ctx, mux, outboundMarshaler, w, req, err)
 			return
 		}
-<<<<<<< HEAD
-		resp, md, err := local_request_Query_IprpcProviderRewardEstimation_0(rctx, inboundMarshaler, server, req, pathParams)
-=======
 		resp, md, err := local_request_Query_ProviderReward_0(rctx, inboundMarshaler, server, req, pathParams)
->>>>>>> 4dbcc1d0
 		md.HeaderMD, md.TrailerMD = metadata.Join(md.HeaderMD, stream.Header()), metadata.Join(md.TrailerMD, stream.Trailer())
 		ctx = runtime.NewServerMetadataContext(ctx, md)
 		if err != nil {
@@ -372,12 +366,11 @@
 			return
 		}
 
-<<<<<<< HEAD
-		forward_Query_IprpcProviderRewardEstimation_0(ctx, mux, outboundMarshaler, w, req, resp, mux.GetForwardResponseOptions()...)
-
-	})
-
-	mux.Handle("GET", pattern_Query_IprpcSpecReward_0, func(w http.ResponseWriter, req *http.Request, pathParams map[string]string) {
+		forward_Query_ProviderReward_0(ctx, mux, outboundMarshaler, w, req, resp, mux.GetForwardResponseOptions()...)
+
+	})
+
+	mux.Handle("GET", pattern_Query_IprpcProviderRewardEstimation_0, func(w http.ResponseWriter, req *http.Request, pathParams map[string]string) {
 		ctx, cancel := context.WithCancel(req.Context())
 		defer cancel()
 		var stream runtime.ServerTransportStream
@@ -388,6 +381,29 @@
 			runtime.HTTPError(ctx, mux, outboundMarshaler, w, req, err)
 			return
 		}
+		resp, md, err := local_request_Query_IprpcProviderRewardEstimation_0(rctx, inboundMarshaler, server, req, pathParams)
+		md.HeaderMD, md.TrailerMD = metadata.Join(md.HeaderMD, stream.Header()), metadata.Join(md.TrailerMD, stream.Trailer())
+		ctx = runtime.NewServerMetadataContext(ctx, md)
+		if err != nil {
+			runtime.HTTPError(ctx, mux, outboundMarshaler, w, req, err)
+			return
+		}
+
+		forward_Query_IprpcProviderRewardEstimation_0(ctx, mux, outboundMarshaler, w, req, resp, mux.GetForwardResponseOptions()...)
+
+	})
+
+	mux.Handle("GET", pattern_Query_IprpcSpecReward_0, func(w http.ResponseWriter, req *http.Request, pathParams map[string]string) {
+		ctx, cancel := context.WithCancel(req.Context())
+		defer cancel()
+		var stream runtime.ServerTransportStream
+		ctx = grpc.NewContextWithServerTransportStream(ctx, &stream)
+		inboundMarshaler, outboundMarshaler := runtime.MarshalerForRequest(mux, req)
+		rctx, err := runtime.AnnotateIncomingContext(ctx, mux, req)
+		if err != nil {
+			runtime.HTTPError(ctx, mux, outboundMarshaler, w, req, err)
+			return
+		}
 		resp, md, err := local_request_Query_IprpcSpecReward_0(rctx, inboundMarshaler, server, req, pathParams)
 		md.HeaderMD, md.TrailerMD = metadata.Join(md.HeaderMD, stream.Header()), metadata.Join(md.TrailerMD, stream.Trailer())
 		ctx = runtime.NewServerMetadataContext(ctx, md)
@@ -397,9 +413,6 @@
 		}
 
 		forward_Query_IprpcSpecReward_0(ctx, mux, outboundMarshaler, w, req, resp, mux.GetForwardResponseOptions()...)
-=======
-		forward_Query_ProviderReward_0(ctx, mux, outboundMarshaler, w, req, resp, mux.GetForwardResponseOptions()...)
->>>>>>> 4dbcc1d0
 
 	})
 
@@ -524,11 +537,27 @@
 
 	})
 
-<<<<<<< HEAD
+	mux.Handle("GET", pattern_Query_ProviderReward_0, func(w http.ResponseWriter, req *http.Request, pathParams map[string]string) {
+		ctx, cancel := context.WithCancel(req.Context())
+		defer cancel()
+		inboundMarshaler, outboundMarshaler := runtime.MarshalerForRequest(mux, req)
+		rctx, err := runtime.AnnotateContext(ctx, mux, req)
+		if err != nil {
+			runtime.HTTPError(ctx, mux, outboundMarshaler, w, req, err)
+			return
+		}
+		resp, md, err := request_Query_ProviderReward_0(rctx, inboundMarshaler, client, req, pathParams)
+		ctx = runtime.NewServerMetadataContext(ctx, md)
+		if err != nil {
+			runtime.HTTPError(ctx, mux, outboundMarshaler, w, req, err)
+			return
+		}
+
+		forward_Query_ProviderReward_0(ctx, mux, outboundMarshaler, w, req, resp, mux.GetForwardResponseOptions()...)
+
+	})
+
 	mux.Handle("GET", pattern_Query_IprpcProviderRewardEstimation_0, func(w http.ResponseWriter, req *http.Request, pathParams map[string]string) {
-=======
-	mux.Handle("GET", pattern_Query_ProviderReward_0, func(w http.ResponseWriter, req *http.Request, pathParams map[string]string) {
->>>>>>> 4dbcc1d0
 		ctx, cancel := context.WithCancel(req.Context())
 		defer cancel()
 		inboundMarshaler, outboundMarshaler := runtime.MarshalerForRequest(mux, req)
@@ -537,18 +566,13 @@
 			runtime.HTTPError(ctx, mux, outboundMarshaler, w, req, err)
 			return
 		}
-<<<<<<< HEAD
 		resp, md, err := request_Query_IprpcProviderRewardEstimation_0(rctx, inboundMarshaler, client, req, pathParams)
-=======
-		resp, md, err := request_Query_ProviderReward_0(rctx, inboundMarshaler, client, req, pathParams)
->>>>>>> 4dbcc1d0
-		ctx = runtime.NewServerMetadataContext(ctx, md)
-		if err != nil {
-			runtime.HTTPError(ctx, mux, outboundMarshaler, w, req, err)
-			return
-		}
-
-<<<<<<< HEAD
+		ctx = runtime.NewServerMetadataContext(ctx, md)
+		if err != nil {
+			runtime.HTTPError(ctx, mux, outboundMarshaler, w, req, err)
+			return
+		}
+
 		forward_Query_IprpcProviderRewardEstimation_0(ctx, mux, outboundMarshaler, w, req, resp, mux.GetForwardResponseOptions()...)
 
 	})
@@ -570,9 +594,6 @@
 		}
 
 		forward_Query_IprpcSpecReward_0(ctx, mux, outboundMarshaler, w, req, resp, mux.GetForwardResponseOptions()...)
-=======
-		forward_Query_ProviderReward_0(ctx, mux, outboundMarshaler, w, req, resp, mux.GetForwardResponseOptions()...)
->>>>>>> 4dbcc1d0
 
 	})
 
@@ -588,13 +609,11 @@
 
 	pattern_Query_ShowIprpcData_0 = runtime.MustPattern(runtime.NewPattern(1, []int{2, 0, 2, 1, 2, 2, 2, 3}, []string{"lavanet", "lava", "rewards", "show_iprpc_data"}, "", runtime.AssumeColonVerbOpt(false)))
 
-<<<<<<< HEAD
+	pattern_Query_ProviderReward_0 = runtime.MustPattern(runtime.NewPattern(1, []int{2, 0, 2, 1, 2, 2, 2, 3}, []string{"lavanet", "lava", "rewards", "provider_reward"}, "", runtime.AssumeColonVerbOpt(false)))
+
 	pattern_Query_IprpcProviderRewardEstimation_0 = runtime.MustPattern(runtime.NewPattern(1, []int{2, 0, 2, 1, 2, 2, 2, 3, 1, 0, 4, 1, 5, 4}, []string{"lavanet", "lava", "rewards", "iprpc_provider_reward", "provider"}, "", runtime.AssumeColonVerbOpt(false)))
 
 	pattern_Query_IprpcSpecReward_0 = runtime.MustPattern(runtime.NewPattern(1, []int{2, 0, 2, 1, 2, 2, 2, 3, 1, 0, 4, 1, 5, 4}, []string{"lavanet", "lava", "rewards", "iprpc_spec_reward", "spec"}, "", runtime.AssumeColonVerbOpt(false)))
-=======
-	pattern_Query_ProviderReward_0 = runtime.MustPattern(runtime.NewPattern(1, []int{2, 0, 2, 1, 2, 2, 2, 3}, []string{"lavanet", "lava", "rewards", "provider_reward"}, "", runtime.AssumeColonVerbOpt(false)))
->>>>>>> 4dbcc1d0
 )
 
 var (
@@ -606,11 +625,9 @@
 
 	forward_Query_ShowIprpcData_0 = runtime.ForwardResponseMessage
 
-<<<<<<< HEAD
+	forward_Query_ProviderReward_0 = runtime.ForwardResponseMessage
+
 	forward_Query_IprpcProviderRewardEstimation_0 = runtime.ForwardResponseMessage
 
 	forward_Query_IprpcSpecReward_0 = runtime.ForwardResponseMessage
-=======
-	forward_Query_ProviderReward_0 = runtime.ForwardResponseMessage
->>>>>>> 4dbcc1d0
 )