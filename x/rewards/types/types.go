--- conflicted
+++ resolved
@@ -49,17 +49,10 @@
 // basis
 const (
 	IprpcPoolName                           Pool   = "iprpc_pool"
-<<<<<<< HEAD
-	IprpcPoolEmissionEventName              string = "iprpc_pool_emmission"
-	SetIprpcDataEventName                          = "set_iprpc_data"
-	FundIprpcEventName                             = "fund_iprpc"
-	TransferIprpcRewardToNextMonthEventName        = "transfer_iprpc_reward_to_next_month"
-=======
 	IprpcPoolEmissionEventName              string = "iprpc-pool-emmission"
 	SetIprpcDataEventName                          = "set-iprpc-data"
 	FundIprpcEventName                             = "fund-iprpc"
 	TransferIprpcRewardToNextMonthEventName        = "transfer-iprpc-reward-to-next-month"
->>>>>>> 7f71d5db
 )
 
 // helper struct to track the serviced IPRPC CU for each spec+provider
