--- conflicted
+++ resolved
@@ -22,10 +22,7 @@
 		BasePays:           []BasePayGenesis{},
 		IprpcSubscriptions: []string{},
 		MinIprpcCost:       sdk.NewCoin(commontypes.TokenDenom, sdk.ZeroInt()),
-<<<<<<< HEAD
 		IprpcRewards:       []IprpcReward{},
-=======
->>>>>>> 70971bd3
 	}
 }
 
@@ -52,11 +49,7 @@
 		unique[sub] = struct{}{}
 	}
 
-<<<<<<< HEAD
-	if commontypes.TokenDenom != "ulava" {
-=======
 	if gs.MinIprpcCost.Denom != commontypes.TokenDenom {
->>>>>>> 70971bd3
 		return fmt.Errorf("invalid min iprpc cost denom. MinIprpcCost: %s", gs.MinIprpcCost.String())
 	}
 
@@ -64,7 +57,6 @@
 		return fmt.Errorf("negative min iprpc cost. MinIprpcCost: %s", gs.MinIprpcCost.String())
 	}
 
-<<<<<<< HEAD
 	for _, iprpcReward := range gs.IprpcRewards {
 		for _, specFund := range iprpcReward.SpecFunds {
 			for _, coin := range specFund.Fund {
@@ -75,7 +67,5 @@
 		}
 	}
 
-=======
->>>>>>> 70971bd3
 	return gs.Params.Validate()
 }