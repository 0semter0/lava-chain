--- conflicted
+++ resolved
@@ -19,18 +19,10 @@
 	if len(genState.RefillRewardsTS.TimeEntries) == 0 {
 		k.RefillRewardsPools(ctx, nil, nil)
 	}
-<<<<<<< HEAD
-
-	for _, sub := range genState.IprpcSubscriptions {
-		k.SetIprpcSubscription(ctx, sub)
-	}
-
 	for _, iprpcReward := range genState.IprpcRewards {
 		k.SetIprpcReward(ctx, iprpcReward)
 	}
 	k.SetIprpcRewardsCurrent(ctx, genState.IprpcRewardsCurrent)
-=======
->>>>>>> 129211e0
 	k.SetIprpcData(ctx, genState.MinIprpcCost, genState.IprpcSubscriptions)
 }
 
