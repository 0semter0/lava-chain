package rewards

import (
	"errors"
	"fmt"

	sdk "github.com/cosmos/cosmos-sdk/types"
	capabilitytypes "github.com/cosmos/cosmos-sdk/x/capability/types"
	transfertypes "github.com/cosmos/ibc-go/v7/modules/apps/transfer/types"
	clienttypes "github.com/cosmos/ibc-go/v7/modules/core/02-client/types"
	channeltypes "github.com/cosmos/ibc-go/v7/modules/core/04-channel/types"
	porttypes "github.com/cosmos/ibc-go/v7/modules/core/05-port/types"
	"github.com/cosmos/ibc-go/v7/modules/core/exported"
	"github.com/lavanet/lava/utils"
	"github.com/lavanet/lava/x/rewards/keeper"
	"github.com/lavanet/lava/x/rewards/types"
)

var _ porttypes.Middleware = &IBCMiddleware{}

// IBCMiddleware implements the ICS26 callbacks for the transfer middleware given
// the rewards keeper and the underlying application.
type IBCMiddleware struct {
	app    porttypes.IBCModule // transfer stack
	keeper keeper.Keeper
}

// NewIBCMiddleware creates a new IBCMiddleware given the keeper and underlying application
func NewIBCMiddleware(app porttypes.IBCModule, k keeper.Keeper) IBCMiddleware {
	return IBCMiddleware{
		app:    app,
		keeper: k,
	}
}

// IBCModule interface implementation. Only OnRecvPacket() calls a callback from the keeper. The rest have default implementations

func (im IBCMiddleware) OnChanOpenInit(ctx sdk.Context, order channeltypes.Order, connectionHops []string, portID string,
	channelID string,
	chanCap *capabilitytypes.Capability,
	counterparty channeltypes.Counterparty,
	version string,
) (string, error) {
	return im.app.OnChanOpenInit(ctx, order, connectionHops, portID, channelID, chanCap, counterparty, version)
}

func (im IBCMiddleware) OnChanOpenTry(
	ctx sdk.Context,
	order channeltypes.Order,
	connectionHops []string,
	portID, channelID string,
	chanCap *capabilitytypes.Capability,
	counterparty channeltypes.Counterparty,
	counterpartyVersion string,
) (version string, err error) {
	return im.app.OnChanOpenTry(ctx, order, connectionHops, portID, channelID, chanCap, counterparty, counterpartyVersion)
}

func (im IBCMiddleware) OnChanOpenAck(
	ctx sdk.Context,
	portID, channelID string,
	counterpartyChannelID string,
	counterpartyVersion string,
) error {
	return im.app.OnChanOpenAck(ctx, portID, channelID, counterpartyChannelID, counterpartyVersion)
}

func (im IBCMiddleware) OnChanOpenConfirm(ctx sdk.Context, portID, channelID string) error {
	return im.app.OnChanOpenConfirm(ctx, portID, channelID)
}

func (im IBCMiddleware) OnChanCloseInit(ctx sdk.Context, portID, channelID string) error {
	return im.app.OnChanCloseInit(ctx, portID, channelID)
}

func (im IBCMiddleware) OnChanCloseConfirm(ctx sdk.Context, portID, channelID string) error {
	return im.app.OnChanCloseConfirm(ctx, portID, channelID)
}

// OnRecvPacket checks the packet's memo and funds the IPRPC pool accordingly. If the memo is not the expected JSON,
// the packet is transferred normally to the next IBC module in the transfer stack
func (im IBCMiddleware) OnRecvPacket(ctx sdk.Context, packet channeltypes.Packet, relayer sdk.AccAddress) exported.Acknowledgement {
	// unmarshal the packet's data with the transfer module codec (expect an ibc-transfer packet)
	var data transfertypes.FungibleTokenPacketData
	if err := transfertypes.ModuleCdc.UnmarshalJSON(packet.GetData(), &data); err != nil {
		return channeltypes.NewErrorAcknowledgement(err)
	}

	// sanity check: validate data
	if err := data.ValidateBasic(); err != nil {
		detaliedErr := utils.LavaFormatError("rewards module IBC middleware processing failed", err,
			utils.LogAttr("data", data),
		)
		return channeltypes.NewErrorAcknowledgement(detaliedErr)
	}

	// extract the packet's memo
	memo, err := im.keeper.ExtractIprpcMemoFromPacket(ctx, data)
	if errors.Is(err, types.ErrMemoNotIprpcOverIbc) {
		// not a packet that should be handled as IPRPC over IBC (not considered as error)
		utils.LavaFormatDebug("rewards module IBC middleware processing skipped, memo is invalid for IPRPC over IBC funding",
			utils.LogAttr("memo", memo),
		)
		return im.app.OnRecvPacket(ctx, packet, relayer)
	} else if errors.Is(err, types.ErrIprpcMemoInvalid) {
		// memo is in the right format of IPRPC over IBC but the data is invalid
		utils.LavaFormatWarning("rewards module IBC middleware processing failed, memo data is invalid", err,
			utils.LogAttr("memo", memo))
		return channeltypes.NewErrorAcknowledgement(err)
	}

<<<<<<< HEAD
	// change the ibc-transfer packet receiver address to be a temp address and empty the memo
	data.Receiver = types.IbcIprpcReceiverAddress()
	data.Memo = ""
	marshelledData, err := transfertypes.ModuleCdc.MarshalJSON(&data)
	if err != nil {
		utils.LavaFormatError("rewards module IBC middleware processing failed, cannot marshal packet data", err,
			utils.LogAttr("data", data))
		return channeltypes.NewErrorAcknowledgement(err)
	}
	packet.Data = marshelledData

	// call the next OnRecvPacket() of the transfer stack to make the rewards module get the IBC tokens
	ack := im.app.OnRecvPacket(ctx, packet, relayer)
=======
	// send the IBC transfer to get the tokens
	ack := im.sendIbcTransfer(ctx, packet, relayer, data.Sender, types.IbcIprpcReceiverAddress().String())
>>>>>>> 154a4201
	if ack == nil || !ack.Success() {
		// we check for ack == nil because it means that IBC transfer module did not return an acknowledgement.
		// This isn't necessarily an error, but it could indicate unexpected behavior or asynchronous processing
		// on the IBC transfer module's side (which returns a non-nil ack when executed without errors). Asynchronous
		// processing can be queued processing of packets, interacting with external APIs and more. These can cause
		// delays in the IBC-transfer's processing which will make the module return a nil ack until the processing is done.
		return ack
	}

	// get the IBC tokens that were transferred to the IbcIprpcReceiverAddress
	amount, ok := sdk.NewIntFromString(data.Amount)
	if !ok {
		detaliedErr := utils.LavaFormatError("rewards module IBC middleware processing failed", fmt.Errorf("invalid amount in ibc-transfer data"),
			utils.LogAttr("data", data),
		)
		return channeltypes.NewErrorAcknowledgement(detaliedErr)
	}
	ibcTokens := transfertypes.GetTransferCoin(packet.DestinationPort, packet.DestinationChannel, data.Denom, amount)

	// transfer the token from the temp IbcIprpcReceiverAddress to the pending IPRPC fund request pool
	err1 := im.keeper.SendIbcTokensToPendingIprpcPool(ctx, ibcTokens)
	if err1 != nil {
		// we couldn't transfer the funds to the pending IPRPC fund request pool, try moving it to the community pool
		err2 := im.keeper.FundCommunityPoolFromIbcIprpcReceiver(ctx, ibcTokens)
		if err2 != nil {
			// community pool transfer failed, token kept locked in IbcIprpcReceiverAddress, return err ack
			err := utils.LavaFormatError("could not send tokens from IbcIprpcReceiverAddress to pending IPRPC pool or community pool, tokens are locked in IbcIprpcReceiverAddress",
				errors.Join(err1, err2),
				utils.LogAttr("amount", ibcTokens.String()),
				utils.LogAttr("sender", data.Sender),
			)
			return channeltypes.NewErrorAcknowledgement(err)
		} else {
			err := utils.LavaFormatError("could not send tokens from IbcIprpcReceiverAddress to pending IPRPC pool, sent to community pool", err1,
				utils.LogAttr("amount", ibcTokens.String()),
				utils.LogAttr("sender", data.Sender),
			)
			return channeltypes.NewErrorAcknowledgement(err)
		}
	}

	// TODO: define a PendingIbcIprpcFund store to keep track on pending requests. Also create an event that
	// a new pending request has been created

	return channeltypes.NewResultAcknowledgement([]byte{byte(1)})
}

func (im IBCMiddleware) OnAcknowledgementPacket(
	ctx sdk.Context,
	packet channeltypes.Packet,
	acknowledgement []byte,
	relayer sdk.AccAddress,
) error {
	return im.app.OnAcknowledgementPacket(ctx, packet, acknowledgement, relayer)
}

func (im IBCMiddleware) OnTimeoutPacket(
	ctx sdk.Context,
	packet channeltypes.Packet,
	relayer sdk.AccAddress,
) error {
	return im.app.OnTimeoutPacket(ctx, packet, relayer)
}

// ICS4Wrapper interface (default implementations)
func (im IBCMiddleware) SendPacket(ctx sdk.Context, chanCap *capabilitytypes.Capability, sourcePort string, sourceChannel string,
	timeoutHeight clienttypes.Height, timeoutTimestamp uint64, data []byte,
) (sequence uint64, err error) {
	return im.keeper.SendPacket(ctx, chanCap, sourcePort, sourceChannel, timeoutHeight, timeoutTimestamp, data)
}

func (im IBCMiddleware) WriteAcknowledgement(ctx sdk.Context, chanCap *capabilitytypes.Capability, packet exported.PacketI,
	ack exported.Acknowledgement,
) error {
	return im.keeper.WriteAcknowledgement(ctx, chanCap, packet, ack)
}

func (im IBCMiddleware) GetAppVersion(ctx sdk.Context, portID, channelID string) (string, bool) {
	return im.keeper.GetAppVersion(ctx, portID, channelID)
}

// sendIbcTransfer sends the ibc-transfer packet to the IBC Transfer module
func (im IBCMiddleware) sendIbcTransfer(ctx sdk.Context, packet channeltypes.Packet, relayer sdk.AccAddress, sender string, receiver string) exported.Acknowledgement {
	// unmarshal the packet's data with the transfer module codec (expect an ibc-transfer packet)
	var data transfertypes.FungibleTokenPacketData
	if err := transfertypes.ModuleCdc.UnmarshalJSON(packet.GetData(), &data); err != nil {
		return channeltypes.NewErrorAcknowledgement(err)
	}

	// change the ibc-transfer packet data with sender and receiver
	data.Sender = sender
	data.Receiver = receiver
	data.Memo = ""
	marshelledData, err := transfertypes.ModuleCdc.MarshalJSON(&data)
	if err != nil {
		utils.LavaFormatError("rewards module IBC middleware processing failed, cannot marshal packet data", err,
			utils.LogAttr("data", data))
		return channeltypes.NewErrorAcknowledgement(err)
	}
	packet.Data = marshelledData

	// call the next OnRecvPacket() of the transfer stack to make the IBC Transfer module's OnRecvPacket send the IBC tokens
	return im.app.OnRecvPacket(ctx, packet, relayer)
}<|MERGE_RESOLUTION|>--- conflicted
+++ resolved
@@ -109,24 +109,8 @@
 		return channeltypes.NewErrorAcknowledgement(err)
 	}
 
-<<<<<<< HEAD
-	// change the ibc-transfer packet receiver address to be a temp address and empty the memo
-	data.Receiver = types.IbcIprpcReceiverAddress()
-	data.Memo = ""
-	marshelledData, err := transfertypes.ModuleCdc.MarshalJSON(&data)
-	if err != nil {
-		utils.LavaFormatError("rewards module IBC middleware processing failed, cannot marshal packet data", err,
-			utils.LogAttr("data", data))
-		return channeltypes.NewErrorAcknowledgement(err)
-	}
-	packet.Data = marshelledData
-
-	// call the next OnRecvPacket() of the transfer stack to make the rewards module get the IBC tokens
-	ack := im.app.OnRecvPacket(ctx, packet, relayer)
-=======
 	// send the IBC transfer to get the tokens
 	ack := im.sendIbcTransfer(ctx, packet, relayer, data.Sender, types.IbcIprpcReceiverAddress().String())
->>>>>>> 154a4201
 	if ack == nil || !ack.Success() {
 		// we check for ack == nil because it means that IBC transfer module did not return an acknowledgement.
 		// This isn't necessarily an error, but it could indicate unexpected behavior or asynchronous processing
