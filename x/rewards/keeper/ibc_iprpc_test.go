--- conflicted
+++ resolved
@@ -15,6 +15,7 @@
 	commontypes "github.com/lavanet/lava/utils/common/types"
 	"github.com/lavanet/lava/x/rewards/keeper"
 	"github.com/lavanet/lava/x/rewards/types"
+
 	"github.com/stretchr/testify/require"
 )
 
@@ -150,7 +151,7 @@
 			Creator:  "dummy",
 			Spec:     "mock",
 			Duration: uint64(i),
-			Fund:     sdk.NewCoin(commontypes.TokenDenom, sdk.NewInt(int64(i+1))),
+			Fund:     GetIbcCoins(sdk.NewCoin(commontypes.TokenDenom, sdk.NewInt(int64(i+1)))),
 			Expiry:   uint64(ctx.BlockTime().UTC().Unix()) + uint64(i),
 		}
 		keeper.SetPendingIbcIprpcFund(ctx, items[i])
@@ -226,20 +227,14 @@
 	keeper, ctx := ts.Keepers.Rewards, ts.Ctx
 	items := createNPendingIbcIprpcFunds(&keeper, ctx, 10)
 
-<<<<<<< HEAD
 	// let funder be the account that sends the ibc-transfer msg
 	funder := sample.AccAddressObject()
 	funderBalance := sdk.NewCoins(sdk.NewCoin(ts.TokenDenom(), math.NewInt(10000)))
 	err := ts.Keepers.BankKeeper.SetBalance(ctx, funder, funderBalance)
-=======
-	// advance block with 3 seconds to expire some of the PendingIbcIprpcFunds
-	// we set balance to the pending IPRPC pool since it get funds only from the IBC middleware (which is not simulated)
-	err := ts.Keepers.BankKeeper.SetBalance(ctx, ts.Keepers.AccountKeeper.GetModuleAddress(string(types.PendingIprpcPoolName)), iprpcFunds)
->>>>>>> 3400b006
 	require.NoError(t, err)
 
 	// IbcIprpcReceiver gets its balance via an IBC transfer
-	ts.SendIprpcOverIbcTransferPacket(funder, sdk.NewCoin(ts.TokenDenom(), iprpcFunds.AmountOf(ts.TokenDenom())))
+	ts.SendIprpcOverIbcTransferPacket(funder, sdk.NewCoin(ts.TokenDenom(), iprpcFunds.AmountOf(ts.TokenDenom())), 1)
 
 	// advance block with 3 seconds to expire some of the PendingIbcIprpcFunds
 	ts.AdvanceBlock(3 * time.Second)
@@ -255,9 +250,9 @@
 	}
 
 	// check the community pool's balance (objects in indices 0-3 were removed, so expected balance is 1+2+3+4=10ulava)
-	expectedBalance := sdk.NewCoin(commontypes.TokenDenom, sdk.NewInt(10))
+	expectedBalance := GetIbcCoins(sdk.NewCoin(commontypes.TokenDenom, sdk.NewInt(10)))
 	communityCoins := ts.Keepers.Distribution.GetFeePoolCommunityCoins(ts.Ctx)
-	communityBalance := communityCoins.AmountOf(ts.TokenDenom()).TruncateInt()
+	communityBalance := communityCoins.AmountOf(expectedBalance.Denom).TruncateInt()
 	require.True(t, communityBalance.Equal(expectedBalance.Amount))
 }
 
@@ -407,7 +402,6 @@
 			spec := ts.Spec("mock")
 			funds := sdk.NewCoin(ts.TokenDenom(), tt.funds)
 
-<<<<<<< HEAD
 			// let funder be the account that sends the ibc-transfer msg
 			funder := sample.AccAddressObject()
 			funderBalance := sdk.NewCoins(sdk.NewCoin(ts.TokenDenom(), math.NewInt(10000)))
@@ -415,10 +409,8 @@
 			require.NoError(t, err)
 
 			// IbcIprpcReceiver gets its balance via an IBC transfer (leftover funds are taken from it to the community pool)
-			ts.SendIprpcOverIbcTransferPacket(funder, funds)
-
-=======
->>>>>>> 3400b006
+			ts.SendIprpcOverIbcTransferPacket(funder, funds, 1)
+
 			// create a new PendingIbcIprpcFund
 			piif, leftovers, err := keeper.NewPendingIbcIprpcFund(ctx, "creator", spec.Index, tt.duration, funds)
 			if tt.success {
@@ -434,11 +426,7 @@
 
 // TestCoverIbcIprpcFundCost tests that the cover-ibc-iprpc-fund-cost transaction
 // Scenarios:
-<<<<<<< HEAD
-//  0. Create 2 PendingIbcIprpcFund objects and fund IbcIprpcReceiver ("funder") and gov. First with 101ulava for 2 months, second with
-=======
 //  0. Create 2 PendingIbcIprpcFund objects and fund PendingIprpcPool and gov. First with 101ulava for 2 months, second with
->>>>>>> 3400b006
 //     99ulava for 2 months. Expected: PendingIbcIprpcFund with 50ulava, PendingIbcIprpcFund with 49ulava, community pool 2ulava
 //  1. Cover costs with alice for first PendingIbcIprpcFund. Expect two iprpc rewards from next month of 50ulava, PendingIbcIprpcFund
 //     removed, IPRPC pool with 100ulava, second PendingIbcIprpcFund remains (49ulava), alice balance reduced by MinIprpcCost
@@ -448,7 +436,6 @@
 	ts := newTester(t, true)
 	ts.setupForIprpcTests(false)
 	keeper, ctx := ts.Keepers.Rewards, ts.Ctx
-	spec := ts.Spec(mockSpec2)
 
 	// let funder be a dummy account to send the IBC transfer coins
 	// let alice be the account that cover costs
@@ -462,53 +449,38 @@
 	err = ts.Keepers.BankKeeper.SetBalance(ctx, alice, aliceBalance)
 	require.NoError(t, err)
 
-<<<<<<< HEAD
-	// fund IbcIprpcReceiver and gov module
-	// IbcIprpcReceiver gets its balance via an IBC transfer
-	// gov module get a dummy balance, just to see it's not changing
-	ibcIprpcReceiverBalance := sdk.NewCoin(ts.TokenDenom(), math.NewInt(200))
-	ts.SendIprpcOverIbcTransferPacket(funder, ibcIprpcReceiverBalance)
-
-=======
 	// set min IPRPC cost to be 50ulava (for validation checks later)
 	minCost := sdk.NewCoin(ts.TokenDenom(), math.NewInt(50))
 	keeper.SetMinIprpcCost(ctx, minCost)
 
-	// fund PendingIprpcPool and gov module
-	// PendingIprpcPool gets the total coins that were sent
-	// gov module get a dummy balance, just to see it's not changing
-	pendingIprpcPoolBalance := sdk.NewCoins(sdk.NewCoin(ts.TokenDenom(), math.NewInt(200)))
-	err = ts.Keepers.BankKeeper.SetBalance(ctx, keepertest.GetModuleAddress(string(types.PendingIprpcPoolName)), pendingIprpcPoolBalance)
-	require.NoError(t, err)
->>>>>>> 3400b006
+	// create 2 pending IPRPC requests
+	funds1 := sdk.NewCoin(ts.TokenDenom(), math.NewInt(101)) // will be index 0
+	ts.SendIprpcOverIbcTransferPacket(funder, funds1, 2)
+	funds2 := sdk.NewCoin(ts.TokenDenom(), math.NewInt(99)) // will be index 1
+	ts.SendIprpcOverIbcTransferPacket(funder, funds2, 2)
+	expectedPendingIprpcPoolBalance := GetIbcCoins(sdk.NewCoin(ts.TokenDenom(), math.NewInt(198))) // 99+101-leftovers = 99+101-2
+	pendingIprpcPoolBalance := ts.Keepers.Rewards.TotalPoolTokens(ctx, types.PendingIprpcPoolName)
+	require.True(t, pendingIprpcPoolBalance.IsEqual(sdk.NewCoins(expectedPendingIprpcPoolBalance)))
+
+	// fund the gov module with a dummy balance, just to see it's not changing
 	govModuleBalance := sdk.NewCoins(sdk.NewCoin(ts.TokenDenom(), math.OneInt()))
 	govModule := ts.Keepers.AccountKeeper.GetModuleAddress("gov")
 	err = ts.Keepers.BankKeeper.SetBalance(ctx, govModule, govModuleBalance)
 	require.NoError(t, err)
 
-	// create PendingIbcIprpcFund objects
-	piif1, leftovers1, err := keeper.NewPendingIbcIprpcFund(ctx, alice.String(), spec.Index, 2, sdk.NewCoin(ts.TokenDenom(), math.NewInt(101)))
-	require.NoError(t, err)
-	require.True(t, piif1.Fund.Amount.Equal(math.NewInt(50)))
-	require.True(t, leftovers1.IsEqual(sdk.NewCoin(ts.TokenDenom(), math.OneInt())))
-	piif2, leftovers2, err := keeper.NewPendingIbcIprpcFund(ctx, alice.String(), spec.Index, 2, sdk.NewCoin(ts.TokenDenom(), math.NewInt(99)))
-	require.NoError(t, err)
-	require.True(t, piif2.Fund.Amount.Equal(math.NewInt(49)))
-	require.True(t, leftovers2.IsEqual(sdk.NewCoin(ts.TokenDenom(), math.OneInt())))
-
 	// cover costs of first PendingIbcIprpcFund with alice
-	expectedMinCost := sdk.NewCoin(minCost.Denom, minCost.Amount.MulRaw(int64(piif1.Duration)))
-	_, err = ts.TxRewardsCoverIbcIprpcFundCost(alice.String(), piif1.Index)
-	require.NoError(t, err)
-	_, found := keeper.GetPendingIbcIprpcFund(ctx, piif1.Index)
+	expectedMinCost := sdk.NewCoin(minCost.Denom, minCost.Amount.MulRaw(2))
+	_, err = ts.TxRewardsCoverIbcIprpcFundCost(alice.String(), 0)
+	require.NoError(t, err)
+	_, found := keeper.GetPendingIbcIprpcFund(ctx, 0)
 	require.False(t, found)
 	require.Equal(t, expectedMinCost.Amount.Int64(), aliceBalance.AmountOf(ts.TokenDenom()).Int64()-ts.GetBalance(alice))
 
-	res, err := ts.QueryRewardsIprpcSpecReward(mockSpec2)
+	res, err := ts.QueryRewardsIprpcSpecReward(mockSpec)
 	require.NoError(t, err)
 	expectedIprpcRewards := []types.IprpcReward{
-		{Id: 1, SpecFunds: []types.Specfund{{Spec: mockSpec2, Fund: sdk.NewCoins(sdk.NewCoin(ts.TokenDenom(), math.NewInt(50)))}}},
-		{Id: 2, SpecFunds: []types.Specfund{{Spec: mockSpec2, Fund: sdk.NewCoins(sdk.NewCoin(ts.TokenDenom(), math.NewInt(50)))}}},
+		{Id: 1, SpecFunds: []types.Specfund{{Spec: mockSpec, Fund: sdk.NewCoins(GetIbcCoins(sdk.NewCoin(ts.TokenDenom(), math.NewInt(50))))}}},
+		{Id: 2, SpecFunds: []types.Specfund{{Spec: mockSpec, Fund: sdk.NewCoins(GetIbcCoins(sdk.NewCoin(ts.TokenDenom(), math.NewInt(50))))}}},
 	}
 	require.Len(t, res.IprpcRewards, len(expectedIprpcRewards))
 	for i := range res.IprpcRewards {
@@ -516,26 +488,27 @@
 		require.ElementsMatch(t, expectedIprpcRewards[i].SpecFunds, res.IprpcRewards[i].SpecFunds)
 	}
 
-	val, found := keeper.GetPendingIbcIprpcFund(ctx, piif2.Index)
+	_, found = keeper.GetPendingIbcIprpcFund(ctx, 1)
 	require.True(t, found)
-	require.True(t, val.IsEqual(piif2))
-
-	expectedIprpcPoolBalance := sdk.NewCoins(sdk.NewCoin(ts.TokenDenom(), math.NewInt(100)))
+
+	expectedIprpcPoolBalance := sdk.NewCoins(GetIbcCoins(sdk.NewCoin(ts.TokenDenom(), math.NewInt(100))))
 	iprpcPoolBalance := ts.Keepers.Rewards.TotalPoolTokens(ts.Ctx, types.IprpcPoolName)
 	require.True(t, expectedIprpcPoolBalance.IsEqual(iprpcPoolBalance))
 
-	// cover costs of first PendingIbcIprpcFund with gov
-	_, err = ts.TxRewardsCoverIbcIprpcFundCost(govModule.String(), piif2.Index)
-	require.NoError(t, err)
-	_, found = keeper.GetPendingIbcIprpcFund(ctx, piif2.Index)
+	// cover costs of second PendingIbcIprpcFund with gov
+	// note that the gov module's balance should not change since it's the only account
+	// that doesn't need to pay min cost (see check below)
+	_, err = ts.TxRewardsCoverIbcIprpcFundCost(govModule.String(), 1)
+	require.NoError(t, err)
+	_, found = keeper.GetPendingIbcIprpcFund(ctx, 1)
 	require.False(t, found)
 	require.Equal(t, int64(0), govModuleBalance.AmountOf(ts.TokenDenom()).Int64()-ts.GetBalance(govModule))
 
-	res, err = ts.QueryRewardsIprpcSpecReward(mockSpec2)
+	res, err = ts.QueryRewardsIprpcSpecReward(mockSpec)
 	require.NoError(t, err)
 	expectedIprpcRewards = []types.IprpcReward{
-		{Id: 1, SpecFunds: []types.Specfund{{Spec: mockSpec2, Fund: sdk.NewCoins(sdk.NewCoin(ts.TokenDenom(), math.NewInt(99)))}}},
-		{Id: 2, SpecFunds: []types.Specfund{{Spec: mockSpec2, Fund: sdk.NewCoins(sdk.NewCoin(ts.TokenDenom(), math.NewInt(99)))}}},
+		{Id: 1, SpecFunds: []types.Specfund{{Spec: mockSpec, Fund: sdk.NewCoins(GetIbcCoins(sdk.NewCoin(ts.TokenDenom(), math.NewInt(99))))}}},
+		{Id: 2, SpecFunds: []types.Specfund{{Spec: mockSpec, Fund: sdk.NewCoins(GetIbcCoins(sdk.NewCoin(ts.TokenDenom(), math.NewInt(99))))}}},
 	}
 	require.Len(t, res.IprpcRewards, len(expectedIprpcRewards))
 	for i := range res.IprpcRewards {
@@ -543,17 +516,12 @@
 		require.ElementsMatch(t, expectedIprpcRewards[i].SpecFunds, res.IprpcRewards[i].SpecFunds)
 	}
 
-	expectedIprpcPoolBalance = sdk.NewCoins(sdk.NewCoin(ts.TokenDenom(), math.NewInt(198)))
+	expectedIprpcPoolBalance = sdk.NewCoins(GetIbcCoins(sdk.NewCoin(ts.TokenDenom(), math.NewInt(198))))
 	iprpcPoolBalance = ts.Keepers.Rewards.TotalPoolTokens(ts.Ctx, types.IprpcPoolName)
 	require.True(t, expectedIprpcPoolBalance.IsEqual(iprpcPoolBalance))
 
-<<<<<<< HEAD
-	// verify that IbcIprpcReceiver has zero balance
-	require.Equal(t, int64(0), ts.GetBalance(types.IbcIprpcReceiverAddress()))
-=======
-	// verify that PendingIprpcPool has 2ulava balance (since we didn't use the IBC middleware, the leftovers
-	// of both IPRPC over IBC were not sent to the community pool)
+	// verify that PendingIprpcPool has 0ulava balance (in the IBC middleware, the leftovers
+	// of both IPRPC over IBC are sent to the community pool)
 	pendingIprpcPoolBalance = ts.Keepers.Rewards.TotalPoolTokens(ts.Ctx, types.PendingIprpcPoolName)
-	require.True(t, pendingIprpcPoolBalance.IsEqual(sdk.NewCoins(leftovers1.Add(leftovers2))))
->>>>>>> 3400b006
+	require.True(t, pendingIprpcPoolBalance.Empty())
 }