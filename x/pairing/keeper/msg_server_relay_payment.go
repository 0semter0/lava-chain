--- conflicted
+++ resolved
@@ -141,17 +141,7 @@
 				return errorLogAndFormat("relay_data_reliability_vrf_proof", details, "invalid vrf proof by consumer, result doesn't correspond to proof")
 			}
 
-<<<<<<< HEAD
-			providersCount, err := k.ServicersToPairCount(ctx, uint64(relay.Epoch))
-			if err != nil {
-				details["error"] = err.Error()
-				return errorLogAndFormat("relay_payment_reliability_servicerstopaircount", details, err.Error())
-			}
-
-			index, vrfErr := utils.GetIndexForVrf(vrfData.VrfValue, uint32(providersCount), spec.ReliabilityThreshold)
-=======
-			index, vrfErr := utils.GetIndexForVrf(relay.DataReliability.VrfValue, uint32(providersToPair), spec.ReliabilityThreshold)
->>>>>>> 6487ae68
+			index, vrfErr := utils.GetIndexForVrf(vrfData.VrfValue, uint32(providersToPair), spec.ReliabilityThreshold)
 			if vrfErr != nil {
 				details["error"] = vrfErr.Error()
 				details["VRF_index"] = strconv.FormatInt(index, 10)
@@ -225,15 +215,9 @@
 
 		// first check we can burn user before we give money to the provider
 		amountToBurnClient := k.Keeper.BurnCoinsPerCU(ctx).MulInt64(int64(relay.CuSum))
-
-<<<<<<< HEAD
-		burnAmount := sdk.Coin{Amount: amountToBurnClient.TruncateInt(), Denom: epochstoragetypes.TokenDenom}
-		burnSucceeded, err2 := k.BurnClientStake(ctx, relay.SpecID, clientAddr, burnAmount, false)
-=======
 		if legacy {
 			burnAmount := sdk.Coin{Amount: amountToBurnClient.TruncateInt(), Denom: epochstoragetypes.TokenDenom}
-			burnSucceeded, err2 := k.BurnClientStake(ctx, relay.ChainID, clientAddr, burnAmount, false)
->>>>>>> 6487ae68
+			burnSucceeded, err2 := k.BurnClientStake(ctx, relay.SpecID, clientAddr, burnAmount, false)
 
 			if err2 != nil {
 				details["amountToBurn"] = burnAmount.String()
@@ -283,7 +267,7 @@
 
 		// if this returns an error it means this is legacy consumer
 		if !legacy {
-			err = k.projectsKeeper.AddComputeUnitsToProject(ctx, clientAddr.String(), uint64(relay.BlockHeight), relay.CuSum)
+			err = k.projectsKeeper.AddComputeUnitsToProject(ctx, clientAddr.String(), uint64(relay.Epoch), relay.CuSum)
 			if err != nil {
 				details["error"] = err.Error()
 				return errorLogAndFormat("relay_payment_failed_project_add_cu", details, "Failed to add CU to the project")
