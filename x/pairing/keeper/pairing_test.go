package keeper_test

import (
	"math"
	"sort"
	"testing"

<<<<<<< HEAD
	sdk "github.com/cosmos/cosmos-sdk/types"
	commontypes "github.com/lavanet/lava/common/types"
=======
>>>>>>> 0a5b4eec
	"github.com/lavanet/lava/testutil/common"
	testkeeper "github.com/lavanet/lava/testutil/keeper"
	"github.com/lavanet/lava/utils/slices"
	epochstoragetypes "github.com/lavanet/lava/x/epochstorage/types"
<<<<<<< HEAD
	pairingscores "github.com/lavanet/lava/x/pairing/keeper/scores"
	"github.com/lavanet/lava/x/pairing/types"
=======
>>>>>>> 0a5b4eec
	planstypes "github.com/lavanet/lava/x/plans/types"
	spectypes "github.com/lavanet/lava/x/spec/types"
	"github.com/stretchr/testify/require"
)

func TestPairingUniqueness(t *testing.T) {
	ts := newTester(t)
	ts.SetupAccounts(2, 0, 0) // 2 sub, 0 adm, 0 dev

	var balance int64 = 10000
	stake := balance / 10

	_, sub1Addr := ts.Account("sub1")
	_, sub2Addr := ts.Account("sub2")

	_, err := ts.TxSubscriptionBuy(sub1Addr, sub1Addr, ts.plan.Index, 1)
	require.Nil(t, err)
	_, err = ts.TxSubscriptionBuy(sub2Addr, sub2Addr, ts.plan.Index, 1)
	require.Nil(t, err)

	for i := 1; i <= 1000; i++ {
		_, addr := ts.AddAccount(common.PROVIDER, i, balance)
		err := ts.StakeProvider(addr, ts.spec, stake)
		require.Nil(t, err)
	}

	ts.AdvanceEpoch()

	// test that 2 different clients get different pairings
	pairing1, err := ts.QueryPairingGetPairing(ts.spec.Index, sub1Addr)
	require.Nil(t, err)
	pairing2, err := ts.QueryPairingGetPairing(ts.spec.Index, sub2Addr)
	require.Nil(t, err)

	filter := func(p epochstoragetypes.StakeEntry) string { return p.Address }

	providerAddrs1 := slices.Filter(pairing1.Providers, filter)
	providerAddrs2 := slices.Filter(pairing2.Providers, filter)

	require.Equal(t, len(pairing1.Providers), len(pairing2.Providers))
	require.False(t, slices.UnorderedEqual(providerAddrs1, providerAddrs2))

	ts.AdvanceEpoch()

	// test that in different epoch we get different pairings for consumer1
	pairing11, err := ts.QueryPairingGetPairing(ts.spec.Index, sub1Addr)
	require.Nil(t, err)

	providerAddrs11 := slices.Filter(pairing11.Providers, filter)

	require.Equal(t, len(pairing1.Providers), len(pairing11.Providers))
	require.False(t, slices.UnorderedEqual(providerAddrs1, providerAddrs11))

	// test that get pairing gives the same results for the whole epoch
	epochBlocks := ts.EpochBlocks()
	for i := uint64(0); i < epochBlocks-1; i++ {
		ts.AdvanceBlock()

		pairing111, err := ts.QueryPairingGetPairing(ts.spec.Index, sub1Addr)
		require.Nil(t, err)

		for i := range pairing11.Providers {
			providerAddr := pairing11.Providers[i].Address
			require.Equal(t, providerAddr, pairing111.Providers[i].Address)
			require.Nil(t, err)
			verify, err := ts.QueryPairingVerifyPairing(ts.spec.Index, sub1Addr, providerAddr, ts.BlockHeight())
			require.Nil(t, err)
			require.True(t, verify.Valid)
		}
	}
}

func TestValidatePairingDeterminism(t *testing.T) {
	ts := newTester(t)
	ts.SetupAccounts(1, 0, 0) // 1 sub, 0 adm, 0 dev

	var balance int64 = 10000
	stake := balance / 10

	_, sub1Addr := ts.Account("sub1")

	_, err := ts.TxSubscriptionBuy(sub1Addr, sub1Addr, ts.plan.Index, 1)
	require.Nil(t, err)

	for i := 1; i <= 10; i++ {
		_, addr := ts.AddAccount(common.PROVIDER, i, balance)
		err := ts.StakeProvider(addr, ts.spec, stake)
		require.Nil(t, err)
	}

	ts.AdvanceEpoch()

	// test that 2 different clients get different pairings
	pairing, err := ts.QueryPairingGetPairing(ts.spec.Index, sub1Addr)
	require.Nil(t, err)

	block := ts.BlockHeight()
	testAllProviders := func() {
		for _, provider := range pairing.Providers {
			providerAddr := provider.Address
			verify, err := ts.QueryPairingVerifyPairing(ts.spec.Index, sub1Addr, providerAddr, block)
			require.Nil(t, err)
			require.True(t, verify.Valid)
		}
	}

	count := ts.BlocksToSave() - ts.BlockHeight()
	for i := 0; i < int(count); i++ {
		ts.AdvanceBlock()
		testAllProviders()
	}
}

func TestGetPairing(t *testing.T) {
	ts := newTester(t)

	// do not use ts.setupForPayments(1, 1, 0), because it kicks off with AdvanceEpoch()
	// (for the benefit of users) but the "zeroEpoch" test below expects to start at the
	// same epoch of staking the providers.
	ts.addClient(1)
	ts.addProvider(1)

	// BLOCK_TIME = 30sec (testutil/keeper/keepers_init.go)
	constBlockTime := testkeeper.BLOCK_TIME
	epochBlocks := ts.EpochBlocks()

	// test: different epoch, valid tells if the payment request should work
	tests := []struct {
		name                string
		validPairingExists  bool
		isEpochTimesChanged bool
	}{
		{"zeroEpoch", false, false},
		{"firstEpoch", true, false},
		{"commonEpoch", true, false},
		{"epochTimesChanged", true, true},
	}

	for _, tt := range tests {
		t.Run(tt.name, func(t *testing.T) {
			// Advance an epoch according to the test
			switch tt.name {
			case "zeroEpoch":
				// do nothing
			case "firstEpoch":
				ts.AdvanceEpoch()
			case "commonEpoch":
				ts.AdvanceEpochs(5)
			case "epochTimesChanged":
				ts.AdvanceEpochs(5)
				ts.AdvanceBlocks(epochBlocks/2, constBlockTime/2)
				ts.AdvanceBlocks(epochBlocks / 2)
			}

			_, clientAddr := ts.GetAccount(common.CONSUMER, 0)
			_, providerAddr := ts.GetAccount(common.PROVIDER, 0)

			// get pairing for client (for epoch zero expect to fail)
			pairing, err := ts.QueryPairingGetPairing(ts.spec.Index, clientAddr)
			if !tt.validPairingExists {
				require.NotNil(t, err)
			} else {
				require.Nil(t, err)

				// verify the expected provider
				require.Equal(t, providerAddr, pairing.Providers[0].Address)

				// verify the current epoch
				epochThis := ts.EpochStart()
				require.Equal(t, epochThis, pairing.CurrentEpoch)

				// verify the SpecLastUpdatedBlock
				require.Equal(t, ts.spec.BlockLastUpdated, pairing.SpecLastUpdatedBlock)

				// if prevEpoch == 0 -> averageBlockTime = 0
				// else calculate the time (like the actual get-pairing function)
				epochPrev, err := ts.Keepers.Epochstorage.GetPreviousEpochStartForBlock(ts.Ctx, epochThis)
				require.Nil(t, err)

				var averageBlockTime uint64
				if epochPrev != 0 {
					// calculate average block time base on total time from first block of
					// previous epoch until first block of this epoch and block dfference.
					blockCore1 := ts.Keepers.BlockStore.LoadBlock(int64(epochPrev))
					blockCore2 := ts.Keepers.BlockStore.LoadBlock(int64(epochThis))
					delta := blockCore2.Time.Sub(blockCore1.Time).Seconds()
					averageBlockTime = uint64(delta) / (epochThis - epochPrev)
				}

				overlapBlocks := ts.Keepers.Pairing.EpochBlocksOverlap(ts.Ctx)
				nextEpochStart, err := ts.Keepers.Epochstorage.GetNextEpoch(ts.Ctx, epochThis)
				require.Nil(t, err)

				// calculate the block in which the next pairing will happen (+overlap)
				nextPairingBlock := nextEpochStart + overlapBlocks
				// calculate number of blocks from the current block to the next epoch
				blocksUntilNewEpoch := nextPairingBlock - ts.BlockHeight()
				// calculate time left for the next pairing (blocks left* avg block time)
				timeLeftToNextPairing := blocksUntilNewEpoch * averageBlockTime

				if !tt.isEpochTimesChanged {
					require.Equal(t, timeLeftToNextPairing, pairing.TimeLeftToNextPairing)
				} else {
					// averageBlockTime in get-pairing query -> minimal average across sampled epoch
					// averageBlockTime in this test -> normal average across epoch
					// we've used a smaller blocktime some of the time -> averageBlockTime from
					// get-pairing is smaller than the averageBlockTime calculated in this test
					require.Less(t, pairing.TimeLeftToNextPairing, timeLeftToNextPairing)
				}

				// verify nextPairingBlock
				require.Equal(t, nextPairingBlock, pairing.BlockOfNextPairing)
			}
		})
	}
}

func TestPairingStatic(t *testing.T) {
	ts := newTester(t)
	ts.SetupAccounts(1, 0, 0) // 1 sub, 0 adm, 0 dev

	_, sub1Addr := ts.Account("sub1")

	ts.spec.ProvidersTypes = spectypes.Spec_static
	// will overwrite the default "mock" spec
	// (no TxProposalAddSpecs because the mock spec does not pass validaton)
	ts.AddSpec("mock", ts.spec)

	ts.AdvanceEpoch()

	_, err := ts.TxSubscriptionBuy(sub1Addr, sub1Addr, ts.plan.Index, 1)
	require.Nil(t, err)

	for i := 0; i < int(ts.plan.PlanPolicy.MaxProvidersToPair)*2; i++ {
		_, addr := ts.AddAccount(common.PROVIDER, i, testBalance)
		err := ts.StakeProvider(addr, ts.spec, testStake+int64(i))
		require.Nil(t, err)
	}

	// we expect to get all the providers in static spec

	ts.AdvanceEpoch()

	pairing, err := ts.QueryPairingGetPairing(ts.spec.Index, sub1Addr)
	require.Nil(t, err)

	for i, provider := range pairing.Providers {
		require.Equal(t, provider.Stake.Amount.Int64(), testStake+int64(i))
	}
}

func TestAddonPairing(t *testing.T) {
	ts := newTester(t)
	ts.setupForPayments(1, 0, 0) // 1 provider, 0 client, default providers-to-pair

	mandatory := spectypes.CollectionData{
		ApiInterface: "mandatory",
		InternalPath: "",
		Type:         "",
		AddOn:        "",
	}
	mandatoryAddon := spectypes.CollectionData{
		ApiInterface: "mandatory",
		InternalPath: "",
		Type:         "",
		AddOn:        "addon",
	}
	optional := spectypes.CollectionData{
		ApiInterface: "optional",
		InternalPath: "",
		Type:         "",
		AddOn:        "optional",
	}
	ts.spec.ApiCollections = []*spectypes.ApiCollection{
		{
			Enabled:        true,
			CollectionData: mandatory,
		},
		{
			Enabled:        true,
			CollectionData: optional,
		},
		{
			Enabled:        true,
			CollectionData: mandatoryAddon,
		},
	}

	// will overwrite the default "mock" spec
	ts.AddSpec("mock", ts.spec)
	specId := ts.spec.Index

	mandatoryChainPolicy := &planstypes.ChainPolicy{
		ChainId:     specId,
		Collections: []spectypes.CollectionData{mandatory},
	}
	mandatoryAddonChainPolicy := &planstypes.ChainPolicy{
		ChainId:     specId,
		Collections: []spectypes.CollectionData{mandatoryAddon},
	}
	optionalAddonChainPolicy := &planstypes.ChainPolicy{
		ChainId:     specId,
		Collections: []spectypes.CollectionData{optional},
	}
	optionalAndMandatoryAddonChainPolicy := &planstypes.ChainPolicy{
		ChainId:     specId,
		Collections: []spectypes.CollectionData{mandatoryAddon, optional},
	}

	templates := []struct {
		name                      string
		planChainPolicy           *planstypes.ChainPolicy
		subscChainPolicy          *planstypes.ChainPolicy
		projChainPolicy           *planstypes.ChainPolicy
		expectedProviders         int
		expectedStrictestPolicies []string
	}{
		{
			name:              "empty",
			expectedProviders: 12,
		},
		{
			name:              "mandatory in plan",
			planChainPolicy:   mandatoryChainPolicy,
			expectedProviders: 12, // stub provider also gets picked
		},
		{
			name:              "mandatory in subsc",
			subscChainPolicy:  mandatoryChainPolicy,
			projChainPolicy:   nil,
			expectedProviders: 12, // stub provider also gets picked
		},
		{
			name:              "mandatory in proj",
			projChainPolicy:   mandatoryChainPolicy,
			expectedProviders: 12, // stub provider also gets picked
		},
		{
			name:                      "addon in plan",
			planChainPolicy:           mandatoryAddonChainPolicy,
			subscChainPolicy:          nil,
			projChainPolicy:           nil,
			expectedProviders:         6,
			expectedStrictestPolicies: []string{"addon"},
		},
		{
			name:                      "addon in subsc",
			subscChainPolicy:          mandatoryAddonChainPolicy,
			expectedProviders:         6,
			expectedStrictestPolicies: []string{"addon"},
		},
		{
			name:                      "addon in proj",
			projChainPolicy:           mandatoryAddonChainPolicy,
			expectedProviders:         6,
			expectedStrictestPolicies: []string{"addon"},
		},
		{
			name:                      "optional in plan",
			planChainPolicy:           optionalAddonChainPolicy,
			expectedProviders:         7,
			expectedStrictestPolicies: []string{"optional"},
		},
		{
			name:                      "optional in subsc",
			subscChainPolicy:          optionalAddonChainPolicy,
			expectedProviders:         7,
			expectedStrictestPolicies: []string{"optional"},
		},
		{
			name:                      "optional in proj",
			projChainPolicy:           optionalAddonChainPolicy,
			expectedProviders:         7,
			expectedStrictestPolicies: []string{"optional"},
		},
		{
			name:                      "optional and addon in plan",
			planChainPolicy:           optionalAndMandatoryAddonChainPolicy,
			expectedProviders:         4,
			expectedStrictestPolicies: []string{"optional", "addon"},
		},
		{
			name:                      "optional and addon in subsc",
			subscChainPolicy:          optionalAndMandatoryAddonChainPolicy,
			expectedProviders:         4,
			expectedStrictestPolicies: []string{"optional", "addon"},
		},
		{
			name:                      "optional and addon in proj",
			projChainPolicy:           optionalAndMandatoryAddonChainPolicy,
			expectedProviders:         4,
			expectedStrictestPolicies: []string{"optional", "addon"},
		},
		{
			name:                      "optional and addon in plan, addon in subsc",
			planChainPolicy:           optionalAndMandatoryAddonChainPolicy,
			subscChainPolicy:          mandatoryAddonChainPolicy,
			expectedProviders:         4,
			expectedStrictestPolicies: []string{"optional", "addon"},
		},
		{
			name:                      "optional and addon in subsc, addon in plan",
			planChainPolicy:           mandatoryAddonChainPolicy,
			subscChainPolicy:          optionalAndMandatoryAddonChainPolicy,
			expectedProviders:         4,
			expectedStrictestPolicies: []string{"optional", "addon"},
		},
		{
			name:                      "optional and addon in subsc, addon in proj",
			subscChainPolicy:          optionalAndMandatoryAddonChainPolicy,
			projChainPolicy:           mandatoryAddonChainPolicy,
			expectedProviders:         4,
			expectedStrictestPolicies: []string{"optional", "addon"},
		},
		{
			name:                      "optional in subsc, addon in proj",
			subscChainPolicy:          optionalAndMandatoryAddonChainPolicy,
			projChainPolicy:           mandatoryAddonChainPolicy,
			expectedProviders:         4,
			expectedStrictestPolicies: []string{"optional", "addon"},
		},
	}

	mandatorySupportingEndpoints := []epochstoragetypes.Endpoint{{
		IPPORT:        "123",
		Geolocation:   1,
		Addons:        []string{mandatory.AddOn},
		ApiInterfaces: []string{mandatory.ApiInterface},
	}}
	mandatoryAddonSupportingEndpoints := []epochstoragetypes.Endpoint{{
		IPPORT:        "123",
		Geolocation:   1,
		Addons:        []string{mandatoryAddon.AddOn},
		ApiInterfaces: []string{mandatoryAddon.ApiInterface},
	}}
	mandatoryAndMandatoryAddonSupportingEndpoints := slices.Concat(
		mandatorySupportingEndpoints, mandatoryAddonSupportingEndpoints)

	optionalSupportingEndpoints := []epochstoragetypes.Endpoint{{
		IPPORT:        "123",
		Geolocation:   1,
		Addons:        []string{optional.AddOn},
		ApiInterfaces: []string{optional.ApiInterface},
	}}
	optionalAndMandatorySupportingEndpoints := slices.Concat(
		mandatorySupportingEndpoints, optionalSupportingEndpoints)
	optionalAndMandatoryAddonSupportingEndpoints := slices.Concat(
		mandatoryAddonSupportingEndpoints, optionalSupportingEndpoints)

	allSupportingEndpoints := slices.Concat(
		mandatorySupportingEndpoints, optionalAndMandatoryAddonSupportingEndpoints)

	mandatoryAndOptionalSingleEndpoint := []epochstoragetypes.Endpoint{{
		IPPORT:        "123",
		Geolocation:   1,
		Addons:        []string{},
		ApiInterfaces: []string{mandatoryAddon.ApiInterface, optional.ApiInterface},
	}}

	err := ts.addProviderEndpoints(2, mandatorySupportingEndpoints)
	require.NoError(t, err)
	err = ts.addProviderEndpoints(2, mandatoryAndMandatoryAddonSupportingEndpoints)
	require.NoError(t, err)
	err = ts.addProviderEndpoints(2, optionalAndMandatorySupportingEndpoints)
	require.NoError(t, err)
	err = ts.addProviderEndpoints(1, mandatoryAndOptionalSingleEndpoint)
	require.NoError(t, err)
	err = ts.addProviderEndpoints(2, optionalAndMandatoryAddonSupportingEndpoints)
	require.NoError(t, err)
	err = ts.addProviderEndpoints(2, allSupportingEndpoints)
	require.NoError(t, err)
	require.NoError(t, err)
	// total 11 providers

	err = ts.addProviderEndpoints(2, optionalSupportingEndpoints)
	require.Error(t, err)

	for _, tt := range templates {
		t.Run(tt.name, func(t *testing.T) {
			defaultPolicy := func() planstypes.Policy {
				return planstypes.Policy{
					ChainPolicies:      []planstypes.ChainPolicy{},
					GeolocationProfile: math.MaxUint64,
					MaxProvidersToPair: 12,
					TotalCuLimit:       math.MaxUint64,
					EpochCuLimit:       math.MaxUint64,
				}
			}

			plan := ts.plan // original mock template
			plan.PlanPolicy = defaultPolicy()

			if tt.planChainPolicy != nil {
				plan.PlanPolicy.ChainPolicies = []planstypes.ChainPolicy{*tt.planChainPolicy}
			}

			err := ts.TxProposalAddPlans(plan)
			require.Nil(t, err)

			_, sub1Addr := ts.AddAccount("sub", 0, 10000)

			_, err = ts.TxSubscriptionBuy(sub1Addr, sub1Addr, plan.Index, 1)
			require.Nil(t, err)

			// get the admin project and set its policies
			subProjects, err := ts.QuerySubscriptionListProjects(sub1Addr)
			require.Nil(t, err)
			require.Equal(t, 1, len(subProjects.Projects))

			projectID := subProjects.Projects[0]

			if tt.projChainPolicy != nil {
				projPolicy := defaultPolicy()
				projPolicy.ChainPolicies = []planstypes.ChainPolicy{*tt.projChainPolicy}
				_, err = ts.TxProjectSetPolicy(projectID, sub1Addr, projPolicy)
				require.Nil(t, err)
			}

			// apply policy change
			ts.AdvanceEpoch()

			if tt.subscChainPolicy != nil {
				subscPolicy := defaultPolicy()
				subscPolicy.ChainPolicies = []planstypes.ChainPolicy{*tt.subscChainPolicy}
				_, err = ts.TxProjectSetSubscriptionPolicy(projectID, sub1Addr, subscPolicy)
				require.Nil(t, err)
			}

			// apply policy change
			ts.AdvanceEpochs(2)

			project, err := ts.GetProjectForBlock(projectID, ts.BlockHeight())
			require.NoError(t, err)

			strictestPolicy, err := ts.Keepers.Pairing.GetProjectStrictestPolicy(ts.Ctx, project, specId)
			require.NoError(t, err)
			if len(tt.expectedStrictestPolicies) > 0 {
				require.NotEqual(t, 0, len(strictestPolicy.ChainPolicies))
				require.NotEqual(t, 0, len(strictestPolicy.ChainPolicies[0].Collections))
				addons := map[string]struct{}{}
				for _, collection := range strictestPolicy.ChainPolicies[0].Collections {
					if collection.AddOn != "" {
						addons[collection.AddOn] = struct{}{}
					}
				}
				for _, expected := range tt.expectedStrictestPolicies {
					_, ok := addons[expected]
					require.True(t, ok, "did not find addon in strictest policy %s, policy: %#v", expected, strictestPolicy)
				}
			}

			pairing, err := ts.QueryPairingGetPairing(ts.spec.Index, sub1Addr)
			if tt.expectedProviders > 0 {
				require.Nil(t, err)
				require.Equal(t, tt.expectedProviders, len(pairing.Providers), "received providers %#v", pairing)
			} else {
				require.Error(t, err)
			}
		})
	}
}

func TestSelectedProvidersPairing(t *testing.T) {
	ts := newTester(t)

	ts.addProvider(200)

	policy := &planstypes.Policy{
		GeolocationProfile: math.MaxUint64,
		MaxProvidersToPair: 3,
	}

	allowed := planstypes.SELECTED_PROVIDERS_MODE_ALLOWED
	exclusive := planstypes.SELECTED_PROVIDERS_MODE_EXCLUSIVE
	disabled := planstypes.SELECTED_PROVIDERS_MODE_DISABLED

	maxProvidersToPair, err := ts.Keepers.Pairing.CalculateEffectiveProvidersToPairFromPolicies(
		[]*planstypes.Policy{&ts.plan.PlanPolicy, policy},
	)
	require.Nil(t, err)

	ts.addProvider(200)
	_, p1 := ts.GetAccount(common.PROVIDER, 0)
	_, p2 := ts.GetAccount(common.PROVIDER, 1)
	_, p3 := ts.GetAccount(common.PROVIDER, 2)
	_, p4 := ts.GetAccount(common.PROVIDER, 3)
	_, p5 := ts.GetAccount(common.PROVIDER, 4)

	providerSets := []struct {
		planProviders []string
		subProviders  []string
		projProviders []string
	}{
		{[]string{}, []string{}, []string{}},                                 // set #0
		{[]string{p1, p2, p3}, []string{}, []string{}},                       // set #1
		{[]string{p1, p2}, []string{}, []string{}},                           // set #2
		{[]string{p3, p4}, []string{}, []string{}},                           // set #3
		{[]string{p1, p2, p3}, []string{p1, p2}, []string{}},                 // set #4
		{[]string{p1, p2, p3}, []string{}, []string{p1, p3}},                 // set #5
		{[]string{}, []string{p1, p2, p3}, []string{p1, p2}},                 // set #6
		{[]string{p1}, []string{p1, p2, p3}, []string{p1, p2}},               // set #7
		{[]string{p1, p2, p3, p4, p5}, []string{p1, p2, p3, p4}, []string{}}, // set #8
	}

	expectedSelectedProviders := [][]string{
		{p1, p2, p3},     // expected providers for intersection of set #1
		{p1, p2},         // expected providers for intersection of set #2
		{p3, p4},         // expected providers for intersection of set #3
		{p1, p2},         // expected providers for intersection of set #4
		{p1, p3},         // expected providers for intersection of set #5
		{p1, p2},         // expected providers for intersection of set #6
		{p1},             // expected providers for intersection of set #7
		{p1, p2, p3, p4}, // expected providers for intersection of set #8
	}

	// TODO: add mixed mode test cases (once implemented)
	templates := []struct {
		name              string
		planMode          planstypes.SELECTED_PROVIDERS_MODE
		subMode           planstypes.SELECTED_PROVIDERS_MODE
		projMode          planstypes.SELECTED_PROVIDERS_MODE
		providersSet      int
		expectedProviders int
	}{
		// normal pairing cases
		{"ALLOWED mode normal pairing", allowed, allowed, allowed, 0, 0},
		{"DISABLED mode normal pairing", disabled, allowed, allowed, 0, 0},

		// basic pairing checks cases
		{"EXCLUSIVE mode selected MaxProvidersToPair providers", exclusive, allowed, allowed, 1, 0},
		{"EXCLUSIVE mode selected less than MaxProvidersToPair providers", exclusive, allowed, allowed, 2, 1},
		{"EXCLUSIVE mode selected less than MaxProvidersToPair different providers", exclusive, allowed, allowed, 3, 2},

		// intersection checks cases
		{"EXCLUSIVE mode intersection between plan/sub policies", exclusive, exclusive, exclusive, 4, 3},
		{"EXCLUSIVE mode intersection between plan/proj policies", exclusive, exclusive, exclusive, 5, 4},
		{"EXCLUSIVE mode intersection between sub/proj policies", exclusive, exclusive, exclusive, 6, 5},
		{"EXCLUSIVE mode intersection between all policies", exclusive, exclusive, exclusive, 7, 6},

		// selected providers more than MaxProvidersToPair
		{"EXCLUSIVE mode selected more than MaxProvidersToPair providers", exclusive, exclusive, exclusive, 8, 7},

		// provider unstake checks cases
		{"EXCLUSIVE mode provider unstakes after first pairing", exclusive, exclusive, exclusive, 1, 0},
		{"EXCLUSIVE mode non-staked provider stakes after first pairing", exclusive, exclusive, exclusive, 1, 0},
	}

	var expectedProvidersAfterUnstake []string

	for i, tt := range templates {
		t.Run(tt.name, func(t *testing.T) {
			_, sub1Addr := ts.AddAccount("sub", i, 10000)

			// create plan, propose it and buy subscription
			plan := ts.Plan("mock")
			providersSet := providerSets[tt.providersSet]

			plan.PlanPolicy.SelectedProvidersMode = tt.planMode
			plan.PlanPolicy.SelectedProviders = providersSet.planProviders

			err := ts.TxProposalAddPlans(plan)
			require.Nil(t, err)

			_, err = ts.TxSubscriptionBuy(sub1Addr, sub1Addr, plan.Index, 1)
			require.Nil(t, err)

			// get the admin project and set its policies
			res, err := ts.QuerySubscriptionListProjects(sub1Addr)
			require.Nil(t, err)
			require.Equal(t, 1, len(res.Projects))

			project, err := ts.GetProjectForBlock(res.Projects[0], ts.BlockHeight())
			require.Nil(t, err)

			policy.SelectedProvidersMode = tt.projMode
			policy.SelectedProviders = providersSet.projProviders

			_, err = ts.TxProjectSetPolicy(project.Index, sub1Addr, *policy)
			require.Nil(t, err)

			// skip epoch for the policy change to take effect
			ts.AdvanceEpoch()

			policy.SelectedProvidersMode = tt.subMode
			policy.SelectedProviders = providersSet.subProviders

			_, err = ts.TxProjectSetSubscriptionPolicy(project.Index, sub1Addr, *policy)
			require.Nil(t, err)

			// skip epoch for the policy change to take effect
			ts.AdvanceEpoch()
			// and another epoch to get pairing of two consecutive epochs
			ts.AdvanceEpoch()

			pairing, err := ts.QueryPairingGetPairing(ts.spec.Index, sub1Addr)
			require.Nil(t, err)

			providerAddresses1 := []string{}
			for _, provider := range pairing.Providers {
				providerAddresses1 = append(providerAddresses1, provider.Address)
			}

			if tt.name == "EXCLUSIVE mode provider unstakes after first pairing" {
				// unstake p1 and remove from expected providers
				_, err = ts.TxPairingUnstakeProvider(p1, ts.spec.Index)
				require.Nil(t, err)
				expectedProvidersAfterUnstake = expectedSelectedProviders[tt.expectedProviders][1:]
			} else if tt.name == "EXCLUSIVE mode non-staked provider stakes after first pairing" {
				err := ts.StakeProvider(p1, ts.spec, 10000000)
				require.Nil(t, err)
			}

			ts.AdvanceEpoch()

			pairing, err = ts.QueryPairingGetPairing(ts.spec.Index, sub1Addr)
			require.Nil(t, err)

			providerAddresses2 := []string{}
			for _, provider := range pairing.Providers {
				providerAddresses2 = append(providerAddresses2, provider.Address)
			}

			// check pairings
			switch tt.name {
			case "ALLOWED mode normal pairing", "DISABLED mode normal pairing":
				require.False(t, slices.UnorderedEqual(providerAddresses1, providerAddresses2))
				require.Equal(t, maxProvidersToPair, uint64(len(providerAddresses1)))
				require.Equal(t, maxProvidersToPair, uint64(len(providerAddresses2)))

			case "EXCLUSIVE mode selected MaxProvidersToPair providers":
				require.True(t, slices.UnorderedEqual(providerAddresses1, providerAddresses2))
				require.Equal(t, maxProvidersToPair, uint64(len(providerAddresses2)))
				require.True(t, slices.UnorderedEqual(expectedSelectedProviders[tt.expectedProviders], providerAddresses1))

			case "EXCLUSIVE mode selected less than MaxProvidersToPair providers",
				"EXCLUSIVE mode selected less than MaxProvidersToPair different providers",
				"EXCLUSIVE mode intersection between plan/sub policies",
				"EXCLUSIVE mode intersection between plan/proj policies",
				"EXCLUSIVE mode intersection between sub/proj policies",
				"EXCLUSIVE mode intersection between all policies":
				require.True(t, slices.UnorderedEqual(providerAddresses1, providerAddresses2))
				require.Less(t, uint64(len(providerAddresses1)), maxProvidersToPair)
				require.True(t, slices.UnorderedEqual(expectedSelectedProviders[tt.expectedProviders], providerAddresses1))

			case "EXCLUSIVE mode selected more than MaxProvidersToPair providers":
				require.True(t, slices.IsSubset(providerAddresses1, expectedSelectedProviders[tt.expectedProviders]))
				require.True(t, slices.IsSubset(providerAddresses2, expectedSelectedProviders[tt.expectedProviders]))
				require.Equal(t, maxProvidersToPair, uint64(len(providerAddresses1)))
				require.Equal(t, maxProvidersToPair, uint64(len(providerAddresses2)))

			case "EXCLUSIVE mode provider unstakes after first pairing":
				require.False(t, slices.UnorderedEqual(providerAddresses1, providerAddresses2))
				require.True(t, slices.UnorderedEqual(expectedSelectedProviders[tt.expectedProviders], providerAddresses1))
				require.True(t, slices.UnorderedEqual(expectedProvidersAfterUnstake, providerAddresses2))

			case "EXCLUSIVE mode non-staked provider stakes after first pairing":
				require.False(t, slices.UnorderedEqual(providerAddresses1, providerAddresses2))
				require.True(t, slices.UnorderedEqual(expectedSelectedProviders[tt.expectedProviders], providerAddresses2))
				require.True(t, slices.UnorderedEqual(expectedProvidersAfterUnstake, providerAddresses1))
			}
		})
	}
<<<<<<< HEAD
}

func unorderedEqual(first, second []string) bool {
	if len(first) != len(second) {
		return false
	}
	exists := make(map[string]bool)
	for _, value := range first {
		exists[value] = true
	}
	for _, value := range second {
		if !exists[value] {
			return false
		}
	}
	return true
}

func IsSubset(subset, superset []string) bool {
	// Create a map to store the elements of the superset
	elements := make(map[string]bool)

	// Populate the map with elements from the superset
	for _, elem := range superset {
		elements[elem] = true
	}

	// Check each element of the subset against the map
	for _, elem := range subset {
		if !elements[elem] {
			return false
		}
	}

	return true
}

func TestGeolocationPairingScores(t *testing.T) {
	ts := setupForPaymentTest(t)
	_ctx := sdk.UnwrapSDKContext(ts.ctx)

	// for convinience
	GL := uint64(planstypes.Geolocation_value["GL"])
	USE := uint64(planstypes.Geolocation_value["USE"])
	EU := uint64(planstypes.Geolocation_value["EU"])
	AS := uint64(planstypes.Geolocation_value["AS"])
	AF := uint64(planstypes.Geolocation_value["AF"])
	AU := uint64(planstypes.Geolocation_value["AU"])
	USC := uint64(planstypes.Geolocation_value["USC"])
	USW := uint64(planstypes.Geolocation_value["USW"])
	USE_EU := USE + EU

	freePlanPolicy := planstypes.Policy{
		GeolocationProfile: 4, // USE
		TotalCuLimit:       10,
		EpochCuLimit:       2,
		MaxProvidersToPair: 5,
	}

	basicPlanPolicy := planstypes.Policy{
		GeolocationProfile: 0, // GLS
		TotalCuLimit:       10,
		EpochCuLimit:       2,
		MaxProvidersToPair: 14,
	}

	premiumPlanPolicy := planstypes.Policy{
		GeolocationProfile: 65535, // GL
		TotalCuLimit:       10,
		EpochCuLimit:       2,
		MaxProvidersToPair: 14,
	}

	// propose all plans and buy subscriptions
	freePlan := planstypes.Plan{
		Index:      "free",
		Block:      uint64(_ctx.BlockHeight()),
		Price:      sdk.NewCoin(epochstoragetypes.TokenDenom, sdk.NewInt(1)),
		PlanPolicy: freePlanPolicy,
	}

	basicPlan := planstypes.Plan{
		Index:      "basic",
		Block:      uint64(_ctx.BlockHeight()),
		Price:      sdk.NewCoin(epochstoragetypes.TokenDenom, sdk.NewInt(1)),
		PlanPolicy: basicPlanPolicy,
	}

	premiumPlan := planstypes.Plan{
		Index:      "premium",
		Block:      uint64(_ctx.BlockHeight()),
		Price:      sdk.NewCoin(epochstoragetypes.TokenDenom, sdk.NewInt(1)),
		PlanPolicy: premiumPlanPolicy,
	}

	plans := []planstypes.Plan{freePlan, basicPlan, premiumPlan}
	err := testkeeper.SimulatePlansAddProposal(_ctx, ts.keepers.Plans, plans)
	require.Nil(t, err)

	freeUser := common.CreateNewAccount(ts.ctx, *ts.keepers, 10000)
	basicUser := common.CreateNewAccount(ts.ctx, *ts.keepers, 10000)
	premiumUser := common.CreateNewAccount(ts.ctx, *ts.keepers, 10000)

	common.BuySubscription(t, ts.ctx, *ts.keepers, *ts.servers, freeUser, freePlan.Index)
	common.BuySubscription(t, ts.ctx, *ts.keepers, *ts.servers, basicUser, basicPlan.Index)
	common.BuySubscription(t, ts.ctx, *ts.keepers, *ts.servers, premiumUser, premiumPlan.Index)

	for geoName, geo := range planstypes.Geolocation_value {
		if geoName != "GL" && geoName != "GLS" {
			err = ts.addProviderGeolocation(5, uint64(geo))
			require.Nil(t, err)
		}
	}

	templates := []struct {
		name         string
		dev          common.Account
		planPolicy   planstypes.Policy
		changePolicy bool
		newGeo       uint64
		expectedGeo  []uint64
	}{
		// free plan (cannot change geolocation - verified in another test)
		{"default free plan", freeUser, freePlanPolicy, false, 0, []uint64{USE}},

		// basic plan (cannot change geolocation - verified in another test)
		{"default basic plan", basicUser, basicPlanPolicy, false, 0, []uint64{AF, AS, AU, EU, USE, USC, USW}},

		// premium plan (geolocation can change)
		{"default premium plan", premiumUser, premiumPlanPolicy, false, 0, []uint64{AF, AS, AU, EU, USE, USC, USW}},
		{"premium plan - set policy regular geo", premiumUser, premiumPlanPolicy, true, EU, []uint64{EU}},
		{"premium plan - set policy multiple geo", premiumUser, premiumPlanPolicy, true, USE_EU, []uint64{EU, USE}},
		{"premium plan - set policy global geo", premiumUser, premiumPlanPolicy, true, GL, []uint64{AF, AS, AU, EU, USE, USC, USW}},
	}

	for _, tt := range templates {
		t.Run(tt.name, func(t *testing.T) {
			devResponse, err := ts.keepers.Projects.Developer(ts.ctx, &projectstypes.QueryDeveloperRequest{
				Developer: tt.dev.Addr.String(),
			})
			require.Nil(t, err)

			projIndex := devResponse.Project.Index
			policies := []*planstypes.Policy{&tt.planPolicy}

			newPolicy := planstypes.Policy{}
			if tt.changePolicy {
				newPolicy = tt.planPolicy
				newPolicy.GeolocationProfile = tt.newGeo
				_, err = ts.servers.ProjectServer.SetPolicy(ts.ctx, &projectstypes.MsgSetPolicy{
					Creator: tt.dev.Addr.String(),
					Project: projIndex,
					Policy:  newPolicy,
				})
				require.Nil(t, err)
				policies = append(policies, &newPolicy)
			}

			ts.ctx = testkeeper.AdvanceEpoch(ts.ctx, ts.keepers) // apply the new policy

			providersRes, err := ts.keepers.Pairing.Providers(ts.ctx, &types.QueryProvidersRequest{ChainID: ts.spec.Name})
			require.Nil(t, err)
			stakeEntries := providersRes.StakeEntry
			providerScores := []*pairingscores.PairingScore{}
			for i := range stakeEntries {
				providerScore := pairingscores.NewPairingScore(&stakeEntries[i])
				providerScores = append(providerScores, providerScore)
			}

			effectiveGeo, err := ts.keepers.Pairing.CalculateEffectiveGeolocationFromPolicies(policies)
			require.Nil(t, err)

			slots := pairingscores.CalcSlots(planstypes.Policy{
				GeolocationProfile: effectiveGeo,
				MaxProvidersToPair: tt.planPolicy.MaxProvidersToPair,
			})

			geoSeen := map[uint64]bool{}
			for _, geo := range tt.expectedGeo {
				geoSeen[geo] = false
			}

			// calc scores and verify the scores are as expected
			for _, slot := range slots {
				err = pairingscores.CalcPairingScore(providerScores, pairingscores.GetStrategy(), slot)
				require.Nil(t, err)

				ok := verifyGeoScoreForTesting(providerScores, slot, geoSeen)
				require.True(t, ok)
			}

			// verify that the slots have all the expected geos
			for _, found := range geoSeen {
				require.True(t, found)
			}
		})
	}
}

func isGeoInList(geo uint64, geoList []uint64) bool {
	for _, geoElem := range geoList {
		if geoElem == geo {
			return true
		}
	}
	return false
}

// verifyGeoScoreForTesting is used to testing purposes only!
// it verifies that the max geo score are for providers that exactly match the geo req
// this function assumes that all the other reqs are equal (for example, stake req)
func verifyGeoScoreForTesting(providerScores []*pairingscores.PairingScore, slot *pairingscores.PairingSlot, expectedGeoSeen map[uint64]bool) bool {
	if slot == nil || len(providerScores) == 0 {
		return false
	}

	sort.Slice(providerScores, func(i, j int) bool {
		return providerScores[i].Score.GT(providerScores[j].Score)
	})

	geoReqObject := pairingscores.GeoReq{}
	geoReq, ok := slot.Reqs[geoReqObject.GetName()].(pairingscores.GeoReq)
	if !ok {
		return false
	}

	// verify that the geo is part of the expected geo
	_, ok = expectedGeoSeen[geoReq.Geo]
	if !ok {
		return false
	}
	expectedGeoSeen[geoReq.Geo] = true

	// verify that only providers that match with req geo have max score
	maxScore := providerScores[0].Score
	for _, score := range providerScores {
		if score.Provider.Geolocation == geoReq.Geo {
			if !score.Score.Equal(maxScore) {
				return false
			}
		} else {
			if score.Score.Equal(maxScore) {
				return false
			} else {
				break
			}
		}
	}

	return true
}

func TestDuplicateProviders(t *testing.T) {
	ts := setupForPaymentTest(t)
	_ctx := sdk.UnwrapSDKContext(ts.ctx)

	basicPlanPolicy := planstypes.Policy{
		GeolocationProfile: 0, // GLS
		TotalCuLimit:       10,
		EpochCuLimit:       2,
		MaxProvidersToPair: 14,
	}

	basicPlan := planstypes.Plan{
		Index:      "basic",
		Block:      uint64(_ctx.BlockHeight()),
		Price:      sdk.NewCoin(epochstoragetypes.TokenDenom, sdk.NewInt(1)),
		PlanPolicy: basicPlanPolicy,
	}

	basicUser := common.CreateNewAccount(ts.ctx, *ts.keepers, 10000)

	err := testkeeper.SimulatePlansAddProposal(_ctx, ts.keepers.Plans, []planstypes.Plan{basicPlan})
	require.Nil(t, err)

	ts.ctx = testkeeper.AdvanceEpoch(ts.ctx, ts.keepers)

	common.BuySubscription(t, ts.ctx, *ts.keepers, *ts.servers, basicUser, basicPlan.Index)

	for geoName, geo := range planstypes.Geolocation_value {
		if geoName != "GL" && geoName != "GLS" {
			err := ts.addProviderGeolocation(5, uint64(geo))
			require.Nil(t, err)
		}
	}

	ts.ctx = testkeeper.AdvanceEpoch(ts.ctx, ts.keepers)

	for i := 0; i < 100; i++ {
		pairingRes, err := ts.keepers.Pairing.GetPairing(ts.ctx, &types.QueryGetPairingRequest{
			ChainID: ts.spec.Index,
			Client:  basicUser.Addr.String(),
		})
		require.Nil(t, err)
		providerSeen := map[string]struct{}{}
		for _, provider := range pairingRes.Providers {
			_, found := providerSeen[provider.Address]
			require.False(t, found)
			providerSeen[provider.Address] = struct{}{}
		}
	}
}

// TestNoRequiredGeo checks that if no providers have the required geo, we still get a pairing list
func TestNoRequiredGeo(t *testing.T) {
	ts := setupForPaymentTest(t)
	_ctx := sdk.UnwrapSDKContext(ts.ctx)

	freePlanPolicy := planstypes.Policy{
		GeolocationProfile: 4, // USE
		TotalCuLimit:       10,
		EpochCuLimit:       2,
		MaxProvidersToPair: 5,
	}

	freePlan := planstypes.Plan{
		Index:      "free",
		Block:      uint64(_ctx.BlockHeight()),
		Price:      sdk.NewCoin(epochstoragetypes.TokenDenom, sdk.NewInt(1)),
		PlanPolicy: freePlanPolicy,
	}

	freeUser := common.CreateNewAccount(ts.ctx, *ts.keepers, 10000)

	err := testkeeper.SimulatePlansAddProposal(_ctx, ts.keepers.Plans, []planstypes.Plan{freePlan})
	require.Nil(t, err)

	ts.ctx = testkeeper.AdvanceEpoch(ts.ctx, ts.keepers)

	common.BuySubscription(t, ts.ctx, *ts.keepers, *ts.servers, freeUser, freePlan.Index)

	// add 5 more providers that are not in US-E (the only allowed providers in the free plan)
	err = ts.addProviderGeolocation(5, uint64(planstypes.Geolocation_value["AS"]))
	require.Nil(t, err)

	ts.ctx = testkeeper.AdvanceEpoch(ts.ctx, ts.keepers)

	pairingRes, err := ts.keepers.Pairing.GetPairing(ts.ctx, &types.QueryGetPairingRequest{
		ChainID: ts.spec.Index,
		Client:  freeUser.Addr.String(),
	})
	require.Nil(t, err)
	require.Equal(t, freePlanPolicy.MaxProvidersToPair, uint64(len(pairingRes.Providers)))
	for _, provider := range pairingRes.Providers {
		require.NotEqual(t, freePlanPolicy.GeolocationProfile, provider.Geolocation)
	}
}

// TestGeoSlotCalc checks that the calculated slots always hold a single bit geo req
func TestGeoSlotCalc(t *testing.T) {
	geoReqName := pairingscores.GeoReq{}.GetName()

	allGeos := types.GetAllGeolocations()
	maxGeo := commontypes.FindMax(allGeos)

	// iterate over all possible geolocations, create a policy and calc slots
	// not checking 0 because there can never be a policy with geo=0
	for i := 1; i <= int(maxGeo); i++ {
		policy := planstypes.Policy{
			GeolocationProfile: uint64(i),
			MaxProvidersToPair: 14,
		}

		slots := pairingscores.CalcSlots(policy)
		for _, slot := range slots {
			geoReqFromMap := slot.Reqs[geoReqName]
			geoReq, ok := geoReqFromMap.(pairingscores.GeoReq)
			if !ok {
				require.Fail(t, "slot geo req is not of GeoReq type")
			}

			if !types.IsGeoEnumSingleBit(int32(geoReq.Geo)) {
				require.Fail(t, "slot geo is not single bit")
			}
		}
	}

	// make sure the geo "GL" also works
	policy := planstypes.Policy{
		GeolocationProfile: uint64(planstypes.Geolocation_GL),
		MaxProvidersToPair: 14,
	}
	slots := pairingscores.CalcSlots(policy)
	for _, slot := range slots {
		geoReqFromMap := slot.Reqs[geoReqName]
		geoReq, ok := geoReqFromMap.(pairingscores.GeoReq)
		if !ok {
			require.Fail(t, "slot geo req is not of GeoReq type")
		}

		if !types.IsGeoEnumSingleBit(int32(geoReq.Geo)) {
			require.Fail(t, "slot geo is not single bit")
		}
	}
=======
>>>>>>> 0a5b4eec
}<|MERGE_RESOLUTION|>--- conflicted
+++ resolved
@@ -5,20 +5,14 @@
 	"sort"
 	"testing"
 
-<<<<<<< HEAD
 	sdk "github.com/cosmos/cosmos-sdk/types"
 	commontypes "github.com/lavanet/lava/common/types"
-=======
->>>>>>> 0a5b4eec
 	"github.com/lavanet/lava/testutil/common"
 	testkeeper "github.com/lavanet/lava/testutil/keeper"
 	"github.com/lavanet/lava/utils/slices"
 	epochstoragetypes "github.com/lavanet/lava/x/epochstorage/types"
-<<<<<<< HEAD
 	pairingscores "github.com/lavanet/lava/x/pairing/keeper/scores"
 	"github.com/lavanet/lava/x/pairing/types"
-=======
->>>>>>> 0a5b4eec
 	planstypes "github.com/lavanet/lava/x/plans/types"
 	spectypes "github.com/lavanet/lava/x/spec/types"
 	"github.com/stretchr/testify/require"
@@ -781,7 +775,6 @@
 			}
 		})
 	}
-<<<<<<< HEAD
 }
 
 func unorderedEqual(first, second []string) bool {
@@ -820,8 +813,8 @@
 }
 
 func TestGeolocationPairingScores(t *testing.T) {
-	ts := setupForPaymentTest(t)
-	_ctx := sdk.UnwrapSDKContext(ts.ctx)
+	ts := newTester(t)
+	ts.setupForPayments(1, 3, 1)
 
 	// for convinience
 	GL := uint64(planstypes.Geolocation_value["GL"])
@@ -858,36 +851,36 @@
 	// propose all plans and buy subscriptions
 	freePlan := planstypes.Plan{
 		Index:      "free",
-		Block:      uint64(_ctx.BlockHeight()),
+		Block:      ts.BlockHeight(),
 		Price:      sdk.NewCoin(epochstoragetypes.TokenDenom, sdk.NewInt(1)),
 		PlanPolicy: freePlanPolicy,
 	}
 
 	basicPlan := planstypes.Plan{
 		Index:      "basic",
-		Block:      uint64(_ctx.BlockHeight()),
+		Block:      ts.BlockHeight(),
 		Price:      sdk.NewCoin(epochstoragetypes.TokenDenom, sdk.NewInt(1)),
 		PlanPolicy: basicPlanPolicy,
 	}
 
 	premiumPlan := planstypes.Plan{
 		Index:      "premium",
-		Block:      uint64(_ctx.BlockHeight()),
+		Block:      ts.BlockHeight(),
 		Price:      sdk.NewCoin(epochstoragetypes.TokenDenom, sdk.NewInt(1)),
 		PlanPolicy: premiumPlanPolicy,
 	}
 
 	plans := []planstypes.Plan{freePlan, basicPlan, premiumPlan}
-	err := testkeeper.SimulatePlansAddProposal(_ctx, ts.keepers.Plans, plans)
-	require.Nil(t, err)
-
-	freeUser := common.CreateNewAccount(ts.ctx, *ts.keepers, 10000)
-	basicUser := common.CreateNewAccount(ts.ctx, *ts.keepers, 10000)
-	premiumUser := common.CreateNewAccount(ts.ctx, *ts.keepers, 10000)
-
-	common.BuySubscription(t, ts.ctx, *ts.keepers, *ts.servers, freeUser, freePlan.Index)
-	common.BuySubscription(t, ts.ctx, *ts.keepers, *ts.servers, basicUser, basicPlan.Index)
-	common.BuySubscription(t, ts.ctx, *ts.keepers, *ts.servers, premiumUser, premiumPlan.Index)
+	err := testkeeper.SimulatePlansAddProposal(ts.Ctx, ts.Keepers.Plans, plans)
+	require.Nil(t, err)
+
+	freeAcct, freeAddr := ts.GetAccount(common.CONSUMER, 0)
+	basicAcct, basicAddr := ts.GetAccount(common.CONSUMER, 1)
+	premiumAcct, premiumAddr := ts.GetAccount(common.CONSUMER, 2)
+
+	ts.TxSubscriptionBuy(freeAddr, freeAddr, freePlan.Index, 1)
+	ts.TxSubscriptionBuy(basicAddr, basicAddr, basicPlan.Index, 1)
+	ts.TxSubscriptionBuy(premiumAddr, premiumAddr, premiumPlan.Index, 1)
 
 	for geoName, geo := range planstypes.Geolocation_value {
 		if geoName != "GL" && geoName != "GLS" {
@@ -905,23 +898,21 @@
 		expectedGeo  []uint64
 	}{
 		// free plan (cannot change geolocation - verified in another test)
-		{"default free plan", freeUser, freePlanPolicy, false, 0, []uint64{USE}},
+		{"default free plan", freeAcct, freePlanPolicy, false, 0, []uint64{USE}},
 
 		// basic plan (cannot change geolocation - verified in another test)
-		{"default basic plan", basicUser, basicPlanPolicy, false, 0, []uint64{AF, AS, AU, EU, USE, USC, USW}},
+		{"default basic plan", basicAcct, basicPlanPolicy, false, 0, []uint64{AF, AS, AU, EU, USE, USC, USW}},
 
 		// premium plan (geolocation can change)
-		{"default premium plan", premiumUser, premiumPlanPolicy, false, 0, []uint64{AF, AS, AU, EU, USE, USC, USW}},
-		{"premium plan - set policy regular geo", premiumUser, premiumPlanPolicy, true, EU, []uint64{EU}},
-		{"premium plan - set policy multiple geo", premiumUser, premiumPlanPolicy, true, USE_EU, []uint64{EU, USE}},
-		{"premium plan - set policy global geo", premiumUser, premiumPlanPolicy, true, GL, []uint64{AF, AS, AU, EU, USE, USC, USW}},
+		{"default premium plan", premiumAcct, premiumPlanPolicy, false, 0, []uint64{AF, AS, AU, EU, USE, USC, USW}},
+		{"premium plan - set policy regular geo", premiumAcct, premiumPlanPolicy, true, EU, []uint64{EU}},
+		{"premium plan - set policy multiple geo", premiumAcct, premiumPlanPolicy, true, USE_EU, []uint64{EU, USE}},
+		{"premium plan - set policy global geo", premiumAcct, premiumPlanPolicy, true, GL, []uint64{AF, AS, AU, EU, USE, USC, USW}},
 	}
 
 	for _, tt := range templates {
 		t.Run(tt.name, func(t *testing.T) {
-			devResponse, err := ts.keepers.Projects.Developer(ts.ctx, &projectstypes.QueryDeveloperRequest{
-				Developer: tt.dev.Addr.String(),
-			})
+			devResponse, err := ts.QueryProjectDeveloper(tt.dev.Addr.String())
 			require.Nil(t, err)
 
 			projIndex := devResponse.Project.Index
@@ -931,18 +922,14 @@
 			if tt.changePolicy {
 				newPolicy = tt.planPolicy
 				newPolicy.GeolocationProfile = tt.newGeo
-				_, err = ts.servers.ProjectServer.SetPolicy(ts.ctx, &projectstypes.MsgSetPolicy{
-					Creator: tt.dev.Addr.String(),
-					Project: projIndex,
-					Policy:  newPolicy,
-				})
+				_, err = ts.TxProjectSetPolicy(projIndex, tt.dev.Addr.String(), newPolicy)
 				require.Nil(t, err)
 				policies = append(policies, &newPolicy)
 			}
 
-			ts.ctx = testkeeper.AdvanceEpoch(ts.ctx, ts.keepers) // apply the new policy
-
-			providersRes, err := ts.keepers.Pairing.Providers(ts.ctx, &types.QueryProvidersRequest{ChainID: ts.spec.Name})
+			ts.AdvanceEpoch() // apply the new policy
+
+			providersRes, err := ts.QueryPairingProviders(ts.spec.Name, false)
 			require.Nil(t, err)
 			stakeEntries := providersRes.StakeEntry
 			providerScores := []*pairingscores.PairingScore{}
@@ -951,7 +938,7 @@
 				providerScores = append(providerScores, providerScore)
 			}
 
-			effectiveGeo, err := ts.keepers.Pairing.CalculateEffectiveGeolocationFromPolicies(policies)
+			effectiveGeo, err := ts.Keepers.Pairing.CalculateEffectiveGeolocationFromPolicies(policies)
 			require.Nil(t, err)
 
 			slots := pairingscores.CalcSlots(planstypes.Policy{
@@ -1035,8 +1022,8 @@
 }
 
 func TestDuplicateProviders(t *testing.T) {
-	ts := setupForPaymentTest(t)
-	_ctx := sdk.UnwrapSDKContext(ts.ctx)
+	ts := newTester(t)
+	ts.setupForPayments(1, 1, 1)
 
 	basicPlanPolicy := planstypes.Policy{
 		GeolocationProfile: 0, // GLS
@@ -1047,19 +1034,18 @@
 
 	basicPlan := planstypes.Plan{
 		Index:      "basic",
-		Block:      uint64(_ctx.BlockHeight()),
+		Block:      ts.BlockHeight(),
 		Price:      sdk.NewCoin(epochstoragetypes.TokenDenom, sdk.NewInt(1)),
 		PlanPolicy: basicPlanPolicy,
 	}
 
-	basicUser := common.CreateNewAccount(ts.ctx, *ts.keepers, 10000)
-
-	err := testkeeper.SimulatePlansAddProposal(_ctx, ts.keepers.Plans, []planstypes.Plan{basicPlan})
-	require.Nil(t, err)
-
-	ts.ctx = testkeeper.AdvanceEpoch(ts.ctx, ts.keepers)
-
-	common.BuySubscription(t, ts.ctx, *ts.keepers, *ts.servers, basicUser, basicPlan.Index)
+	_, basicAddr := ts.GetAccount(common.CONSUMER, 0)
+
+	err := testkeeper.SimulatePlansAddProposal(ts.Ctx, ts.Keepers.Plans, []planstypes.Plan{basicPlan})
+	require.Nil(t, err)
+
+	ts.AdvanceEpoch()
+	ts.TxSubscriptionBuy(basicAddr, basicAddr, basicPlan.Index, 1)
 
 	for geoName, geo := range planstypes.Geolocation_value {
 		if geoName != "GL" && geoName != "GLS" {
@@ -1068,13 +1054,10 @@
 		}
 	}
 
-	ts.ctx = testkeeper.AdvanceEpoch(ts.ctx, ts.keepers)
+	ts.AdvanceEpoch()
 
 	for i := 0; i < 100; i++ {
-		pairingRes, err := ts.keepers.Pairing.GetPairing(ts.ctx, &types.QueryGetPairingRequest{
-			ChainID: ts.spec.Index,
-			Client:  basicUser.Addr.String(),
-		})
+		pairingRes, err := ts.QueryPairingGetPairing(ts.spec.Index, basicAddr)
 		require.Nil(t, err)
 		providerSeen := map[string]struct{}{}
 		for _, provider := range pairingRes.Providers {
@@ -1087,8 +1070,8 @@
 
 // TestNoRequiredGeo checks that if no providers have the required geo, we still get a pairing list
 func TestNoRequiredGeo(t *testing.T) {
-	ts := setupForPaymentTest(t)
-	_ctx := sdk.UnwrapSDKContext(ts.ctx)
+	ts := newTester(t)
+	ts.setupForPayments(1, 1, 5)
 
 	freePlanPolicy := planstypes.Policy{
 		GeolocationProfile: 4, // USE
@@ -1099,30 +1082,26 @@
 
 	freePlan := planstypes.Plan{
 		Index:      "free",
-		Block:      uint64(_ctx.BlockHeight()),
+		Block:      ts.BlockHeight(),
 		Price:      sdk.NewCoin(epochstoragetypes.TokenDenom, sdk.NewInt(1)),
 		PlanPolicy: freePlanPolicy,
 	}
 
-	freeUser := common.CreateNewAccount(ts.ctx, *ts.keepers, 10000)
-
-	err := testkeeper.SimulatePlansAddProposal(_ctx, ts.keepers.Plans, []planstypes.Plan{freePlan})
-	require.Nil(t, err)
-
-	ts.ctx = testkeeper.AdvanceEpoch(ts.ctx, ts.keepers)
-
-	common.BuySubscription(t, ts.ctx, *ts.keepers, *ts.servers, freeUser, freePlan.Index)
+	_, freeAddr := ts.GetAccount(common.CONSUMER, 0)
+
+	err := testkeeper.SimulatePlansAddProposal(ts.Ctx, ts.Keepers.Plans, []planstypes.Plan{freePlan})
+	require.Nil(t, err)
+
+	ts.AdvanceEpoch()
+	ts.TxSubscriptionBuy(freeAddr, freeAddr, freePlan.Index, 1)
 
 	// add 5 more providers that are not in US-E (the only allowed providers in the free plan)
 	err = ts.addProviderGeolocation(5, uint64(planstypes.Geolocation_value["AS"]))
 	require.Nil(t, err)
 
-	ts.ctx = testkeeper.AdvanceEpoch(ts.ctx, ts.keepers)
-
-	pairingRes, err := ts.keepers.Pairing.GetPairing(ts.ctx, &types.QueryGetPairingRequest{
-		ChainID: ts.spec.Index,
-		Client:  freeUser.Addr.String(),
-	})
+	ts.AdvanceEpoch()
+
+	pairingRes, err := ts.QueryPairingGetPairing(ts.spec.Index, freeAddr)
 	require.Nil(t, err)
 	require.Equal(t, freePlanPolicy.MaxProvidersToPair, uint64(len(pairingRes.Providers)))
 	for _, provider := range pairingRes.Providers {
@@ -1176,6 +1155,4 @@
 			require.Fail(t, "slot geo is not single bit")
 		}
 	}
-=======
->>>>>>> 0a5b4eec
 }