package keeper_test

import (
	"fmt"
	"math"
	"sort"
	"testing"
	"time"

	sdk "github.com/cosmos/cosmos-sdk/types"
	"github.com/lavanet/lava/testutil/common"
	testkeeper "github.com/lavanet/lava/testutil/keeper"
	"github.com/lavanet/lava/utils/sigs"
	"github.com/lavanet/lava/utils/slices"
	epochstoragetypes "github.com/lavanet/lava/x/epochstorage/types"
	pairingscores "github.com/lavanet/lava/x/pairing/keeper/scores"
	planstypes "github.com/lavanet/lava/x/plans/types"
	spectypes "github.com/lavanet/lava/x/spec/types"
	"github.com/stretchr/testify/require"
)

func TestPairingUniqueness(t *testing.T) {
	ts := newTester(t)
	ts.SetupAccounts(2, 0, 0) // 2 sub, 0 adm, 0 dev

	var balance int64 = 10000
	stake := balance / 10

	_, sub1Addr := ts.Account("sub1")
	_, sub2Addr := ts.Account("sub2")

	_, err := ts.TxSubscriptionBuy(sub1Addr, sub1Addr, ts.plan.Index, 1, false, false)
	require.Nil(t, err)
	_, err = ts.TxSubscriptionBuy(sub2Addr, sub2Addr, ts.plan.Index, 1, false, false)
	require.Nil(t, err)

	for i := 1; i <= 1000; i++ {
		_, addr := ts.AddAccount(common.PROVIDER, i, balance)
		err := ts.StakeProvider(addr, ts.spec, stake)
		require.Nil(t, err)
	}

	ts.AdvanceEpoch()

	// test that 2 different clients get different pairings
	pairing1, err := ts.QueryPairingGetPairing(ts.spec.Index, sub1Addr)
	require.Nil(t, err)
	pairing2, err := ts.QueryPairingGetPairing(ts.spec.Index, sub2Addr)
	require.Nil(t, err)

	mapFunc := func(p epochstoragetypes.StakeEntry) string { return p.Address }

	providerAddrs1 := slices.Map(pairing1.Providers, mapFunc)
	providerAddrs2 := slices.Map(pairing2.Providers, mapFunc)

	require.Equal(t, len(pairing1.Providers), len(pairing2.Providers))
	require.False(t, slices.UnorderedEqual(providerAddrs1, providerAddrs2))

	ts.AdvanceEpoch()

	// test that in different epoch we get different pairings for consumer1
	pairing11, err := ts.QueryPairingGetPairing(ts.spec.Index, sub1Addr)
	require.Nil(t, err)

	providerAddrs11 := slices.Map(pairing11.Providers, mapFunc)

	require.Equal(t, len(pairing1.Providers), len(pairing11.Providers))
	require.False(t, slices.UnorderedEqual(providerAddrs1, providerAddrs11))

	// test that get pairing gives the same results for the whole epoch
	epochBlocks := ts.EpochBlocks()
	for i := uint64(0); i < epochBlocks-1; i++ {
		ts.AdvanceBlock()

		pairing111, err := ts.QueryPairingGetPairing(ts.spec.Index, sub1Addr)
		require.Nil(t, err)

		for i := range pairing11.Providers {
			providerAddr := pairing11.Providers[i].Address
			require.Equal(t, providerAddr, pairing111.Providers[i].Address)
			require.Nil(t, err)
			epoch, _, err := ts.Keepers.Epochstorage.GetEpochStartForBlock(ts.Ctx, ts.BlockHeight())
			require.Nil(t, err)
			verify, err := ts.QueryPairingVerifyPairing(ts.spec.Index, sub1Addr, providerAddr, epoch)
			require.Nil(t, err)
			require.True(t, verify.Valid)
		}
	}
}

func TestValidatePairingDeterminism(t *testing.T) {
	ts := newTester(t)
	ts.SetupAccounts(1, 0, 0) // 1 sub, 0 adm, 0 dev

	var balance int64 = 10000
	stake := balance / 10

	_, sub1Addr := ts.Account("sub1")

	_, err := ts.TxSubscriptionBuy(sub1Addr, sub1Addr, ts.plan.Index, 1, false, false)
	require.Nil(t, err)

	for i := 1; i <= 10; i++ {
		_, addr := ts.AddAccount(common.PROVIDER, i, balance)
		err := ts.StakeProvider(addr, ts.spec, stake)
		require.Nil(t, err)
	}

	ts.AdvanceEpoch()

	// test that 2 different clients get different pairings
	pairing, err := ts.QueryPairingGetPairing(ts.spec.Index, sub1Addr)
	require.Nil(t, err)

	block := ts.BlockHeight()
	testAllProviders := func() {
		for _, provider := range pairing.Providers {
			providerAddr := provider.Address
			verify, err := ts.QueryPairingVerifyPairing(ts.spec.Index, sub1Addr, providerAddr, block)
			require.Nil(t, err)
			require.True(t, verify.Valid)
		}
	}

	count := ts.BlocksToSave() - ts.BlockHeight()
	for i := 0; i < int(count); i++ {
		ts.AdvanceBlock()
		testAllProviders()
	}
}

func TestGetPairing(t *testing.T) {
	ts := newTester(t)

	// do not use ts.setupForPayments(1, 1, 0), because it kicks off with AdvanceEpoch()
	// (for the benefit of users) but the "zeroEpoch" test below expects to start at the
	// same epoch of staking the providers.
	ts.addClient(1)
	err := ts.addProvider(1)
	require.Nil(t, err)

	// BLOCK_TIME = 30sec (testutil/keeper/keepers_init.go)
	constBlockTime := ts.Keepers.Downtime.GetParams(ts.Ctx).DowntimeDuration
	epochBlocks := ts.EpochBlocks()

	// test: different epoch, valid tells if the payment request should work
	tests := []struct {
		name                string
		validPairingExists  bool
		isEpochTimesChanged bool
	}{
		{"zeroEpoch", false, false},
		{"firstEpoch", true, false},
		{"commonEpoch", true, false},
		{"epochTimesChanged", true, true},
	}

	for _, tt := range tests {
		t.Run(tt.name, func(t *testing.T) {
			// Advance an epoch according to the test
			switch tt.name {
			case "zeroEpoch":
				// do nothing
			case "firstEpoch":
				ts.AdvanceEpoch()
			case "commonEpoch":
				ts.AdvanceEpochs(5)
			case "epochTimesChanged":
				ts.AdvanceEpochs(5)
				ts.AdvanceBlocks(epochBlocks/2, constBlockTime/2)
				ts.AdvanceBlocks(epochBlocks / 2)
			}

			_, clientAddr := ts.GetAccount(common.CONSUMER, 0)
			_, providerAddr := ts.GetAccount(common.PROVIDER, 0)

			// get pairing for client (for epoch zero expect to fail)
			pairing, err := ts.QueryPairingGetPairing(ts.spec.Index, clientAddr)
			if !tt.validPairingExists {
				require.NotNil(t, err)
			} else {
				require.Nil(t, err)

				// verify the expected provider
				require.Equal(t, providerAddr, pairing.Providers[0].Address)

				// verify the current epoch
				epochThis := ts.EpochStart()
				require.Equal(t, epochThis, pairing.CurrentEpoch)

				// verify the SpecLastUpdatedBlock
				require.Equal(t, ts.spec.BlockLastUpdated, pairing.SpecLastUpdatedBlock)

				// if prevEpoch == 0 -> averageBlockTime = 0
				// else calculate the time (like the actual get-pairing function)
				epochPrev, err := ts.Keepers.Epochstorage.GetPreviousEpochStartForBlock(ts.Ctx, epochThis)
				require.Nil(t, err)

				var averageBlockTime uint64
				if epochPrev != 0 {
					// calculate average block time base on total time from first block of
					// previous epoch until first block of this epoch and block dfference.
					blockCore1 := ts.Keepers.BlockStore.LoadBlock(int64(epochPrev))
					blockCore2 := ts.Keepers.BlockStore.LoadBlock(int64(epochThis))
					delta := blockCore2.Time.Sub(blockCore1.Time).Seconds()
					averageBlockTime = uint64(delta) / (epochThis - epochPrev)
				}

				overlapBlocks := ts.Keepers.Pairing.EpochBlocksOverlap(ts.Ctx)
				nextEpochStart, err := ts.Keepers.Epochstorage.GetNextEpoch(ts.Ctx, epochThis)
				require.Nil(t, err)

				// calculate the block in which the next pairing will happen (+overlap)
				nextPairingBlock := nextEpochStart + overlapBlocks
				// calculate number of blocks from the current block to the next epoch
				blocksUntilNewEpoch := nextPairingBlock - ts.BlockHeight()
				// calculate time left for the next pairing (blocks left* avg block time)
				timeLeftToNextPairing := blocksUntilNewEpoch * averageBlockTime

				if !tt.isEpochTimesChanged {
					require.Equal(t, timeLeftToNextPairing, pairing.TimeLeftToNextPairing)
				} else {
					// averageBlockTime in get-pairing query -> minimal average across sampled epoch
					// averageBlockTime in this test -> normal average across epoch
					// we've used a smaller blocktime some of the time -> averageBlockTime from
					// get-pairing is smaller than the averageBlockTime calculated in this test
					require.Less(t, pairing.TimeLeftToNextPairing, timeLeftToNextPairing)
				}

				// verify nextPairingBlock
				require.Equal(t, nextPairingBlock, pairing.BlockOfNextPairing)
			}
		})
	}
}

func TestPairingStatic(t *testing.T) {
	ts := newTester(t)
	ts.SetupAccounts(1, 0, 0) // 1 sub, 0 adm, 0 dev

	_, sub1Addr := ts.Account("sub1")

	ts.spec.ProvidersTypes = spectypes.Spec_static
	// will overwrite the default "mock" spec
	// (no TxProposalAddSpecs because the mock spec does not pass validaton)
	ts.AddSpec("mock", ts.spec)

	ts.AdvanceEpoch()

	_, err := ts.TxSubscriptionBuy(sub1Addr, sub1Addr, ts.plan.Index, 1, false, false)
	require.Nil(t, err)

	for i := 0; i < int(ts.plan.PlanPolicy.MaxProvidersToPair)*2; i++ {
		_, addr := ts.AddAccount(common.PROVIDER, i, testBalance)
		err := ts.StakeProvider(addr, ts.spec, testStake+int64(i))
		require.Nil(t, err)
	}

	// we expect to get all the providers in static spec

	ts.AdvanceEpoch()

	pairing, err := ts.QueryPairingGetPairing(ts.spec.Index, sub1Addr)
	require.Nil(t, err)

	for i, provider := range pairing.Providers {
		require.Equal(t, provider.Stake.Amount.Int64(), testStake+int64(i))
	}
}

func TestAddonPairing(t *testing.T) {
	ts := newTester(t)
	ts.setupForPayments(1, 0, 0) // 1 provider, 0 client, default providers-to-pair

	mandatory := spectypes.CollectionData{
		ApiInterface: "mandatory",
		InternalPath: "",
		Type:         "",
		AddOn:        "",
	}
	mandatoryAddon := spectypes.CollectionData{
		ApiInterface: "mandatory",
		InternalPath: "",
		Type:         "",
		AddOn:        "addon",
	}
	optional := spectypes.CollectionData{
		ApiInterface: "optional",
		InternalPath: "",
		Type:         "",
		AddOn:        "optional",
	}
	ts.spec.ApiCollections = []*spectypes.ApiCollection{
		{
			Enabled:        true,
			CollectionData: mandatory,
		},
		{
			Enabled:        true,
			CollectionData: optional,
		},
		{
			Enabled:        true,
			CollectionData: mandatoryAddon,
		},
	}

	// will overwrite the default "mock" spec
	ts.AddSpec("mock", ts.spec)
	specId := ts.spec.Index

	mandatoryChainPolicy := &planstypes.ChainPolicy{
		ChainId:      specId,
		Requirements: []planstypes.ChainRequirement{{Collection: mandatory}},
	}
	mandatoryAddonChainPolicy := &planstypes.ChainPolicy{
		ChainId:      specId,
		Requirements: []planstypes.ChainRequirement{{Collection: mandatoryAddon}},
	}
	optionalAddonChainPolicy := &planstypes.ChainPolicy{
		ChainId:      specId,
		Requirements: []planstypes.ChainRequirement{{Collection: optional}},
	}
	optionalAndMandatoryAddonChainPolicy := &planstypes.ChainPolicy{
		ChainId:      specId,
		Requirements: []planstypes.ChainRequirement{{Collection: mandatoryAddon}, {Collection: optional}},
	}

	templates := []struct {
		name                      string
		planChainPolicy           *planstypes.ChainPolicy
		subscChainPolicy          *planstypes.ChainPolicy
		projChainPolicy           *planstypes.ChainPolicy
		expectedProviders         int
		expectedStrictestPolicies []string
	}{
		{
			name:              "empty",
			expectedProviders: 12,
		},
		{
			name:              "mandatory in plan",
			planChainPolicy:   mandatoryChainPolicy,
			expectedProviders: 11,
		},
		{
			name:              "mandatory in subsc",
			subscChainPolicy:  mandatoryChainPolicy,
			projChainPolicy:   nil,
			expectedProviders: 11,
		},
		{
			name:              "mandatory in proj",
			projChainPolicy:   mandatoryChainPolicy,
			expectedProviders: 11,
		},
		{
			name:                      "addon in plan",
			planChainPolicy:           mandatoryAddonChainPolicy,
			subscChainPolicy:          nil,
			projChainPolicy:           nil,
			expectedProviders:         6,
			expectedStrictestPolicies: []string{"addon"},
		},
		{
			name:                      "addon in subsc",
			subscChainPolicy:          mandatoryAddonChainPolicy,
			expectedProviders:         6,
			expectedStrictestPolicies: []string{"addon"},
		},
		{
			name:                      "addon in proj",
			projChainPolicy:           mandatoryAddonChainPolicy,
			expectedProviders:         6,
			expectedStrictestPolicies: []string{"addon"},
		},
		{
			name:                      "optional in plan",
			planChainPolicy:           optionalAddonChainPolicy,
			expectedProviders:         7,
			expectedStrictestPolicies: []string{"optional"},
		},
		{
			name:                      "optional in subsc",
			subscChainPolicy:          optionalAddonChainPolicy,
			expectedProviders:         7,
			expectedStrictestPolicies: []string{"optional"},
		},
		{
			name:                      "optional in proj",
			projChainPolicy:           optionalAddonChainPolicy,
			expectedProviders:         7,
			expectedStrictestPolicies: []string{"optional"},
		},
		{
			name:                      "optional and addon in plan",
			planChainPolicy:           optionalAndMandatoryAddonChainPolicy,
			expectedProviders:         4,
			expectedStrictestPolicies: []string{"optional", "addon"},
		},
		{
			name:                      "optional and addon in subsc",
			subscChainPolicy:          optionalAndMandatoryAddonChainPolicy,
			expectedProviders:         4,
			expectedStrictestPolicies: []string{"optional", "addon"},
		},
		{
			name:                      "optional and addon in proj",
			projChainPolicy:           optionalAndMandatoryAddonChainPolicy,
			expectedProviders:         4,
			expectedStrictestPolicies: []string{"optional", "addon"},
		},
		{
			name:                      "optional and addon in plan, addon in subsc",
			planChainPolicy:           optionalAndMandatoryAddonChainPolicy,
			subscChainPolicy:          mandatoryAddonChainPolicy,
			expectedProviders:         4,
			expectedStrictestPolicies: []string{"optional", "addon"},
		},
		{
			name:                      "optional and addon in subsc, addon in plan",
			planChainPolicy:           mandatoryAddonChainPolicy,
			subscChainPolicy:          optionalAndMandatoryAddonChainPolicy,
			expectedProviders:         4,
			expectedStrictestPolicies: []string{"optional", "addon"},
		},
		{
			name:                      "optional and addon in subsc, addon in proj",
			subscChainPolicy:          optionalAndMandatoryAddonChainPolicy,
			projChainPolicy:           mandatoryAddonChainPolicy,
			expectedProviders:         4,
			expectedStrictestPolicies: []string{"optional", "addon"},
		},
		{
			name:                      "optional in subsc, addon in proj",
			subscChainPolicy:          optionalAndMandatoryAddonChainPolicy,
			projChainPolicy:           mandatoryAddonChainPolicy,
			expectedProviders:         4,
			expectedStrictestPolicies: []string{"optional", "addon"},
		},
	}

	mandatorySupportingEndpoints := []epochstoragetypes.Endpoint{{
		IPPORT:        "123",
		Geolocation:   1,
		Addons:        []string{mandatory.AddOn},
		ApiInterfaces: []string{mandatory.ApiInterface},
	}}
	mandatoryAddonSupportingEndpoints := []epochstoragetypes.Endpoint{{
		IPPORT:        "456",
		Geolocation:   1,
		Addons:        []string{mandatoryAddon.AddOn},
		ApiInterfaces: []string{mandatoryAddon.ApiInterface},
	}}
	mandatoryAndMandatoryAddonSupportingEndpoints := slices.Concat(
		mandatorySupportingEndpoints, mandatoryAddonSupportingEndpoints)

	optionalSupportingEndpoints := []epochstoragetypes.Endpoint{{
		IPPORT:        "789",
		Geolocation:   1,
		Addons:        []string{optional.AddOn},
		ApiInterfaces: []string{optional.ApiInterface},
	}}
	optionalAndMandatorySupportingEndpoints := slices.Concat(
		mandatorySupportingEndpoints, optionalSupportingEndpoints)
	optionalAndMandatoryAddonSupportingEndpoints := slices.Concat(
		mandatoryAddonSupportingEndpoints, optionalSupportingEndpoints)

	allSupportingEndpoints := slices.Concat(
		mandatorySupportingEndpoints, optionalAndMandatoryAddonSupportingEndpoints)

	mandatoryAndOptionalSingleEndpoint := []epochstoragetypes.Endpoint{{
		IPPORT:        "444",
		Geolocation:   1,
		Addons:        []string{},
		ApiInterfaces: []string{mandatoryAddon.ApiInterface, optional.ApiInterface},
	}}

	err := ts.addProviderEndpoints(2, mandatorySupportingEndpoints)
	require.NoError(t, err)
	err = ts.addProviderEndpoints(2, mandatoryAndMandatoryAddonSupportingEndpoints)
	require.NoError(t, err)
	err = ts.addProviderEndpoints(2, optionalAndMandatorySupportingEndpoints)
	require.NoError(t, err)
	err = ts.addProviderEndpoints(1, mandatoryAndOptionalSingleEndpoint)
	require.NoError(t, err)
	err = ts.addProviderEndpoints(2, optionalAndMandatoryAddonSupportingEndpoints)
	require.NoError(t, err)
	err = ts.addProviderEndpoints(2, allSupportingEndpoints)
	require.NoError(t, err)
	err = ts.addProviderEndpoints(2, optionalSupportingEndpoints) // this errors out
	require.Error(t, err)

	stakeStorage, found := ts.Keepers.Epochstorage.GetStakeStorageCurrent(ts.Ctx, ts.spec.Index)
	require.True(t, found)
	require.Len(t, stakeStorage.StakeEntries, 12)

	for _, tt := range templates {
		t.Run(tt.name, func(t *testing.T) {
			defaultPolicy := func() planstypes.Policy {
				return planstypes.Policy{
					ChainPolicies:      []planstypes.ChainPolicy{},
					GeolocationProfile: math.MaxInt32,
					MaxProvidersToPair: 100,
					TotalCuLimit:       math.MaxUint64,
					EpochCuLimit:       math.MaxUint64,
				}
			}

			plan := ts.plan // original mock template
			plan.PlanPolicy = defaultPolicy()

			if tt.planChainPolicy != nil {
				plan.PlanPolicy.ChainPolicies = []planstypes.ChainPolicy{*tt.planChainPolicy}
			}

			err := ts.TxProposalAddPlans(plan)
			require.Nil(t, err)

			_, sub1Addr := ts.AddAccount("sub", 0, 10000)

			_, err = ts.TxSubscriptionBuy(sub1Addr, sub1Addr, plan.Index, 1, false, false)
			require.Nil(t, err)

			// get the admin project and set its policies
			subProjects, err := ts.QuerySubscriptionListProjects(sub1Addr)
			require.Nil(t, err)
			require.Equal(t, 1, len(subProjects.Projects))

			projectID := subProjects.Projects[0]

			if tt.projChainPolicy != nil {
				projPolicy := defaultPolicy()
				projPolicy.ChainPolicies = []planstypes.ChainPolicy{*tt.projChainPolicy}
				_, err = ts.TxProjectSetPolicy(projectID, sub1Addr, projPolicy)
				require.Nil(t, err)
			}

			// apply policy change
			ts.AdvanceEpoch()

			if tt.subscChainPolicy != nil {
				subscPolicy := defaultPolicy()
				subscPolicy.ChainPolicies = []planstypes.ChainPolicy{*tt.subscChainPolicy}
				_, err = ts.TxProjectSetSubscriptionPolicy(projectID, sub1Addr, subscPolicy)
				require.Nil(t, err)
			}

			// apply policy change
			ts.AdvanceEpochs(2)

			project, err := ts.GetProjectForBlock(projectID, ts.BlockHeight())
			require.NoError(t, err)

			strictestPolicy, _, err := ts.Keepers.Pairing.GetProjectStrictestPolicy(ts.Ctx, project, specId, ts.BlockHeight())
			require.NoError(t, err)
			if len(tt.expectedStrictestPolicies) > 0 {
				require.NotEqual(t, 0, len(strictestPolicy.ChainPolicies))
				require.NotEqual(t, 0, len(strictestPolicy.ChainPolicies[0].Requirements))
				addons := map[string]struct{}{}
				for _, requirement := range strictestPolicy.ChainPolicies[0].Requirements {
					collection := requirement.Collection
					if collection.AddOn != "" {
						addons[collection.AddOn] = struct{}{}
					}
				}
				for _, expected := range tt.expectedStrictestPolicies {
					_, ok := addons[expected]
					require.True(t, ok, "did not find addon in strictest policy %s, policy: %#v", expected, strictestPolicy)
				}
			}

			pairing, err := ts.QueryPairingGetPairing(ts.spec.Index, sub1Addr)
			if tt.expectedProviders > 0 {
				require.Nil(t, err)
				require.Equal(t, tt.expectedProviders, len(pairing.Providers), "received providers %#v", pairing)
			} else {
				require.Error(t, err)
			}
		})
	}
}

func countSelectedAddresses(selected []string, expected []string) int {
	count := 0
	countPossibilities := map[string]struct{}{}
	for _, possibility := range expected {
		countPossibilities[possibility] = struct{}{}
	}
	for _, selectedProvider := range selected {
		_, ok := countPossibilities[selectedProvider]
		if ok {
			count++
		}
	}
	return count
}

func TestSelectedProvidersPairing(t *testing.T) {
	ts := newTester(t)

	err := ts.addProvider(200)
	require.Nil(t, err)

	policy := &planstypes.Policy{
		GeolocationProfile: math.MaxInt32,
		MaxProvidersToPair: 3,
	}

	allowed := planstypes.SELECTED_PROVIDERS_MODE_ALLOWED
	exclusive := planstypes.SELECTED_PROVIDERS_MODE_EXCLUSIVE
	disabled := planstypes.SELECTED_PROVIDERS_MODE_DISABLED
	mixed := planstypes.SELECTED_PROVIDERS_MODE_MIXED

	maxProvidersToPair, err := ts.Keepers.Pairing.CalculateEffectiveProvidersToPairFromPolicies(
		[]*planstypes.Policy{&ts.plan.PlanPolicy, policy},
	)
	require.Nil(t, err)

	err = ts.addProvider(200)
	require.Nil(t, err)

	_, p1 := ts.GetAccount(common.PROVIDER, 0)
	_, p2 := ts.GetAccount(common.PROVIDER, 1)
	_, p3 := ts.GetAccount(common.PROVIDER, 2)
	_, p4 := ts.GetAccount(common.PROVIDER, 3)
	_, p5 := ts.GetAccount(common.PROVIDER, 4)

	providerSets := []struct {
		planProviders []string
		subProviders  []string
		projProviders []string
	}{
		{[]string{}, []string{}, []string{}},                                 // set #0
		{[]string{p1, p2, p3}, []string{}, []string{}},                       // set #1
		{[]string{p1, p2}, []string{}, []string{}},                           // set #2
		{[]string{p3, p4}, []string{}, []string{}},                           // set #3
		{[]string{p1, p2, p3}, []string{p1, p2}, []string{}},                 // set #4
		{[]string{p1, p2, p3}, []string{}, []string{p1, p3}},                 // set #5
		{[]string{}, []string{p1, p2, p3}, []string{p1, p2}},                 // set #6
		{[]string{p1}, []string{p1, p2, p3}, []string{p1, p2}},               // set #7
		{[]string{p1, p2, p3, p4, p5}, []string{p1, p2, p3, p4}, []string{}}, // set #8
	}

	expectedSelectedProviders := [][]string{
		{p1, p2, p3},     // expected providers for intersection of set #1
		{p1, p2},         // expected providers for intersection of set #2
		{p3, p4},         // expected providers for intersection of set #3
		{p1, p2},         // expected providers for intersection of set #4
		{p1, p3},         // expected providers for intersection of set #5
		{p1, p2},         // expected providers for intersection of set #6
		{p1},             // expected providers for intersection of set #7
		{p1, p2, p3, p4}, // expected providers for intersection of set #8
	}

	// TODO: add mixed mode test cases (once implemented)
	templates := []struct {
		name              string
		planMode          planstypes.SELECTED_PROVIDERS_MODE
		subMode           planstypes.SELECTED_PROVIDERS_MODE
		projMode          planstypes.SELECTED_PROVIDERS_MODE
		providersSet      int
		expectedProviders int
	}{
		// normal pairing cases
		{"ALLOWED mode normal pairing", allowed, allowed, allowed, 0, 0},
		{"DISABLED mode normal pairing", disabled, allowed, allowed, 0, 0},

		// basic pairing checks cases
		{"EXCLUSIVE mode selected MaxProvidersToPair providers", exclusive, allowed, allowed, 1, 0},
		{"EXCLUSIVE mode selected less than MaxProvidersToPair providers", exclusive, allowed, allowed, 2, 1},
		{"EXCLUSIVE mode selected less than MaxProvidersToPair different providers", exclusive, allowed, allowed, 3, 2},

		// intersection checks cases
		{"EXCLUSIVE mode intersection between plan/sub policies", exclusive, exclusive, exclusive, 4, 3},
		{"EXCLUSIVE mode intersection between plan/proj policies", exclusive, exclusive, exclusive, 5, 4},
		{"EXCLUSIVE mode intersection between sub/proj policies", exclusive, exclusive, exclusive, 6, 5},
		{"EXCLUSIVE mode intersection between all policies", exclusive, exclusive, exclusive, 7, 6},

		// selected providers more than MaxProvidersToPair
		{"EXCLUSIVE mode selected more than MaxProvidersToPair providers", exclusive, exclusive, exclusive, 8, 7},

		// provider unstake checks cases
		{"EXCLUSIVE mode provider unstakes after first pairing", exclusive, exclusive, exclusive, 1, 0},
		{"EXCLUSIVE mode non-staked provider stakes after first pairing", exclusive, exclusive, exclusive, 1, 0},

		{"MIXED mode normal pairing", mixed, mixed, mixed, 0, 0},
		{"MIXED mode pairing", mixed, mixed, mixed, 1, 0},
		{"MIXED mode intersection between plan/sub policies", mixed, mixed, mixed, 4, 3},
		{"MIXED mode intersection between plan/proj policies", mixed, mixed, mixed, 5, 4},
		{"MIXED mode intersection between sub/proj policies", mixed, mixed, mixed, 6, 5},
		{"MIXED mode intersection between all policies", mixed, mixed, mixed, 7, 6},
	}

	var expectedProvidersAfterUnstake []string

	for i, tt := range templates {
		t.Run(tt.name, func(t *testing.T) {
			_, sub1Addr := ts.AddAccount("sub", i, 10000)

			// create plan, propose it and buy subscription
			plan := ts.Plan("free")
			providersSet := providerSets[tt.providersSet]

			plan.PlanPolicy.SelectedProvidersMode = tt.planMode
			plan.PlanPolicy.SelectedProviders = providersSet.planProviders

			err := ts.TxProposalAddPlans(plan)
			require.Nil(t, err)

			ts.AdvanceEpoch()

			_, err = ts.TxSubscriptionBuy(sub1Addr, sub1Addr, plan.Index, 1, false, false)
			require.Nil(t, err)

			// get the admin project and set its policies
			res, err := ts.QuerySubscriptionListProjects(sub1Addr)
			require.Nil(t, err)
			require.Equal(t, 1, len(res.Projects))

			project, err := ts.GetProjectForBlock(res.Projects[0], ts.BlockHeight())
			require.Nil(t, err)

			policy.SelectedProvidersMode = tt.projMode
			policy.SelectedProviders = providersSet.projProviders

			_, err = ts.TxProjectSetPolicy(project.Index, sub1Addr, *policy)
			require.Nil(t, err)

			// skip epoch for the policy change to take effect
			ts.AdvanceEpoch()

			policy.SelectedProvidersMode = tt.subMode
			policy.SelectedProviders = providersSet.subProviders

			_, err = ts.TxProjectSetSubscriptionPolicy(project.Index, sub1Addr, *policy)
			require.Nil(t, err)

			// skip epoch for the policy change to take effect
			ts.AdvanceEpoch()
			// and another epoch to get pairing of two consecutive epochs
			ts.AdvanceEpoch()

			pairing, err := ts.QueryPairingGetPairing(ts.spec.Index, sub1Addr)
			require.Nil(t, err)

			providerAddresses1 := []string{}
			for _, provider := range pairing.Providers {
				providerAddresses1 = append(providerAddresses1, provider.Address)
			}

			if tt.name == "EXCLUSIVE mode provider unstakes after first pairing" {
				// unstake p1 and remove from expected providers
				_, err = ts.TxPairingUnstakeProvider(p1, ts.spec.Index)
				require.Nil(t, err)
				expectedProvidersAfterUnstake = expectedSelectedProviders[tt.expectedProviders][1:]
			} else if tt.name == "EXCLUSIVE mode non-staked provider stakes after first pairing" {
				err := ts.StakeProvider(p1, ts.spec, testBalance/2)
				require.Nil(t, err)
			}

			ts.AdvanceEpoch()

			pairing, err = ts.QueryPairingGetPairing(ts.spec.Index, sub1Addr)
			require.Nil(t, err)

			providerAddresses2 := []string{}
			for _, provider := range pairing.Providers {
				providerAddresses2 = append(providerAddresses2, provider.Address)
			}

			// check pairings
			switch tt.name {
			case "MIXED mode pairing",
				"MIXED mode intersection between plan/sub policies",
				"MIXED mode intersection between plan/proj policies",
				"MIXED mode intersection between sub/proj policies",
				"MIXED mode intersection between all policies":
				count := countSelectedAddresses(providerAddresses1, expectedSelectedProviders[tt.expectedProviders])
				require.GreaterOrEqual(t, count, len(providerAddresses1)/2)
			case "ALLOWED mode normal pairing", "DISABLED mode normal pairing":
				require.False(t, slices.UnorderedEqual(providerAddresses1, providerAddresses2))
				require.Equal(t, maxProvidersToPair, uint64(len(providerAddresses1)))
				require.Equal(t, maxProvidersToPair, uint64(len(providerAddresses2)))

			case "EXCLUSIVE mode selected MaxProvidersToPair providers":
				require.True(t, slices.UnorderedEqual(providerAddresses1, providerAddresses2))
				require.Equal(t, maxProvidersToPair, uint64(len(providerAddresses2)))
				require.True(t, slices.UnorderedEqual(expectedSelectedProviders[tt.expectedProviders], providerAddresses1))

			case "EXCLUSIVE mode selected less than MaxProvidersToPair providers",
				"EXCLUSIVE mode selected less than MaxProvidersToPair different providers",
				"EXCLUSIVE mode intersection between plan/sub policies",
				"EXCLUSIVE mode intersection between plan/proj policies",
				"EXCLUSIVE mode intersection between sub/proj policies",
				"EXCLUSIVE mode intersection between all policies":
				require.True(t, slices.UnorderedEqual(providerAddresses1, providerAddresses2))
				require.Less(t, uint64(len(providerAddresses1)), maxProvidersToPair)
				require.True(t, slices.UnorderedEqual(expectedSelectedProviders[tt.expectedProviders], providerAddresses1))
			case "EXCLUSIVE mode selected more than MaxProvidersToPair providers":
				require.True(t, slices.IsSubset(providerAddresses1, expectedSelectedProviders[tt.expectedProviders]))
				require.True(t, slices.IsSubset(providerAddresses2, expectedSelectedProviders[tt.expectedProviders]))
				require.Equal(t, maxProvidersToPair, uint64(len(providerAddresses1)))
				require.Equal(t, maxProvidersToPair, uint64(len(providerAddresses2)))

			case "EXCLUSIVE mode provider unstakes after first pairing":
				require.False(t, slices.UnorderedEqual(providerAddresses1, providerAddresses2))
				require.True(t, slices.UnorderedEqual(expectedSelectedProviders[tt.expectedProviders], providerAddresses1))
				require.True(t, slices.UnorderedEqual(expectedProvidersAfterUnstake, providerAddresses2))

			case "EXCLUSIVE mode non-staked provider stakes after first pairing":
				require.False(t, slices.UnorderedEqual(providerAddresses1, providerAddresses2))
				require.True(t, slices.UnorderedEqual(expectedSelectedProviders[tt.expectedProviders], providerAddresses2))
				require.True(t, slices.UnorderedEqual(expectedProvidersAfterUnstake, providerAddresses1))
			}
		})
	}
}

func (ts *tester) verifyPairingDistribution(desc, client string, providersToPair int, weight func(epochstoragetypes.StakeEntry) int64) {
	const iterations = 10000
	const epsilon = 0.15

	res, err := ts.QueryPairingProviders(ts.spec.Index, false)
	require.NoError(ts.T, err, desc)
	allProviders := res.StakeEntry

	// mapping from provider (address) to its index
	mapProviders := make(map[string]int)
	for i, provider := range allProviders {
		mapProviders[provider.Address] = i
	}

	// calculate the total expected weight
	var totalWeight int64
	for _, provider := range allProviders {
		totalWeight += weight(provider)
	}

	// calculate the occurrence histogram
	histogram := make(map[int]int64)
	for i := 0; i < iterations; i++ {
		res, err := ts.QueryPairingGetPairing(ts.spec.Index, client)
		require.NoError(ts.T, err, desc)

		for _, provider := range res.Providers {
			count := histogram[mapProviders[provider.Address]]
			histogram[mapProviders[provider.Address]] = count + 1
		}

		// advance epoch to to switch pairing
		ts.AdvanceEpoch()
	}

	// Check that the count for each provider aligns with their stake's probability
	for i, actual := range histogram {
		// calculate expected occurrences based on weight function
		weight := weight(allProviders[i])
		expect := (int64(providersToPair) * weight * iterations) / totalWeight
		require.InEpsilon(ts.T, expect, actual, epsilon,
			desc+fmt.Sprintf(" expect/actual %d/%d", expect, actual))
	}
}

// Test that the pairing process picks identical providers uniformly
func TestPairingUniformDistribution(t *testing.T) {
	providersCount := 10
	providersToPair := 3

	ts := newTester(t)
	ts.setupForPayments(providersCount, 1, providersToPair)
	_, clientAddr := ts.GetAccount(common.CONSUMER, 0)

<<<<<<< HEAD
	// extend the subscription to accommodate many (pairing) epochs
	_, err := ts.TxSubscriptionBuy(clientAddr, clientAddr, ts.plan.Index, 5, false, false)
	require.NoError(t, err)
=======
	// make the subscription auto-renew so it won't expire after many (pairing) epochs
	err := ts.TxSubscriptionAutoRenewal(clientAddr, true)
	require.Nil(t, err)
>>>>>>> 384da42e

	weightFunc := func(p epochstoragetypes.StakeEntry) int64 { return p.Stake.Amount.Int64() }
	ts.verifyPairingDistribution("uniform distribution", clientAddr, providersToPair, weightFunc)
}

// Test that random selection of providers is aligned with their stake
func TestPairingDistributionPerStake(t *testing.T) {
	providersCount := 10
	providersToPair := 3

	ts := newTester(t)
	ts.setupForPayments(providersCount, 1, providersToPair)
	_, clientAddr := ts.GetAccount(common.CONSUMER, 0)

	allProviders, err := ts.QueryPairingProviders(ts.spec.Index, false)
	require.NoError(t, err)

	// double the stake of the first provider
	p := allProviders.StakeEntry[0]
	_, err = ts.TxDualstakingDelegate(p.Address, p.Address, ts.spec.Index, p.Stake)
	require.NoError(t, err)

	ts.AdvanceEpoch()

<<<<<<< HEAD
	// extend the subscription to accommodate many (pairing) epochs
	_, err = ts.TxSubscriptionBuy(clientAddr, clientAddr, ts.plan.Index, 10, false, false)
=======
	// make the subscription auto-renew so it won't expire after many (pairing) epochs
	err = ts.TxSubscriptionAutoRenewal(clientAddr, true)
>>>>>>> 384da42e
	require.Nil(t, err)

	weightFunc := func(p epochstoragetypes.StakeEntry) int64 { return p.Stake.Amount.Int64() }
	ts.verifyPairingDistribution("uniform distribution", clientAddr, providersToPair, weightFunc)
}

func unorderedEqual(first, second []string) bool {
	if len(first) != len(second) {
		return false
	}
	exists := make(map[string]bool)
	for _, value := range first {
		exists[value] = true
	}
	for _, value := range second {
		if !exists[value] {
			return false
		}
	}
	return true
}

func IsSubset(subset, superset []string) bool {
	// Create a map to store the elements of the superset
	elements := make(map[string]bool)

	// Populate the map with elements from the superset
	for _, elem := range superset {
		elements[elem] = true
	}

	// Check each element of the subset against the map
	for _, elem := range subset {
		if !elements[elem] {
			return false
		}
	}

	return true
}

func TestGeolocationPairingScores(t *testing.T) {
	ts := newTester(t)
	ts.setupForPayments(1, 3, 1)

	// for convinience
	GL := planstypes.Geolocation_value["GL"]
	USE := planstypes.Geolocation_value["USE"]
	EU := planstypes.Geolocation_value["EU"]
	AS := planstypes.Geolocation_value["AS"]
	AF := planstypes.Geolocation_value["AF"]
	AU := planstypes.Geolocation_value["AU"]
	USC := planstypes.Geolocation_value["USC"]
	USW := planstypes.Geolocation_value["USW"]
	USE_EU := USE + EU

	freePlanPolicy := planstypes.Policy{
		GeolocationProfile: 4, // USE
		TotalCuLimit:       10,
		EpochCuLimit:       2,
		MaxProvidersToPair: 5,
	}

	basicPlanPolicy := planstypes.Policy{
		GeolocationProfile: 0, // GLS
		TotalCuLimit:       10,
		EpochCuLimit:       2,
		MaxProvidersToPair: 14,
	}

	premiumPlanPolicy := planstypes.Policy{
		GeolocationProfile: 65535, // GL
		TotalCuLimit:       10,
		EpochCuLimit:       2,
		MaxProvidersToPair: 14,
	}

	// propose all plans and buy subscriptions
	freePlan := planstypes.Plan{
		Index:      "free",
		Block:      ts.BlockHeight(),
		Price:      sdk.NewCoin(ts.TokenDenom(), sdk.NewInt(1)),
		PlanPolicy: freePlanPolicy,
	}

	basicPlan := planstypes.Plan{
		Index:      "basic",
		Block:      ts.BlockHeight(),
		Price:      sdk.NewCoin(ts.TokenDenom(), sdk.NewInt(1)),
		PlanPolicy: basicPlanPolicy,
	}

	premiumPlan := planstypes.Plan{
		Index:      "premium",
		Block:      ts.BlockHeight(),
		Price:      sdk.NewCoin(ts.TokenDenom(), sdk.NewInt(1)),
		PlanPolicy: premiumPlanPolicy,
	}

	plans := []planstypes.Plan{freePlan, basicPlan, premiumPlan}
	err := testkeeper.SimulatePlansAddProposal(ts.Ctx, ts.Keepers.Plans, plans, false)
	require.Nil(t, err)

	freeAcct, freeAddr := ts.GetAccount(common.CONSUMER, 0)
	basicAcct, basicAddr := ts.GetAccount(common.CONSUMER, 1)
	premiumAcct, premiumAddr := ts.GetAccount(common.CONSUMER, 2)

	ts.TxSubscriptionBuy(freeAddr, freeAddr, freePlan.Index, 1, false, false)
	ts.TxSubscriptionBuy(basicAddr, basicAddr, basicPlan.Index, 1, false, false)
	ts.TxSubscriptionBuy(premiumAddr, premiumAddr, premiumPlan.Index, 1, false, false)

	for geoName, geo := range planstypes.Geolocation_value {
		if geoName != "GL" && geoName != "GLS" {
			err = ts.addProviderGeolocation(5, geo)
			require.Nil(t, err)
		}
	}

	templates := []struct {
		name         string
		dev          sigs.Account
		planPolicy   planstypes.Policy
		changePolicy bool
		newGeo       int32
		expectedGeo  []int32
	}{
		// free plan (cannot change geolocation - verified in another test)
		{"default free plan", freeAcct, freePlanPolicy, false, 0, []int32{USE}},

		// basic plan (cannot change geolocation - verified in another test)
		{"default basic plan", basicAcct, basicPlanPolicy, false, 0, []int32{AF, AS, AU, EU, USE, USC, USW}},

		// premium plan (geolocation can change)
		{"default premium plan", premiumAcct, premiumPlanPolicy, false, 0, []int32{AF, AS, AU, EU, USE, USC, USW}},
		{"premium plan - set policy regular geo", premiumAcct, premiumPlanPolicy, true, EU, []int32{EU}},
		{"premium plan - set policy multiple geo", premiumAcct, premiumPlanPolicy, true, USE_EU, []int32{EU, USE}},
		{"premium plan - set policy global geo", premiumAcct, premiumPlanPolicy, true, GL, []int32{AF, AS, AU, EU, USE, USC, USW}},
	}

	for _, tt := range templates {
		t.Run(tt.name, func(t *testing.T) {
			devResponse, err := ts.QueryProjectDeveloper(tt.dev.Addr.String())
			require.Nil(t, err)

			projIndex := devResponse.Project.Index
			policies := []*planstypes.Policy{&tt.planPolicy}

			newPolicy := planstypes.Policy{}
			if tt.changePolicy {
				newPolicy = tt.planPolicy
				newPolicy.GeolocationProfile = tt.newGeo
				_, err = ts.TxProjectSetPolicy(projIndex, tt.dev.Addr.String(), newPolicy)
				require.Nil(t, err)
				policies = append(policies, &newPolicy)
			}

			ts.AdvanceEpoch() // apply the new policy

			providersRes, err := ts.QueryPairingProviders(ts.spec.Name, false)
			require.Nil(t, err)
			stakeEntries := providersRes.StakeEntry
			providerScores := []*pairingscores.PairingScore{}

			subRes, err := ts.QuerySubscriptionCurrent(tt.dev.Addr.String())
			require.Nil(t, err)
			cluster := subRes.Sub.Cluster

			for i := range stakeEntries {
				// TODO: require err to be nil once the providerQosFS's update is implemented
				qos, _ := ts.Keepers.Pairing.GetQos(ts.Ctx, ts.spec.Index, cluster, stakeEntries[i].Address)
				providerScore := pairingscores.NewPairingScore(&stakeEntries[i], qos)
				providerScores = append(providerScores, providerScore)
			}

			effectiveGeo, err := ts.Keepers.Pairing.CalculateEffectiveGeolocationFromPolicies(policies)
			require.Nil(t, err)

			slots := pairingscores.CalcSlots(&planstypes.Policy{
				GeolocationProfile: effectiveGeo,
				MaxProvidersToPair: tt.planPolicy.MaxProvidersToPair,
			})

			geoSeen := map[int32]bool{}
			for _, geo := range tt.expectedGeo {
				geoSeen[geo] = false
			}

			// calc scores and verify the scores are as expected
			for _, slot := range slots {
				err = pairingscores.CalcPairingScore(providerScores, pairingscores.GetStrategy(), slot)
				require.Nil(t, err)

				ok := verifyGeoScoreForTesting(providerScores, slot, geoSeen)
				require.True(t, ok)
			}

			// verify that the slots have all the expected geos
			for _, found := range geoSeen {
				require.True(t, found)
			}

			seenIndexes := map[int]struct{}{}
			// check indexes are right
			pairingSlotGroups := pairingscores.GroupSlots(slots)
			for _, pairingSlotGroup := range pairingSlotGroups {
				indexes := pairingSlotGroup.Indexes()
				for _, index := range indexes {
					_, ok := seenIndexes[index]
					require.False(t, ok)
					seenIndexes[index] = struct{}{}
				}
			}
			// verify all slot indexes are in groups
			require.Equal(t, len(seenIndexes), len(slots))
			for idx := range slots {
				_, ok := seenIndexes[idx]
				require.True(t, ok)
			}
		})
	}
}

func isGeoInList(geo uint64, geoList []uint64) bool {
	for _, geoElem := range geoList {
		if geoElem == geo {
			return true
		}
	}
	return false
}

// verifyGeoScoreForTesting is used to testing purposes only!
// it verifies that the max geo score are for providers that exactly match the geo req
// this function assumes that all the other reqs are equal (for example, stake req)
func verifyGeoScoreForTesting(providerScores []*pairingscores.PairingScore, slot *pairingscores.PairingSlot, expectedGeoSeen map[int32]bool) bool {
	if slot == nil || len(providerScores) == 0 {
		return false
	}

	sort.SliceStable(providerScores, func(i, j int) bool {
		return providerScores[i].Score.GT(providerScores[j].Score)
	})

	geoReqObject := pairingscores.GeoReq{}
	geoReq, ok := slot.Reqs[geoReqObject.GetName()].(pairingscores.GeoReq)
	if !ok {
		return false
	}

	// verify that the geo is part of the expected geo
	_, ok = expectedGeoSeen[geoReq.Geo]
	if !ok {
		return false
	}
	expectedGeoSeen[geoReq.Geo] = true

	// verify that only providers that match with req geo have max score
	maxScore := providerScores[0].Score
	for _, score := range providerScores {
		if score.Provider.Geolocation == geoReq.Geo {
			if !score.Score.Equal(maxScore) {
				return false
			}
		} else {
			if score.Score.Equal(maxScore) {
				return false
			} else {
				break
			}
		}
	}

	return true
}

func TestDuplicateProviders(t *testing.T) {
	ts := newTester(t)
	ts.setupForPayments(1, 1, 1)

	basicPlanPolicy := planstypes.Policy{
		GeolocationProfile: 0, // GLS
		TotalCuLimit:       10,
		EpochCuLimit:       2,
		MaxProvidersToPair: 14,
	}

	basicPlan := planstypes.Plan{
		Index:      "basic",
		Block:      ts.BlockHeight(),
		Price:      sdk.NewCoin(ts.TokenDenom(), sdk.NewInt(1)),
		PlanPolicy: basicPlanPolicy,
	}

	_, basicAddr := ts.GetAccount(common.CONSUMER, 0)

	err := testkeeper.SimulatePlansAddProposal(ts.Ctx, ts.Keepers.Plans, []planstypes.Plan{basicPlan}, false)
	require.Nil(t, err)

	ts.AdvanceEpoch()
	ts.TxSubscriptionBuy(basicAddr, basicAddr, basicPlan.Index, 1, false, false)

	for geoName, geo := range planstypes.Geolocation_value {
		if geoName != "GL" && geoName != "GLS" {
			err := ts.addProviderGeolocation(5, geo)
			require.Nil(t, err)
		}
	}

	ts.AdvanceEpoch()

	for i := 0; i < 100; i++ {
		pairingRes, err := ts.QueryPairingGetPairing(ts.spec.Index, basicAddr)
		require.Nil(t, err)
		providerSeen := map[string]struct{}{}
		for _, provider := range pairingRes.Providers {
			_, found := providerSeen[provider.Address]
			require.False(t, found)
			providerSeen[provider.Address] = struct{}{}
		}
	}
}

// TestNoRequiredGeo checks that if no providers have the required geo, we still get a pairing list
func TestNoRequiredGeo(t *testing.T) {
	ts := newTester(t)
	ts.setupForPayments(1, 1, 5)

	freePlanPolicy := planstypes.Policy{
		GeolocationProfile: 4, // USE
		TotalCuLimit:       10,
		EpochCuLimit:       2,
		MaxProvidersToPair: 5,
	}

	freePlan := planstypes.Plan{
		Index:      "free",
		Block:      ts.BlockHeight(),
		Price:      sdk.NewCoin(ts.TokenDenom(), sdk.NewInt(1)),
		PlanPolicy: freePlanPolicy,
	}

	_, freeAddr := ts.GetAccount(common.CONSUMER, 0)

	err := testkeeper.SimulatePlansAddProposal(ts.Ctx, ts.Keepers.Plans, []planstypes.Plan{freePlan}, false)
	require.Nil(t, err)

	ts.AdvanceEpoch()
	ts.TxSubscriptionBuy(freeAddr, freeAddr, freePlan.Index, 1, false, false)

	// add 5 more providers that are not in US-E (the only allowed providers in the free plan)
	err = ts.addProviderGeolocation(5, planstypes.Geolocation_value["AS"])
	require.Nil(t, err)

	ts.AdvanceEpoch()

	pairingRes, err := ts.QueryPairingGetPairing(ts.spec.Index, freeAddr)
	require.Nil(t, err)
	require.Equal(t, freePlanPolicy.MaxProvidersToPair, uint64(len(pairingRes.Providers)))
	for _, provider := range pairingRes.Providers {
		require.NotEqual(t, freePlanPolicy.GeolocationProfile, provider.Geolocation)
	}
}

// TestGeoSlotCalc checks that the calculated slots always hold a single bit geo req
func TestGeoSlotCalc(t *testing.T) {
	geoReqName := pairingscores.GeoReq{}.GetName()

	allGeos := planstypes.GetAllGeolocations()
	maxGeo := slices.Max(allGeos)

	// iterate over all possible geolocations, create a policy and calc slots
	// not checking 0 because there can never be a policy with geo=0
	for i := 1; i <= int(maxGeo); i++ {
		policy := planstypes.Policy{
			GeolocationProfile: int32(i),
			MaxProvidersToPair: 14,
		}

		slots := pairingscores.CalcSlots(&policy)
		for _, slot := range slots {
			geoReqFromMap := slot.Reqs[geoReqName]
			geoReq, ok := geoReqFromMap.(pairingscores.GeoReq)
			if !ok {
				require.Fail(t, "slot geo req is not of GeoReq type")
			}

			if !planstypes.IsGeoEnumSingleBit(geoReq.Geo) {
				require.Fail(t, "slot geo is not single bit")
			}
		}
	}

	// make sure the geo "GL" also works
	policy := planstypes.Policy{
		GeolocationProfile: int32(planstypes.Geolocation_GL),
		MaxProvidersToPair: 14,
	}
	slots := pairingscores.CalcSlots(&policy)
	for _, slot := range slots {
		geoReqFromMap := slot.Reqs[geoReqName]
		geoReq, ok := geoReqFromMap.(pairingscores.GeoReq)
		if !ok {
			require.Fail(t, "slot geo req is not of GeoReq type")
		}

		if !planstypes.IsGeoEnumSingleBit(geoReq.Geo) {
			require.Fail(t, "slot geo is not single bit")
		}
	}
}

func TestExtensionAndAddonPairing(t *testing.T) {
	ts := newTester(t)
	ts.setupForPayments(1, 0, 0) // 1 provider, 0 client, default providers-to-pair

	mandatory := spectypes.CollectionData{
		ApiInterface: "mandatory",
		InternalPath: "",
		Type:         "",
		AddOn:        "",
	}
	mandatoryAddon := spectypes.CollectionData{
		ApiInterface: "mandatory",
		InternalPath: "",
		Type:         "",
		AddOn:        "addon",
	}
	optional := spectypes.CollectionData{
		ApiInterface: "optional",
		InternalPath: "",
		Type:         "",
		AddOn:        "optional",
	}
	ts.spec.ApiCollections = []*spectypes.ApiCollection{
		{
			Enabled:        true,
			CollectionData: mandatory,
			Extensions:     getExtensions("ext1", "ext2", "not-supporting-providers"),
		},
		{
			Enabled:        true,
			CollectionData: optional,
			Extensions:     getExtensions("ext1"),
		},
		{
			Enabled:        true,
			CollectionData: mandatoryAddon,
			Extensions:     getExtensions("ext1", "ext2"),
		},
	}

	// will overwrite the default "mock" spec
	ts.AddSpec("mock", ts.spec)
	specId := ts.spec.Index

	mandatoryChainPolicy := &planstypes.ChainPolicy{
		ChainId:      specId,
		Requirements: []planstypes.ChainRequirement{{Collection: mandatory}},
	}
	mandatoryAddonChainPolicy := &planstypes.ChainPolicy{
		ChainId:      specId,
		Requirements: []planstypes.ChainRequirement{{Collection: mandatoryAddon}},
	}
	optionalAddonChainPolicy := &planstypes.ChainPolicy{
		ChainId:      specId,
		Requirements: []planstypes.ChainRequirement{{Collection: optional}},
	}
	optionalAndMandatoryAddonChainPolicy := &planstypes.ChainPolicy{
		ChainId:      specId,
		Requirements: []planstypes.ChainRequirement{{Collection: mandatoryAddon}, {Collection: optional}},
	}
	mandatoryExtChainPolicy := &planstypes.ChainPolicy{
		ChainId: specId,
		Requirements: []planstypes.ChainRequirement{{
			Collection: mandatory,
			Extensions: []string{"ext1"},
		}},
	}
	mandatoryExtChainPolicyMix := &planstypes.ChainPolicy{
		ChainId: specId,
		Requirements: []planstypes.ChainRequirement{{
			Collection: mandatory,
			Extensions: []string{"ext1"},
			Mixed:      true,
		}},
	}
	mandatoryNotSupportingProvidersMix := &planstypes.ChainPolicy{
		ChainId: specId,
		Requirements: []planstypes.ChainRequirement{{
			Collection: mandatory,
			Extensions: []string{"not-supporting-providers"},
			Mixed:      true,
		}},
	}
	mandatoryExt2ChainPolicy := &planstypes.ChainPolicy{
		ChainId: specId,
		Requirements: []planstypes.ChainRequirement{{
			Collection: mandatory,
			Extensions: []string{"ext2"},
		}},
	}
	mandatoryExtBothChainPolicy := &planstypes.ChainPolicy{
		ChainId: specId,
		Requirements: []planstypes.ChainRequirement{{
			Collection: mandatory,
			Extensions: []string{"ext2", "ext1"},
		}},
	}
	mandatoryExtBothSeparatedChainPolicy := &planstypes.ChainPolicy{
		ChainId: specId,
		Requirements: []planstypes.ChainRequirement{
			{
				Collection: mandatory,
				Extensions: []string{"ext2"},
			},
			{
				Collection: mandatory,
				Extensions: []string{"ext1"},
			},
		},
	}
	mandatoryExtAddonChainPolicy := &planstypes.ChainPolicy{
		ChainId:      specId,
		Requirements: []planstypes.ChainRequirement{{Collection: mandatoryAddon, Extensions: []string{"ext1"}}},
	}

	optionalExtAddonChainPolicy := &planstypes.ChainPolicy{
		ChainId:      specId,
		Requirements: []planstypes.ChainRequirement{{Collection: optional, Extensions: []string{"ext1"}}},
	}
	mandatoryExtOptionalChainPolicy := &planstypes.ChainPolicy{
		ChainId:      specId,
		Requirements: []planstypes.ChainRequirement{{Collection: mandatoryAddon, Extensions: []string{"ext1"}}, {Collection: optional}},
	}
	allSupportingChainPolicy := &planstypes.ChainPolicy{
		ChainId:      specId,
		Requirements: []planstypes.ChainRequirement{{Collection: mandatoryAddon, Extensions: []string{"ext1", "ext2"}}, {Collection: optional}},
	}
	templates := []struct {
		name                      string
		planChainPolicy           *planstypes.ChainPolicy
		subscChainPolicy          *planstypes.ChainPolicy
		projChainPolicy           *planstypes.ChainPolicy
		expectedProviders         int
		expectedStrictestPolicies []string
	}{
		{
			name:              "empty",
			expectedProviders: 26,
		},
		{
			name:              "mandatory in plan",
			planChainPolicy:   mandatoryChainPolicy,
			expectedProviders: 25,
		},
		{
			name:              "mandatory in subsc",
			subscChainPolicy:  mandatoryChainPolicy,
			projChainPolicy:   nil,
			expectedProviders: 25,
		},
		{
			name:              "mandatory in proj",
			projChainPolicy:   mandatoryChainPolicy,
			expectedProviders: 25,
		},
		{
			name:                      "addon in plan",
			planChainPolicy:           mandatoryAddonChainPolicy,
			subscChainPolicy:          nil,
			projChainPolicy:           nil,
			expectedProviders:         14,
			expectedStrictestPolicies: []string{"addon"},
		},
		{
			name:                      "addon in subsc",
			subscChainPolicy:          mandatoryAddonChainPolicy,
			expectedProviders:         14,
			expectedStrictestPolicies: []string{"addon"},
		},
		{
			name:                      "addon in proj",
			projChainPolicy:           mandatoryAddonChainPolicy,
			expectedProviders:         14,
			expectedStrictestPolicies: []string{"addon"},
		},
		{
			name:                      "optional in plan",
			planChainPolicy:           optionalAddonChainPolicy,
			expectedProviders:         13,
			expectedStrictestPolicies: []string{"optional"},
		},
		{
			name:                      "optional in subsc",
			subscChainPolicy:          optionalAddonChainPolicy,
			expectedProviders:         13,
			expectedStrictestPolicies: []string{"optional"},
		},
		{
			name:                      "optional in proj",
			projChainPolicy:           optionalAddonChainPolicy,
			expectedProviders:         13,
			expectedStrictestPolicies: []string{"optional"},
		},
		{
			name:                      "optional and addon in plan",
			planChainPolicy:           optionalAndMandatoryAddonChainPolicy,
			expectedProviders:         8,
			expectedStrictestPolicies: []string{"optional", "addon"},
		},
		{
			name:                      "optional and addon in subsc",
			subscChainPolicy:          optionalAndMandatoryAddonChainPolicy,
			expectedProviders:         8,
			expectedStrictestPolicies: []string{"optional", "addon"},
		},
		{
			name:                      "optional and addon in proj",
			projChainPolicy:           optionalAndMandatoryAddonChainPolicy,
			expectedProviders:         8,
			expectedStrictestPolicies: []string{"optional", "addon"},
		},
		{
			name:                      "optional and addon in plan, addon in subsc",
			planChainPolicy:           optionalAndMandatoryAddonChainPolicy,
			subscChainPolicy:          mandatoryAddonChainPolicy,
			expectedProviders:         8,
			expectedStrictestPolicies: []string{"optional", "addon"},
		},
		{
			name:                      "optional and addon in subsc, addon in plan",
			planChainPolicy:           mandatoryAddonChainPolicy,
			subscChainPolicy:          optionalAndMandatoryAddonChainPolicy,
			expectedProviders:         8,
			expectedStrictestPolicies: []string{"optional", "addon"},
		},
		{
			name:                      "optional and addon in subsc, addon in proj",
			subscChainPolicy:          optionalAndMandatoryAddonChainPolicy,
			projChainPolicy:           mandatoryAddonChainPolicy,
			expectedProviders:         8,
			expectedStrictestPolicies: []string{"optional", "addon"},
		},
		{
			name:                      "optional in subsc, addon in proj",
			subscChainPolicy:          optionalAndMandatoryAddonChainPolicy,
			projChainPolicy:           mandatoryAddonChainPolicy,
			expectedProviders:         8,
			expectedStrictestPolicies: []string{"optional", "addon"},
		},
		// check extensions
		{
			name:                      "mandatory ext in plan",
			planChainPolicy:           mandatoryExtChainPolicy,
			expectedProviders:         13,
			expectedStrictestPolicies: []string{"ext1"},
		},
		{
			name:                      "mandatory ext in subsc",
			subscChainPolicy:          mandatoryExtChainPolicy,
			projChainPolicy:           nil,
			expectedProviders:         13,
			expectedStrictestPolicies: []string{"ext1"},
		},
		{
			name:                      "mandatory ext in proj",
			projChainPolicy:           mandatoryExtChainPolicy,
			expectedProviders:         13,
			expectedStrictestPolicies: []string{"ext1"},
		},
		{
			name:                      "mixed mandatory ext in plan",
			planChainPolicy:           mandatoryExtChainPolicyMix,
			expectedProviders:         26,
			expectedStrictestPolicies: []string{"ext1"},
		},
		{
			name:                      "mixed mandatory ext in subsc",
			subscChainPolicy:          mandatoryExtChainPolicyMix,
			projChainPolicy:           nil,
			expectedProviders:         26,
			expectedStrictestPolicies: []string{"ext1"},
		},
		{
			name:                      "mixed mandatory ext in proj",
			projChainPolicy:           mandatoryExtChainPolicyMix,
			expectedProviders:         26,
			expectedStrictestPolicies: []string{"ext1"},
		},
		{
			name:                      "mandatory ext2 in plan",
			planChainPolicy:           mandatoryExt2ChainPolicy,
			expectedProviders:         4,
			expectedStrictestPolicies: []string{"ext2"},
		},
		{
			name:                      "mandatory ext2 in subsc",
			subscChainPolicy:          mandatoryExt2ChainPolicy,
			projChainPolicy:           nil,
			expectedProviders:         4,
			expectedStrictestPolicies: []string{"ext2"},
		},
		{
			name:                      "mandatory ext2 in proj",
			projChainPolicy:           mandatoryExt2ChainPolicy,
			expectedProviders:         4,
			expectedStrictestPolicies: []string{"ext2"},
		},
		{
			name:                      "mandatory ext both in plan",
			planChainPolicy:           mandatoryExtBothChainPolicy,
			expectedProviders:         3,
			expectedStrictestPolicies: []string{"ext1", "ext2"},
		},
		{
			name:                      "mandatory ext both in subsc",
			subscChainPolicy:          mandatoryExtBothChainPolicy,
			projChainPolicy:           nil,
			expectedProviders:         3,
			expectedStrictestPolicies: []string{"ext1", "ext2"},
		},
		{
			name:                      "mandatory ext both in proj",
			projChainPolicy:           mandatoryExtBothChainPolicy,
			expectedProviders:         3,
			expectedStrictestPolicies: []string{"ext1", "ext2"},
		},

		{
			name:                      "mandatory ext both separated in plan",
			planChainPolicy:           mandatoryExtBothSeparatedChainPolicy,
			expectedProviders:         3,
			expectedStrictestPolicies: []string{"ext1", "ext2"},
		},
		{
			name:                      "mandatory ext both separated in subsc",
			subscChainPolicy:          mandatoryExtBothSeparatedChainPolicy,
			projChainPolicy:           nil,
			expectedProviders:         3,
			expectedStrictestPolicies: []string{"ext1", "ext2"},
		},
		{
			name:                      "mandatory ext both separated in proj",
			projChainPolicy:           mandatoryExtBothSeparatedChainPolicy,
			expectedProviders:         3,
			expectedStrictestPolicies: []string{"ext1", "ext2"},
		},
		{
			name:                      "addon ext in plan",
			planChainPolicy:           mandatoryExtAddonChainPolicy,
			subscChainPolicy:          nil,
			projChainPolicy:           nil,
			expectedProviders:         8,
			expectedStrictestPolicies: []string{"addon", "ext1"},
		},
		{
			name:                      "addon ext in subsc",
			subscChainPolicy:          mandatoryExtAddonChainPolicy,
			expectedProviders:         8,
			expectedStrictestPolicies: []string{"addon", "ext1"},
		},
		{
			name:                      "addon ext in proj",
			projChainPolicy:           mandatoryExtAddonChainPolicy,
			expectedProviders:         8,
			expectedStrictestPolicies: []string{"addon", "ext1"},
		},
		{
			name:                      "optional ext in plan",
			planChainPolicy:           optionalExtAddonChainPolicy,
			expectedProviders:         6,
			expectedStrictestPolicies: []string{"optional", "ext1"},
		},
		{
			name:                      "optional ext in subsc",
			subscChainPolicy:          optionalExtAddonChainPolicy,
			expectedProviders:         6,
			expectedStrictestPolicies: []string{"optional", "ext1"},
		},
		{
			name:                      "optional ext in proj",
			projChainPolicy:           optionalExtAddonChainPolicy,
			expectedProviders:         6,
			expectedStrictestPolicies: []string{"optional", "ext1"},
		},
		{
			name:                      "optional ext and addon in plan",
			planChainPolicy:           mandatoryExtOptionalChainPolicy,
			expectedProviders:         4,
			expectedStrictestPolicies: []string{"optional", "addon", "ext1"},
		},
		{
			name:                      "optional ext and addon in subsc",
			subscChainPolicy:          mandatoryExtOptionalChainPolicy,
			expectedProviders:         4,
			expectedStrictestPolicies: []string{"optional", "addon", "ext1"},
		},
		{
			name:                      "optional ext and addon in proj",
			projChainPolicy:           mandatoryExtOptionalChainPolicy,
			expectedProviders:         4,
			expectedStrictestPolicies: []string{"optional", "addon", "ext1"},
		},
		{
			name:                      "optional ext and addon in plan, addon ext in subsc",
			planChainPolicy:           mandatoryExtOptionalChainPolicy,
			subscChainPolicy:          mandatoryExtAddonChainPolicy,
			expectedProviders:         4,
			expectedStrictestPolicies: []string{"optional", "addon", "ext1"},
		},
		{
			name:                      "optional ext and addon in subsc, addon ext in plan",
			planChainPolicy:           mandatoryExtAddonChainPolicy,
			subscChainPolicy:          mandatoryExtOptionalChainPolicy,
			expectedProviders:         4,
			expectedStrictestPolicies: []string{"optional", "addon", "ext1"},
		},
		{
			name:                      "optional ext and addon in subsc, addon ext in proj",
			subscChainPolicy:          mandatoryExtOptionalChainPolicy,
			projChainPolicy:           mandatoryExtAddonChainPolicy,
			expectedProviders:         4,
			expectedStrictestPolicies: []string{"optional", "addon", "ext1"},
		},
		{
			name:                      "optional ext in subsc, addon ext in proj",
			subscChainPolicy:          mandatoryExtOptionalChainPolicy,
			projChainPolicy:           mandatoryExtAddonChainPolicy,
			expectedProviders:         4,
			expectedStrictestPolicies: []string{"optional", "addon", "ext1"},
		},
		{
			name:                      "all supporting in plan",
			planChainPolicy:           allSupportingChainPolicy,
			expectedProviders:         2,
			expectedStrictestPolicies: []string{"optional", "addon", "ext1", "ext2"},
		},
		{
			name:                      "all supporting in subsc",
			subscChainPolicy:          allSupportingChainPolicy,
			projChainPolicy:           nil,
			expectedProviders:         2,
			expectedStrictestPolicies: []string{"optional", "addon", "ext1", "ext2"},
		},
		{
			name:                      "all supporting in proj",
			projChainPolicy:           allSupportingChainPolicy,
			expectedProviders:         2,
			expectedStrictestPolicies: []string{"optional", "addon", "ext1", "ext2"},
		},
		{
			name:              "mixed not supporting providers",
			projChainPolicy:   mandatoryNotSupportingProvidersMix,
			expectedProviders: 26,
		},
	}

	mandatorySupportingEndpoints := []epochstoragetypes.Endpoint{{
		IPPORT:        "123",
		Geolocation:   1,
		Addons:        []string{mandatory.AddOn},
		ApiInterfaces: []string{mandatory.ApiInterface},
	}}
	mandatoryAddonSupportingEndpoints := []epochstoragetypes.Endpoint{{
		IPPORT:        "456",
		Geolocation:   1,
		Addons:        []string{mandatoryAddon.AddOn},
		ApiInterfaces: []string{mandatoryAddon.ApiInterface},
	}}
	mandatoryAndMandatoryAddonSupportingEndpoints := slices.Concat(
		mandatorySupportingEndpoints, mandatoryAddonSupportingEndpoints)

	optionalSupportingEndpoints := []epochstoragetypes.Endpoint{{
		IPPORT:        "789",
		Geolocation:   1,
		Addons:        []string{optional.AddOn},
		ApiInterfaces: []string{optional.ApiInterface},
	}}
	optionalAndMandatorySupportingEndpoints := slices.Concat(
		mandatorySupportingEndpoints, optionalSupportingEndpoints)
	optionalAndMandatoryAddonSupportingEndpoints := slices.Concat(
		mandatoryAddonSupportingEndpoints, optionalSupportingEndpoints)

	allSupportingEndpoints := slices.Concat(
		mandatorySupportingEndpoints, optionalAndMandatoryAddonSupportingEndpoints)

	mandatoryAndOptionalSingleEndpoint := []epochstoragetypes.Endpoint{{
		IPPORT:        "444",
		Geolocation:   1,
		Addons:        []string{},
		ApiInterfaces: []string{mandatoryAddon.ApiInterface, optional.ApiInterface},
	}}

	// now with extensions

	mandatoryExtSupportingEndpoints := []epochstoragetypes.Endpoint{{
		IPPORT:        "Ext-1",
		Geolocation:   1,
		Addons:        []string{mandatory.AddOn},
		ApiInterfaces: []string{mandatory.ApiInterface},
		Extensions:    []string{"ext1"},
	}}

	mandatoryExt2SupportingEndpoint := []epochstoragetypes.Endpoint{{
		IPPORT:        "Ext-2",
		Geolocation:   1,
		Addons:        []string{mandatory.AddOn},
		ApiInterfaces: []string{mandatory.ApiInterface},
		Extensions:    []string{"ext2"},
	}}

	mandatoryExt2AddonSupportingEndpoint := []epochstoragetypes.Endpoint{{
		IPPORT:        "Ext-2-addon",
		Geolocation:   1,
		Addons:        []string{mandatoryAddon.AddOn},
		ApiInterfaces: []string{mandatoryAddon.ApiInterface},
		Extensions:    []string{"ext2"},
	}}

	mandatoryExtBOTHSupportingEndpoint := []epochstoragetypes.Endpoint{{
		IPPORT:        "Ext-both",
		Geolocation:   1,
		Addons:        []string{mandatory.AddOn},
		ApiInterfaces: []string{mandatory.ApiInterface},
		Extensions:    []string{"ext1", "ext2"},
	}}

	mandatoryExtAddonSupportingEndpoints := []epochstoragetypes.Endpoint{{
		IPPORT:        "Ext-3",
		Geolocation:   1,
		Addons:        []string{mandatoryAddon.AddOn},
		ApiInterfaces: []string{mandatoryAddon.ApiInterface},
		Extensions:    []string{"ext1"},
	}}
	mandatoryExtAndMandatoryAddonSupportingEndpoints := slices.Concat(
		mandatoryExtSupportingEndpoints, mandatoryExtAddonSupportingEndpoints)

	optionalExtSupportingEndpoints := []epochstoragetypes.Endpoint{{
		IPPORT:        "Ext-4",
		Geolocation:   1,
		Addons:        []string{optional.AddOn},
		ApiInterfaces: []string{optional.ApiInterface},
		Extensions:    []string{"ext1"},
	}}
	optionalExtAndMandatorySupportingEndpoints := slices.Concat(
		mandatoryExtSupportingEndpoints, optionalExtSupportingEndpoints)
	optionalExtAndMandatoryAddonSupportingEndpoints := slices.Concat(
		mandatoryExtAddonSupportingEndpoints, optionalExtSupportingEndpoints)

	allExtSupportingEndpoints := slices.Concat(
		mandatoryExtSupportingEndpoints, optionalExtAndMandatoryAddonSupportingEndpoints, mandatoryExt2AddonSupportingEndpoint)
	// mandatory
	err := ts.addProviderEndpoints(2, mandatoryExtSupportingEndpoints) // ext1 - 2
	require.NoError(t, err)
	err = ts.addProviderEndpoints(2, mandatorySupportingEndpoints)
	require.NoError(t, err)
	err = ts.addProviderEndpoints(1, mandatoryExt2SupportingEndpoint) // ext2 - 1
	require.NoError(t, err)
	err = ts.addProviderEndpoints(1, mandatoryExtBOTHSupportingEndpoint) // ext1 + ext2 - 1
	require.NoError(t, err)
	// mandatory + addon
	err = ts.addProviderEndpoints(2, mandatoryAndMandatoryAddonSupportingEndpoints)
	require.NoError(t, err)
	err = ts.addProviderEndpoints(2, mandatoryExtAddonSupportingEndpoints)
	require.NoError(t, err)
	err = ts.addProviderEndpoints(2, mandatoryExtAndMandatoryAddonSupportingEndpoints)
	require.NoError(t, err)
	// mandatory + optional
	err = ts.addProviderEndpoints(2, optionalAndMandatorySupportingEndpoints)
	require.NoError(t, err)
	err = ts.addProviderEndpoints(1, mandatoryAndOptionalSingleEndpoint)
	require.NoError(t, err)
	err = ts.addProviderEndpoints(2, optionalExtAndMandatorySupportingEndpoints)
	require.NoError(t, err)
	// mandatory + optional + addon
	err = ts.addProviderEndpoints(2, optionalAndMandatoryAddonSupportingEndpoints)
	require.NoError(t, err)
	err = ts.addProviderEndpoints(2, allSupportingEndpoints)
	require.NoError(t, err)
	err = ts.addProviderEndpoints(2, optionalExtAndMandatoryAddonSupportingEndpoints)
	require.NoError(t, err)
	err = ts.addProviderEndpoints(2, allExtSupportingEndpoints)
	require.NoError(t, err)

	// summary of endpoints:
	// ext1 has 13 supporting providers
	// ext 2 has 4 supporting providers
	// addons have  14
	// optional has 13
	// addon + optional has 8
	// addon + ext has 8
	// optional + ext has 6
	// all supporting one ext (ext1 addon optional) has 4
	// all supporting (ext2 ext1 addon optional) has 2

	// erroring out
	err = ts.addProviderEndpoints(2, optionalSupportingEndpoints) // this errors as it doesnt implement mandatory
	require.Error(t, err)
	err = ts.addProviderEndpoints(2, optionalExtSupportingEndpoints) // this errors as it doesnt implement mandatory
	require.Error(t, err)

	stakeStorage, found := ts.Keepers.Epochstorage.GetStakeStorageCurrent(ts.Ctx, ts.spec.Index)
	require.True(t, found)
	require.Len(t, stakeStorage.StakeEntries, 26) // one for stub and 25 others

	for _, tt := range templates {
		t.Run(tt.name, func(t *testing.T) {
			defaultPolicy := func() planstypes.Policy {
				return planstypes.Policy{
					ChainPolicies:      []planstypes.ChainPolicy{},
					GeolocationProfile: math.MaxInt32,
					MaxProvidersToPair: 100,
					TotalCuLimit:       math.MaxUint64,
					EpochCuLimit:       math.MaxUint64,
				}
			}

			plan := ts.plan // original mock template
			plan.PlanPolicy = defaultPolicy()

			if tt.planChainPolicy != nil {
				plan.PlanPolicy.ChainPolicies = []planstypes.ChainPolicy{*tt.planChainPolicy}
			}

			err := ts.TxProposalAddPlans(plan)
			require.Nil(t, err)

			_, sub1Addr := ts.AddAccount("sub", 0, 10000)

			_, err = ts.TxSubscriptionBuy(sub1Addr, sub1Addr, plan.Index, 1, false, false)
			require.Nil(t, err)

			// get the admin project and set its policies
			subProjects, err := ts.QuerySubscriptionListProjects(sub1Addr)
			require.Nil(t, err)
			require.Equal(t, 1, len(subProjects.Projects))

			projectID := subProjects.Projects[0]

			if tt.projChainPolicy != nil {
				projPolicy := defaultPolicy()
				projPolicy.ChainPolicies = []planstypes.ChainPolicy{*tt.projChainPolicy}
				_, err = ts.TxProjectSetPolicy(projectID, sub1Addr, projPolicy)
				require.Nil(t, err)
			}

			// apply policy change
			ts.AdvanceEpoch()

			if tt.subscChainPolicy != nil {
				subscPolicy := defaultPolicy()
				subscPolicy.ChainPolicies = []planstypes.ChainPolicy{*tt.subscChainPolicy}
				_, err = ts.TxProjectSetSubscriptionPolicy(projectID, sub1Addr, subscPolicy)
				require.Nil(t, err)
			}

			// apply policy change
			ts.AdvanceEpochs(2)

			project, err := ts.GetProjectForBlock(projectID, ts.BlockHeight())
			require.NoError(t, err)

			strictestPolicy, _, err := ts.Keepers.Pairing.GetProjectStrictestPolicy(ts.Ctx, project, specId, ts.BlockHeight())
			require.NoError(t, err)
			if len(tt.expectedStrictestPolicies) > 0 {
				require.NotEqual(t, 0, len(strictestPolicy.ChainPolicies))
				require.NotEqual(t, 0, len(strictestPolicy.ChainPolicies[0].Requirements))
				services := map[string]struct{}{}
				for _, requirement := range strictestPolicy.ChainPolicies[0].Requirements {
					collection := requirement.Collection
					if collection.AddOn != "" {
						services[collection.AddOn] = struct{}{}
					}
					for _, extension := range requirement.Extensions {
						if extension != "" {
							services[extension] = struct{}{}
						}
					}
				}
				for _, expected := range tt.expectedStrictestPolicies {
					_, ok := services[expected]
					require.True(t, ok, "did not find addon in strictest policy %s, policy: %#v", expected, strictestPolicy)
				}
			}

			pairing, err := ts.QueryPairingGetPairing(ts.spec.Index, sub1Addr)
			if tt.expectedProviders > 0 {
				require.Nil(t, err)
				require.Equal(t, tt.expectedProviders, len(pairing.Providers), "received providers %#v", pairing)
				if len(tt.expectedStrictestPolicies) > 0 {
					services := map[string]int{}
					for _, provider := range pairing.GetProviders() {
						for _, endpoint := range provider.Endpoints {
							for _, addon := range endpoint.Addons {
								services[addon]++
							}
							for _, extension := range endpoint.Extensions {
								services[extension]++
							}
							for _, apiInterface := range endpoint.ApiInterfaces {
								services[apiInterface]++
							}
						}
					}
					for _, expected := range tt.expectedStrictestPolicies {
						count, ok := services[expected]
						require.True(t, ok, "did not find addon in strictest policy %s, policy: %#v", expected, services)
						require.GreaterOrEqual(t, count, len(pairing.Providers)/2) // we expect at least half of the providers to support the expected api interface (for mix it's half)
					}
				}
			} else {
				require.Error(t, err)
			}
		})
	}
}

func TestMixSelectedProvidersAndArchivePairing(t *testing.T) {
	ts := newTester(t)
	ts.setupForPayments(1, 0, 0) // 1 provider, 0 client, default providers-to-pair
	specEth, err := testkeeper.GetASpec("ETH1", "../../../", nil, nil)
	if err != nil {
		require.NoError(t, err)
	}
	ts.spec.ApiCollections = specEth.ApiCollections

	// will overwrite the default "mock" spec
	ts.AddSpec("mock", ts.spec)
	specId := ts.spec.Index
	mandatoryExtChainPolicyMix := planstypes.ChainPolicy{
		ChainId: specId,
		Requirements: []planstypes.ChainRequirement{{
			Collection: spectypes.CollectionData{
				ApiInterface: "jsonrpc",
				InternalPath: "",
				Type:         "POST",
				AddOn:        "",
			},
			Extensions: []string{"archive"},
			Mixed:      true,
		}},
	}

	regularEndpoints := []epochstoragetypes.Endpoint{{
		IPPORT:        "123",
		Geolocation:   1,
		Addons:        []string{},
		ApiInterfaces: []string{},
	}}
	archiveEndpoints := []epochstoragetypes.Endpoint{{
		IPPORT:        "123",
		Geolocation:   1,
		Addons:        []string{"archive"},
		ApiInterfaces: []string{},
	}}

	// mandatory
	err = ts.addProviderEndpoints(200, regularEndpoints) // ext1 - 2
	require.NoError(t, err)

	_, p1 := ts.GetAccount(common.PROVIDER, 0)
	_, p2 := ts.GetAccount(common.PROVIDER, 1)
	_, p3 := ts.GetAccount(common.PROVIDER, 2)
	_, p4 := ts.GetAccount(common.PROVIDER, 3)
	_, p5 := ts.GetAccount(common.PROVIDER, 4)
	selectedProviders := []string{p1, p2, p3, p4, p5}
	err = ts.addProviderEndpoints(10, archiveEndpoints) // ext1 - 2
	require.NoError(t, err)

	t.Run("archive selected providers mixed test", func(t *testing.T) {
		defaultPolicy := func() planstypes.Policy {
			return planstypes.Policy{
				ChainPolicies:      []planstypes.ChainPolicy{},
				GeolocationProfile: math.MaxInt32,
				MaxProvidersToPair: 30,
				TotalCuLimit:       math.MaxUint64,
				EpochCuLimit:       math.MaxUint64,
			}
		}

		plan := ts.plan // original mock template
		plan.PlanPolicy = defaultPolicy()
		plan.PlanPolicy.SelectedProvidersMode = planstypes.SELECTED_PROVIDERS_MODE_MIXED
		plan.PlanPolicy.SelectedProviders = selectedProviders

		plan.PlanPolicy.ChainPolicies = []planstypes.ChainPolicy{mandatoryExtChainPolicyMix}

		expectedProviders := plan.PlanPolicy.MaxProvidersToPair

		err := ts.TxProposalAddPlans(plan)
		require.Nil(t, err)

		_, sub1Addr := ts.AddAccount("sub", 0, 10000)

		_, err = ts.TxSubscriptionBuy(sub1Addr, sub1Addr, plan.Index, 1, false, false)
		require.Nil(t, err)

		// get the admin project and set its policies
		subProjects, err := ts.QuerySubscriptionListProjects(sub1Addr)
		require.Nil(t, err)
		require.Equal(t, 1, len(subProjects.Projects))

		projectID := subProjects.Projects[0]

		// apply policy change
		ts.AdvanceEpoch()

		// apply policy change
		ts.AdvanceEpochs(2)

		project, err := ts.GetProjectForBlock(projectID, ts.BlockHeight())
		require.NoError(t, err)

		strictestPolicy, _, err := ts.Keepers.Pairing.GetProjectStrictestPolicy(ts.Ctx, project, specId, ts.BlockHeight())
		require.NoError(t, err)

		require.NotEqual(t, 0, len(strictestPolicy.ChainPolicies))
		require.NotEqual(t, 0, len(strictestPolicy.ChainPolicies[0].Requirements))
		services := map[string]struct{}{}
		for _, requirement := range strictestPolicy.ChainPolicies[0].Requirements {
			collection := requirement.Collection
			if collection.AddOn != "" {
				services[collection.AddOn] = struct{}{}
			}
			for _, extension := range requirement.Extensions {
				if extension != "" {
					services[extension] = struct{}{}
				}
			}
		}
		for _, expected := range []string{"archive"} {
			_, ok := services[expected]
			require.True(t, ok, "did not find addon in strictest policy %s, policy: %#v", expected, strictestPolicy)
		}

		pairing, err := ts.QueryPairingGetPairing(ts.spec.Index, sub1Addr)
		require.Nil(t, err)
		require.Equal(t, expectedProviders, uint64(len(pairing.Providers)), "received providers %#v", pairing)

		servicesCount := map[string]int{}
		for _, provider := range pairing.GetProviders() {
			for _, endpoint := range provider.Endpoints {
				for _, addon := range endpoint.Addons {
					servicesCount[addon]++
				}
				for _, extension := range endpoint.Extensions {
					servicesCount[extension]++
				}
				for _, apiInterface := range endpoint.ApiInterfaces {
					servicesCount[apiInterface]++
				}
			}
		}
		for _, expected := range []string{"archive"} {
			count, ok := servicesCount[expected]
			require.True(t, ok, "did not find addon in strictest policy %s, policy: %#v", expected, services)
			require.GreaterOrEqual(t, count, len(pairing.Providers)/3) // we expect at least third of the providers to support the expected api interface
		}
		// verify selected providers mix count
		addresses := []string{}
		for _, provider := range pairing.Providers {
			addresses = append(addresses, provider.Address)
		}
		count := countSelectedAddresses(addresses, selectedProviders)
		require.Equal(t, count, len(selectedProviders))
	})
}

// TestPairingConsistency checks we consistently get the same pairing in the same epoch
func TestPairingConsistency(t *testing.T) {
	ts := newTester(t)
	iterations := 100

	ts.plan.PlanPolicy.MaxProvidersToPair = uint64(3)
	ts.AddPlan("free", ts.plan)
	ts.addClient(1)
	err := ts.addProviderGeolocation(10, 3)
	require.Nil(t, err)

	ts.AdvanceEpoch()

	consumers := ts.Accounts(common.CONSUMER)

	res, err := ts.QueryPairingGetPairing(ts.spec.Index, consumers[0].Addr.String())
	require.Nil(t, err)
	prevPairing := res.Providers
	for i := 0; i < iterations; i++ {
		res, err := ts.QueryPairingGetPairing(ts.spec.Index, consumers[0].Addr.String())
		require.Nil(t, err)

		var prevPairingAddrs []string
		var currentPairingAddrs []string

		for i := range res.Providers {
			prevPairingAddrs = append(prevPairingAddrs, prevPairing[i].Address)
			currentPairingAddrs = append(currentPairingAddrs, res.Providers[i].Address)
		}

		require.True(t, slices.UnorderedEqual(prevPairingAddrs, currentPairingAddrs))

		prevPairing = res.Providers
	}
}

// TestNoZeroLatency checks that there are no zero values in GEO_LATENCY_MAP
func TestNoZeroLatency(t *testing.T) {
	for _, latencyMap := range pairingscores.GEO_LATENCY_MAP {
		for _, latency := range latencyMap {
			require.NotEqual(t, uint64(0), latency)
		}
	}
}

func TestPairingPerformance(t *testing.T) {
	ts := newTester(t)
	ts.SetupAccounts(1, 0, 0) // 2 sub, 0 adm, 0 dev

	var balance int64 = 10000
	stake := balance / 10

	_, sub1Addr := ts.Account("sub1")

	_, err := ts.TxSubscriptionBuy(sub1Addr, sub1Addr, ts.plan.Index, 1, false, false)
	require.Nil(t, err)

	for i := 1; i <= 1000; i++ {
		_, addr := ts.AddAccount(common.PROVIDER, i, balance)
		err := ts.StakeProvider(addr, ts.spec, stake)
		require.Nil(t, err)
	}

	ts.AdvanceEpoch()

	before := time.Now()
	_, err = ts.QueryPairingGetPairing(ts.spec.Index, sub1Addr)
	require.Nil(t, err)

	duration := time.Since(before)
	require.Less(t, duration.Nanoseconds(), time.Second.Nanoseconds())
}<|MERGE_RESOLUTION|>--- conflicted
+++ resolved
@@ -871,15 +871,9 @@
 	ts.setupForPayments(providersCount, 1, providersToPair)
 	_, clientAddr := ts.GetAccount(common.CONSUMER, 0)
 
-<<<<<<< HEAD
-	// extend the subscription to accommodate many (pairing) epochs
-	_, err := ts.TxSubscriptionBuy(clientAddr, clientAddr, ts.plan.Index, 5, false, false)
-	require.NoError(t, err)
-=======
 	// make the subscription auto-renew so it won't expire after many (pairing) epochs
 	err := ts.TxSubscriptionAutoRenewal(clientAddr, true)
-	require.Nil(t, err)
->>>>>>> 384da42e
+	require.NoError(t, err)
 
 	weightFunc := func(p epochstoragetypes.StakeEntry) int64 { return p.Stake.Amount.Int64() }
 	ts.verifyPairingDistribution("uniform distribution", clientAddr, providersToPair, weightFunc)
@@ -904,13 +898,8 @@
 
 	ts.AdvanceEpoch()
 
-<<<<<<< HEAD
-	// extend the subscription to accommodate many (pairing) epochs
-	_, err = ts.TxSubscriptionBuy(clientAddr, clientAddr, ts.plan.Index, 10, false, false)
-=======
 	// make the subscription auto-renew so it won't expire after many (pairing) epochs
 	err = ts.TxSubscriptionAutoRenewal(clientAddr, true)
->>>>>>> 384da42e
 	require.Nil(t, err)
 
 	weightFunc := func(p epochstoragetypes.StakeEntry) int64 { return p.Stake.Amount.Int64() }
