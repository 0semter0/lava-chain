--- conflicted
+++ resolved
@@ -18,11 +18,7 @@
 		if len(chainPolicy.Requirements) > 0 {
 			requirements := map[spectypes.CollectionData]map[string]struct{}{}
 			for _, requirement := range chainPolicy.Requirements {
-<<<<<<< HEAD
-				if requirement.Comparable() != "" {
-=======
 				if requirement.Differentiator() != "" {
->>>>>>> ec540f44
 					if _, ok := requirements[requirement.Collection]; !ok {
 						requirements[requirement.Collection] = map[string]struct{}{}
 					}
