--- conflicted
+++ resolved
@@ -130,18 +130,15 @@
 func CalcPairingScore(scores []*PairingScore, strategy ScoreStrategy, diffSlot PairingSlotInf) error {
 	// calculate the score for each req for each provider
 	keys := []string{}
-	for key := range diffSlot.Reqs {
+	requirements := diffSlot.Requirements()
+	for key := range requirements {
 		keys = append(keys, key)
 	}
 	sort.Strings(keys)
 
 	for _, score := range scores {
-<<<<<<< HEAD
-		for _, req := range diffSlot.Requirements() {
-=======
 		for _, key := range keys {
-			req := diffSlot.Reqs[key]
->>>>>>> 555ba5cd
+			req := requirements[key]
 			reqName := req.GetName()
 			weight, ok := strategy[reqName]
 			if !ok {
