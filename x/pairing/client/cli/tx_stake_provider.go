package cli

import (
	"fmt"
	"strconv"
	"strings"

	"github.com/cosmos/cosmos-sdk/client"
	"github.com/cosmos/cosmos-sdk/client/flags"
	"github.com/cosmos/cosmos-sdk/client/tx"
	sdk "github.com/cosmos/cosmos-sdk/types"
	epochstoragetypes "github.com/lavanet/lava/x/epochstorage/types"
	"github.com/lavanet/lava/x/pairing/types"
	planstypes "github.com/lavanet/lava/x/plans/types"
	"github.com/spf13/cast"
	"github.com/spf13/cobra"
)

const (
	BULK_ARG_COUNT = 4
)

var _ = strconv.Itoa(0)

func CmdStakeProvider() *cobra.Command {
	cmd := &cobra.Command{
		Use:   "stake-provider [chain-id] [amount] [endpoint endpoint ...] [geolocation] --from <address> --provider-moniker <moniker>",
		Short: `stake a provider on the lava blockchain on a specific specification`,
		Long: `args:
		[chain-id] is the spec the provider wishes to support
		[amount] is the ulava amount to be staked
		[endpoint endpoint ...] are a space separated list of HOST:PORT,geolocation,[apiInterface,apiInterface,addon,addon,] should be defined within "quotes". Note that you can specify the geolocation using a single uint64 (which will be treated as a bitmask (see plan.proto)) or using one of the geolocation codes. Valid geolocation codes: AF, AS, AU, EU, USE (US east), USC, USW, GL (global).
		[geolocation] should be the geolocation codes to be staked for. You can also use the geolocation codes syntax: EU,AU,AF,etc. Note that this geolocation should be a union of the endpoints' geolocations.
		
		IMPORTANT: endpoint should not contain your node URL, it should point to the grpc listener of your provider service defined in your provider config or cli args`,
		Example: `
		lavad tx pairing stake-provider "ETH1" 500000ulava "my-provider.com:2221,1" 1 -y --from provider-wallet --provider-moniker "my-moniker" --gas-adjustment "1.5" --gas "auto" --gas-prices $GASPRICE
		lavad tx pairing stake-provider "ETH1" 500000ulava "my-provider-africa.com:2221,AF" "my-provider-europe.com:2221,EU" AF,EU -y --from provider-wallet --provider-moniker "my-moniker" --gas-adjustment "1.5" --gas "auto" --gas-prices $GASPRICE
		lavad tx pairing stake-provider "LAV1" 500000ulava "my-provider.com:2221,1,tendermintrpc,rest,grpc" 1 -y --from provider-wallet --provider-moniker "my-moniker" --gas-adjustment "1.5" --gas "auto" --gas-prices $GASPRICE
		lavad tx pairing stake-provider "LAV1" 500000ulava "my-provider.com:2221,1,tendermintrpc,rest,grpc,archive,trace" 1 -y --from provider-wallet --provider-moniker "my-moniker" --gas-adjustment "1.5" --gas "auto" --gas-prices $GASPRICE`,

		Args: cobra.ExactArgs(4),
		RunE: func(cmd *cobra.Command, args []string) (err error) {
			argChainID := args[0]
			argAmount, err := sdk.ParseCoinNormalized(args[1])
			if err != nil {
				return err
			}

			argEndpoints, argGeolocation32, err := HandleEndpointsAndGeolocationArgs(strings.Fields(args[2]), args[3])
			argGeolocation := uint64(argGeolocation32)
			if err != nil {
				return err
			}

			clientCtx, err := client.GetClientTxContext(cmd)
			if err != nil {
				return err
			}

			moniker, err := cmd.Flags().GetString(types.FlagMoniker)
			if err != nil {
				return err
			}

			msg := types.NewMsgStakeProvider(
				clientCtx.GetFromAddress().String(),
				argChainID,
				argAmount,
				argEndpoints,
				argGeolocation,
				moniker,
			)
			if err := msg.ValidateBasic(); err != nil {
				return err
			}
			return tx.GenerateOrBroadcastTxCLI(clientCtx, cmd.Flags(), msg)
		},
	}
	cmd.Flags().String(types.FlagMoniker, "", "The provider's moniker (non-unique name)")
	cmd.MarkFlagRequired(types.FlagMoniker)
	flags.AddTxFlagsToCmd(cmd)

	return cmd
}

func CmdBulkStakeProvider() *cobra.Command {
	cmd := &cobra.Command{
		Use:   "bulk-stake-provider [chain-id,chain-id,chain-id...] [amount] [endpoint-url,geolocation endpoint-url,geolocation] [geolocation] {repeat arguments for another bulk} --from <address> --provider-moniker <moniker>",
		Short: "used to stake with a provider on a given endpoint in all of it's api interfaces and all chains with the same stake, each chain will require it's own stake, this command can be run in bulk, by repeating the arguments",
		Long: `args:
		[chain-id,chain-id] is the specs the provider wishes to support separated by a ','
		[amount] is the ulava amount to be staked
		[endpoint-url,geolocation endpoint-url,geolocation...] are a space separated list of HOST:PORT,geolocation, should be defined within "quotes"
		[geolocation] should be the geolocation code to be staked for
		{repeat for another bulk} - creates a new Msg within the transaction with different arguments, can be used to run many changes in many chains without waiting for a new block`,
		Example: `lavad tx pairing bulk-stake-provider ETH1,LAV1 500000ulava "my-provider-grpc-addr.com:9090,1" 1 -y --from servicer1 --provider-moniker "my-moniker" --gas-adjustment "1.5" --gas "auto" --gas-prices $GASPRICE
		bulk send: two bulks, listen for ETH1,LAV1 in one endpoint and COS3,COS5 in another
		lavad tx pairing bulk-stake-provider ETH1,LAV1 500000ulava "my-provider-grpc-addr.com:9090,1" 1 COS3,COS5 500000ulava "my-other-grpc-addr.com:1111,1" 1 -y --from servicer1 --provider-moniker "my-moniker" --gas-adjustment "1.5" --gas "auto" --gas-prices $GASPRICE`,
		Args: func(cmd *cobra.Command, args []string) error {
			if len(args)%BULK_ARG_COUNT != 0 {
				return fmt.Errorf("invalid number of arguments, needs to be a multiple of %d, arg count: %d", BULK_ARG_COUNT, len(args))
			}
			return nil
		},
		RunE: func(cmd *cobra.Command, args []string) (err error) {
			clientCtx, err := client.GetClientTxContext(cmd)
			if err != nil {
				return err
			}
			moniker, err := cmd.Flags().GetString(types.FlagMoniker)
			if err != nil {
				return err
			}

			handleBulk := func(cmd *cobra.Command, args []string) (msgs []sdk.Msg, err error) {
				if len(args) != BULK_ARG_COUNT {
					return nil, fmt.Errorf("invalid argument length %d should be %d", len(args), BULK_ARG_COUNT)
				}
				argChainIDs := args[0]
				chainIDs := strings.Split(argChainIDs, ",")
				argAmount, err := sdk.ParseCoinNormalized(args[1])
				if err != nil {
					return nil, err
				}
				tmpArg := strings.Fields(args[2])
				argEndpoints := map[uint64]epochstoragetypes.Endpoint{}
				for _, endpointStr := range tmpArg {
					splitted := strings.Split(endpointStr, ",")
					if len(splitted) != 2 {
						return nil, fmt.Errorf("invalid argument format in endpoints, must be: HOST:PORT,geolocation HOST:PORT,geolocation, received: %s", endpointStr)
					}
					geoloc, err := strconv.ParseUint(splitted[1], 10, 64)
					if err != nil {
						return nil, fmt.Errorf("invalid argument format in endpoints, geolocation must be a number")
					}
					endpoint := epochstoragetypes.Endpoint{IPPORT: splitted[0], Geolocation: geoloc}
					argEndpoints[geoloc] = endpoint
				}
				argGeolocation, err := cast.ToUint64E(args[3])
				if err != nil {
					return nil, err
				}

				for _, chainID := range chainIDs {
					if chainID == "" {
						continue
					}
					allEndpoints := []epochstoragetypes.Endpoint{}
					for geoloc, endpointForGeoloc := range argEndpoints {
						endpoints := []epochstoragetypes.Endpoint{
							{IPPORT: endpointForGeoloc.IPPORT, Geolocation: geoloc},
						}
						allEndpoints = append(allEndpoints, endpoints...)
					}

					msg := types.NewMsgStakeProvider(
						clientCtx.GetFromAddress().String(),
						chainID,
						argAmount,
						allEndpoints,
						argGeolocation,
						moniker,
					)
					if err := msg.ValidateBasic(); err != nil {
						return nil, err
					}
					msgs = append(msgs, msg)
				}
				return msgs, nil
			}
			msgs := []sdk.Msg{}
			for argRange := 0; argRange < len(args); argRange += BULK_ARG_COUNT {
				if argRange+BULK_ARG_COUNT > len(args) {
					return fmt.Errorf("invalid argument count %d > %d", argRange+BULK_ARG_COUNT, len(args))
				}
				newMsgs, err := handleBulk(cmd, args[argRange:argRange+BULK_ARG_COUNT])
				if err != nil {
					return err
				}
				msgs = append(msgs, newMsgs...)
			}
			return tx.GenerateOrBroadcastTxCLI(clientCtx, cmd.Flags(), msgs...)
		},
	}
	cmd.Flags().String(types.FlagMoniker, "", "The provider's moniker (non-unique name)")
	cmd.MarkFlagRequired(types.FlagMoniker)
	flags.AddTxFlagsToCmd(cmd)

	return cmd
}

func HandleEndpointsAndGeolocationArgs(endpArg []string, geoArg string) (endp []epochstoragetypes.Endpoint, geo int32, err error) {
	var endpointsGeoloc int32

	// handle endpoints
	for _, endpointStr := range endpArg {
		split := strings.Split(endpointStr, ",")
		if len(split) < 2 {
			return nil, 0, fmt.Errorf("invalid endpoint format: %s", endpointStr)
		}

		geoloc, err := planstypes.ParseGeoEnum(split[1])
		if err != nil {
			return nil, 0, fmt.Errorf("invalid endpoint format: %w, format: %s", err, strings.Join(split, ";"))
		}

		if geoloc == int32(planstypes.Geolocation_GL) {
			// if global ("GL"), append the endpoint in all possible geolocations
<<<<<<< HEAD
			for _, geoloc := range types.GetAllGeolocations() {
=======
			for _, geoloc := range planstypes.GetGeolocations() {
>>>>>>> b44bd9bb
				endpoint := epochstoragetypes.Endpoint{
					IPPORT:      split[0],
					Geolocation: uint64(geoloc),
				}
				if len(split) > 2 {
					endpoint.Addons = split[2:]
				}
				endp = append(endp, endpoint)
			}
			endpointsGeoloc = int32(planstypes.Geolocation_GL)
		} else {
			// if not global, verify the geolocation is a single region and append as is
			if !planstypes.IsGeoEnumSingleBit(geoloc) {
				return nil, 0, fmt.Errorf("endpoint must include exactly one geolocation code: %s", split[1])
			}
			endpoint := epochstoragetypes.Endpoint{
				IPPORT:      split[0],
				Geolocation: uint64(geoloc),
			}
			if len(split) > 2 {
				endpoint.Addons = split[2:]
			}
			endp = append(endp, endpoint)
			endpointsGeoloc |= geoloc
		}
	}
	if geoArg != "*" {
		// handle geolocation
		geo, err = planstypes.ParseGeoEnum(geoArg)
		if err != nil {
			return nil, 0, fmt.Errorf("invalid geolocation format: %w", err)
		}

		if geo != endpointsGeoloc {
			return nil, 0, types.GeolocationNotMatchWithEndpointsError
		}
	}
	return endp, endpointsGeoloc, nil
}<|MERGE_RESOLUTION|>--- conflicted
+++ resolved
@@ -207,11 +207,7 @@
 
 		if geoloc == int32(planstypes.Geolocation_GL) {
 			// if global ("GL"), append the endpoint in all possible geolocations
-<<<<<<< HEAD
-			for _, geoloc := range types.GetAllGeolocations() {
-=======
-			for _, geoloc := range planstypes.GetGeolocations() {
->>>>>>> b44bd9bb
+			for _, geoloc := range planstypes.GetAllGeolocations() {
 				endpoint := epochstoragetypes.Endpoint{
 					IPPORT:      split[0],
 					Geolocation: uint64(geoloc),
