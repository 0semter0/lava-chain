package types

const (
	ProviderStakeEventName       = "stake_new_provider"
	ProviderStakeUpdateEventName = "stake_update_provider"
	ProviderUnstakeEventName     = "provider_unstake_commit"

	RelayPaymentEventName       = "relay_payment"
	ProviderJailedEventName     = "provider_jailed"
	ProviderReportedEventName   = "provider_reported"
	LatestBlocksReportEventName = "provider_latest_block_report"
	RejectedCuEventName         = "rejected_cu"
	UnstakeProposalEventName    = "unstake_gov_proposal"
)

// unstake description strings
const (
	UnstakeDescriptionClientUnstake     = "Client unstaked entry"
	UnstakeDescriptionProviderUnstake   = "Provider unstaked entry"
	UnstakeDescriptionInsufficientFunds = "client stake is below the minimum stake required"
)

const (
	FlagMoniker                  = "provider-moniker"
	FlagCommission               = "delegate-commission"
	FlagDelegationLimit          = "delegate-limit"
<<<<<<< HEAD
	FlagOperator                 = "operator"
	FlagGrantFeeAuth             = "grant-operator-gas-fees-auth"
=======
	FlagProvider                 = "provider"
>>>>>>> ca5252ef
	MAX_LEN_MONIKER              = 50
	MAX_ENDPOINTS_AMOUNT_PER_GEO = 5 // max number of endpoints per geolocation for provider stake entry
)

// unresponsiveness consts
const (
	// Consider changing back on mainnet when providers QoS benchmarks are better // EPOCHS_NUM_TO_CHECK_CU_FOR_UNRESPONSIVE_PROVIDER uint64 = 4 // number of epochs to sum CU that the provider serviced
	EPOCHS_NUM_TO_CHECK_CU_FOR_UNRESPONSIVE_PROVIDER uint64 = 8 // number of epochs to sum CU that the provider serviced
	EPOCHS_NUM_TO_CHECK_FOR_COMPLAINERS              uint64 = 2 // number of epochs to sum CU of complainers against the provider
)

type ClientUsedCU struct {
	TotalUsed uint64
	Providers map[string]uint64
}

type ClientProviderOverusedCUPercent struct {
	TotalOverusedPercent    float64
	OverusedPercentProvider float64
}<|MERGE_RESOLUTION|>--- conflicted
+++ resolved
@@ -24,12 +24,8 @@
 	FlagMoniker                  = "provider-moniker"
 	FlagCommission               = "delegate-commission"
 	FlagDelegationLimit          = "delegate-limit"
-<<<<<<< HEAD
-	FlagOperator                 = "operator"
-	FlagGrantFeeAuth             = "grant-operator-gas-fees-auth"
-=======
 	FlagProvider                 = "provider"
->>>>>>> ca5252ef
+	FlagGrantFeeAuth             = "grant-provider-gas-fees-auth"
 	MAX_LEN_MONIKER              = 50
 	MAX_ENDPOINTS_AMOUNT_PER_GEO = 5 // max number of endpoints per geolocation for provider stake entry
 )
