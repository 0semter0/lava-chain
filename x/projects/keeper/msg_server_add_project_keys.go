package keeper

import (
	"context"

	sdk "github.com/cosmos/cosmos-sdk/types"
	"github.com/lavanet/lava/utils"
	"github.com/lavanet/lava/x/projects/types"
)

func (k msgServer) AddProjectKeys(goCtx context.Context, msg *types.MsgAddProjectKeys) (*types.MsgAddProjectKeysResponse, error) {
	ctx := sdk.UnwrapSDKContext(goCtx)
	projectID := msg.Project
	adminKey := msg.Creator
	projectKeys := msg.ProjectKeys

	var project types.Project
	err, found := k.projectsFS.FindEntry(ctx, projectID, uint64(ctx.BlockHeight()), &project)
	if err != nil || !found {
		return nil, utils.LavaError(ctx, ctx.Logger(), "AddProjectKeys_project_not_found", map[string]string{"project": projectID}, "project id not found")
	}

	// check if the admin key is valid
	if !project.IsKeyType(adminKey, types.ProjectKey_ADMIN) && project.Subscription != adminKey {
		return nil, utils.LavaError(ctx, ctx.Logger(), "AddProjectKeys_not_admin", map[string]string{"project": projectID}, "the requesting key is not admin key")
	}

	// check that those keys are unique for developers
	for _, projectKey := range projectKeys {
<<<<<<< HEAD
		// check if this key is registered as a developer key
		var projectIDstring types.ProtoString
		err = k.developerKeysFS.FindEntry(ctx, projectKey.Key, uint64(ctx.BlockHeight()), &projectIDstring)

		// not registered
		if err != nil {
			projectIDstring.String_ = project.Index
			err = k.developerKeysFS.AppendEntry(ctx, projectKey.Key, uint64(ctx.BlockHeight()), &projectIDstring)
			if err != nil {
				return nil, utils.LavaError(ctx, ctx.Logger(), "AddProjectKeys_used_key", map[string]string{"project": projectID, "developerKey": projectKey.Key, "err": err.Error()}, "failed to register key")
=======
		if projectKey.IsKeyType(types.ProjectKey_DEVELOPER) {
			// if the key is a developer key add it to the map of developer keys
			var projectIDstring types.ProtoString
			_, found := k.developerKeysFS.FindEntry(ctx, projectKey.Key, uint64(ctx.BlockHeight()), &projectIDstring)
			if !found {
				projectIDstring.String_ = project.Index
				err = k.developerKeysFS.AppendEntry(ctx, project.Index, uint64(ctx.BlockHeight()), &projectIDstring)
				if err != nil {
					return nil, utils.LavaError(ctx, ctx.Logger(), "AddProjectKeys_used_key", map[string]string{"project": projectID, "developerKey": projectKey.Key, "err": err.Error()}, "the requesting key is not admin key")
				}
>>>>>>> fdac9317
			}
		}

		project.AppendKey(projectKey)
	}

	err = k.projectsFS.AppendEntry(ctx, projectID, uint64(ctx.BlockHeight()), &project)
	if err != nil {
		return nil, err
	}

	return &types.MsgAddProjectKeysResponse{}, err
}<|MERGE_RESOLUTION|>--- conflicted
+++ resolved
@@ -27,29 +27,16 @@
 
 	// check that those keys are unique for developers
 	for _, projectKey := range projectKeys {
-<<<<<<< HEAD
 		// check if this key is registered as a developer key
 		var projectIDstring types.ProtoString
-		err = k.developerKeysFS.FindEntry(ctx, projectKey.Key, uint64(ctx.BlockHeight()), &projectIDstring)
+		_, found = k.developerKeysFS.FindEntry(ctx, projectKey.Key, uint64(ctx.BlockHeight()), &projectIDstring)
 
 		// not registered
-		if err != nil {
+		if !found {
 			projectIDstring.String_ = project.Index
 			err = k.developerKeysFS.AppendEntry(ctx, projectKey.Key, uint64(ctx.BlockHeight()), &projectIDstring)
 			if err != nil {
 				return nil, utils.LavaError(ctx, ctx.Logger(), "AddProjectKeys_used_key", map[string]string{"project": projectID, "developerKey": projectKey.Key, "err": err.Error()}, "failed to register key")
-=======
-		if projectKey.IsKeyType(types.ProjectKey_DEVELOPER) {
-			// if the key is a developer key add it to the map of developer keys
-			var projectIDstring types.ProtoString
-			_, found := k.developerKeysFS.FindEntry(ctx, projectKey.Key, uint64(ctx.BlockHeight()), &projectIDstring)
-			if !found {
-				projectIDstring.String_ = project.Index
-				err = k.developerKeysFS.AppendEntry(ctx, project.Index, uint64(ctx.BlockHeight()), &projectIDstring)
-				if err != nil {
-					return nil, utils.LavaError(ctx, ctx.Logger(), "AddProjectKeys_used_key", map[string]string{"project": projectID, "developerKey": projectKey.Key, "err": err.Error()}, "the requesting key is not admin key")
-				}
->>>>>>> fdac9317
 			}
 		}
 
