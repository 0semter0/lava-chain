--- conflicted
+++ resolved
@@ -20,63 +20,11 @@
 	return project, nil
 }
 
-<<<<<<< HEAD
 func (k Keeper) GetProjectIDForDeveloper(ctx sdk.Context, developerKey string, blockHeight uint64) (string, error) {
 	var projectIDstring types.ProtoString
-	err := k.developerKeysFS.FindEntry(ctx, developerKey, blockHeight, &projectIDstring)
-	if err != nil {
+	err, found := k.developerKeysFS.FindEntry(ctx, developerKey, blockHeight, &projectIDstring)
+	if err != nil || !found {
 		return "", utils.LavaError(ctx, ctx.Logger(), "GetProjectIDForDeveloper_invalid_key", map[string]string{"developer": developerKey}, "the requesting key is not registered to a project")
-=======
-func (k Keeper) AddProjectKeys(ctx sdk.Context, projectID string, adminKey string, projectKeys []types.ProjectKey) error {
-	var project types.Project
-
-	err, found := k.projectsFS.FindEntry(ctx, projectID, uint64(ctx.BlockHeight()), &project)
-	if err != nil || !found {
-		return utils.LavaError(ctx, ctx.Logger(), "AddProjectKeys_project_not_found", map[string]string{"project": projectID}, "project id not found")
-	}
-
-	// check if the admin key is valid
-	if !project.IsKeyType(adminKey, types.ProjectKey_ADMIN) || project.Subscription != adminKey {
-		return utils.LavaError(ctx, ctx.Logger(), "AddProjectKeys_not_admin", map[string]string{"project": projectID}, "the requesting key is not admin key")
-	}
-
-	// check that those keys are unique for developers
-	for _, projectKey := range projectKeys {
-		if projectKey.IsKeyType(types.ProjectKey_DEVELOPER) {
-			// if the key is a developer key add it to the map of developer keys
-			var projectIDstring types.ProtoString
-			_, found = k.developerKeysFS.FindEntry(ctx, projectKey.Key, uint64(ctx.BlockHeight()), &projectIDstring)
-			if !found {
-				projectIDstring.String_ = project.Index
-				err = k.developerKeysFS.AppendEntry(ctx, project.Index, uint64(ctx.BlockHeight()), &projectIDstring)
-				if err != nil {
-					return utils.LavaError(ctx, ctx.Logger(), "AddProjectKeys_used_key", map[string]string{"project": projectID, "developerKey": projectKey.Key, "err": err.Error()}, "the requesting key is not admin key")
-				}
-			}
-		}
-	}
-
-	return k.projectsFS.AppendEntry(ctx, projectID, uint64(ctx.BlockHeight()), &project)
-}
-
-func (k Keeper) SetProjectPolicy(ctx sdk.Context, projectID string, adminKey string, policy types.Policy) error {
-	var project types.Project
-
-	err, found := k.projectsFS.FindEntry(ctx, projectID, uint64(ctx.BlockHeight()), &project)
-	if err != nil || !found {
-		return utils.LavaError(ctx, ctx.Logger(), "SetProjectPolicy_project_not_found", map[string]string{"project": projectID}, "project id not found")
-	}
-
-	// check if the admin key is valid
-	if !project.IsKeyType(adminKey, types.ProjectKey_ADMIN) || project.Subscription != adminKey {
-		return utils.LavaError(ctx, ctx.Logger(), "SetProjectPolicy_not_admin", map[string]string{"project": projectID}, "the requesting key is not admin key")
-	}
-
-	project.Policy = policy
-
-	if project.UsedCu > project.Policy.TotalCuLimit {
-		return utils.LavaError(ctx, ctx.Logger(), "SetProjectPolicy_low_cu", map[string]string{"project": projectID}, "the requested total cu is lower than the used cu")
->>>>>>> 3f8d37c7
 	}
 
 	return projectIDstring.String_, nil
@@ -84,23 +32,21 @@
 
 func (k Keeper) GetProjectForDeveloper(ctx sdk.Context, developerKey string, blockHeight uint64) (types.Project, error) {
 	var project types.Project
-<<<<<<< HEAD
 	projectID, err := k.GetProjectIDForDeveloper(ctx, developerKey, blockHeight)
 	if err != nil {
 		return project, err
 	}
 
-	return project, k.projectsFS.FindEntry(ctx, projectID, blockHeight, &project)
-=======
-	err, found := k.developerKeysFS.FindEntry(ctx, developerKey, blockHeight, &projectIDstring)
-	if err != nil || !found {
-		return project, utils.LavaError(ctx, ctx.Logger(), "GetProjectForDeveloper_invalid_key", map[string]string{"developer": developerKey}, "the requesting key is not admin key")
+	err, found := k.projectsFS.FindEntry(ctx, projectID, blockHeight, &project)
+	if err != nil {
+		return project, err
 	}
 
-	err, _ = k.projectsFS.FindEntry(ctx, projectIDstring.String_, blockHeight, &project)
+	if !found {
+		return project, utils.LavaError(ctx, ctx.Logger(), "GetProjectForDeveloper_project_not_found", map[string]string{"developer": developerKey, "project": projectID}, "the developers project was not found")
+	}
 
-	return project, err
->>>>>>> 3f8d37c7
+	return project, nil
 }
 
 func (k Keeper) ValidateDeveloperRequest(ctx sdk.Context, developerKey string, chainID string, apiName string, blockHeight uint64) (valid bool, policy types.Policy, err error) {
