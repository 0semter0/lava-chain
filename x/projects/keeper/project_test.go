--- conflicted
+++ resolved
@@ -214,13 +214,7 @@
 	for _, tt := range nameTests {
 		t.Run(tt.name, func(t *testing.T) {
 			testProjectData.Name = tt.projectName
-<<<<<<< HEAD
-			testProjectData.Description = tt.projectDescription
-
 			err = ts.keepers.Projects.CreateProject(ts.ctx, subAddr, testProjectData, plan)
-=======
-			err = keepers.Projects.CreateProject(ctx, subAddr, testProjectData, plan)
->>>>>>> 680786a3
 			require.NotNil(t, err)
 		})
 	}
@@ -285,7 +279,6 @@
 
 	projectData := types.ProjectData{
 		Name:        "mockname2",
-		Description: "",
 		Enabled:     true,
 		ProjectKeys: []types.ProjectKey{types.ProjectDeveloperKey(dev1Addr)},
 		Policy:      &plan.PlanPolicy,
@@ -696,10 +689,8 @@
 
 	plan := common.CreateMockPlan()
 
-<<<<<<< HEAD
 	projectData1 := types.ProjectData{
 		Name:        "mockname1",
-		Description: "",
 		Enabled:     true,
 		ProjectKeys: []types.ProjectKey{types.ProjectDeveloperKey(sub1Addr)},
 		Policy:      &plan.PlanPolicy,
@@ -709,11 +700,6 @@
 
 	projectData2 := types.ProjectData{
 		Name:        "mockname2",
-		Description: "",
-=======
-	projectData := types.ProjectData{
-		Name:        projectName,
->>>>>>> 680786a3
 		Enabled:     true,
 		ProjectKeys: []types.ProjectKey{types.ProjectDeveloperKey(sub2Addr)},
 		Policy:      &plan.PlanPolicy,
