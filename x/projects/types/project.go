--- conflicted
+++ resolved
@@ -16,17 +16,13 @@
 	return subscriptionAddress + "-" + projectName
 }
 
-<<<<<<< HEAD
-func CreateProject(subscriptionAddress string, projectName string, description string, enable bool) (Project, error) {
+func NewProject(subscriptionAddress string, projectName string, description string, enable bool) (Project, error) {
 	if !ValidateProjectNameAndDescription(projectName, description) {
 		return Project{}, fmt.Errorf("project name must be ASCII, cannot contain \",\" and its length must be less than %d."+
 			" Name: %s. The project's description must also be ASCII and its length must be less than %d",
 			MAX_PROJECT_NAME_LEN, projectName, MAX_PROJECT_DESCRIPTION_LEN)
 	}
 
-=======
-func NewProject(subscriptionAddress string, projectName string) Project {
->>>>>>> dda76156
 	return Project{
 		Index:              ProjectIndex(subscriptionAddress, projectName),
 		Subscription:       subscriptionAddress,
@@ -40,7 +36,7 @@
 }
 
 func ValidateProjectNameAndDescription(name string, description string) bool {
-	if !strings.Contains(name, ",") || !commontypes.IsASCII(name) ||
+	if strings.Contains(name, ",") || !commontypes.IsASCII(name) ||
 		len(name) > MAX_PROJECT_NAME_LEN || len(description) > MAX_PROJECT_DESCRIPTION_LEN ||
 		name == "" {
 		return false
