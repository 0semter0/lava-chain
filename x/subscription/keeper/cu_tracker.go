package keeper

import (
	"errors"
	"fmt"
	"strconv"

	"cosmossdk.io/math"
	sdk "github.com/cosmos/cosmos-sdk/types"
	legacyerrors "github.com/cosmos/cosmos-sdk/types/errors"
	"github.com/lavanet/lava/utils"
	epochstoragetypes "github.com/lavanet/lava/x/epochstorage/types"
	"github.com/lavanet/lava/x/subscription/types"
)

const LIMIT_TOKEN_PER_CU = 100

// GetTrackedCu gets the tracked CU counter (with QoS influence) and the trackedCu entry's block
func (k Keeper) GetTrackedCu(ctx sdk.Context, sub string, provider string, chainID string, subBlock uint64) (cu uint64, found bool, key string) {
	cuTrackerKey := types.CuTrackerKey(sub, provider, chainID)
	var trackedCu types.TrackedCu
	entryBlock, _, _, found := k.cuTrackerFS.FindEntryDetailed(ctx, cuTrackerKey, subBlock, &trackedCu)
	if !found || entryBlock != subBlock {
		// entry not found/deleted -> this is the first, so not an error. return CU=0
		return 0, false, cuTrackerKey
	}
	return trackedCu.Cu, found, cuTrackerKey
}

// AddTrackedCu adds CU to the CU counters in relevant trackedCu entry
func (k Keeper) AddTrackedCu(ctx sdk.Context, sub string, provider string, chainID string, cuToAdd uint64, block uint64) error {
	cu, found, key := k.GetTrackedCu(ctx, sub, provider, chainID, block)

	// Note that the trackedCu entry usually has one version since we used
	// the subscription's block which is constant during a specific month
	// (updating an entry using append in the same block acts as ModifyEntry).
	// At most, there can be two trackedCu entries. Two entries occur
	// in the time period after a month has passed but before the payment
	// timer ended (in this time, a provider can still request payment for the previous month)
	if found {
		k.cuTrackerFS.ModifyEntry(ctx, key, block, &types.TrackedCu{Cu: cu + cuToAdd})
	} else {
		err := k.cuTrackerFS.AppendEntry(ctx, key, block, &types.TrackedCu{Cu: cuToAdd})
		if err != nil {
			return utils.LavaFormatError("cannot create new tracked CU entry", err,
				utils.Attribute{Key: "tracked_cu_key", Value: key},
				utils.Attribute{Key: "sub_block", Value: strconv.FormatUint(block, 10)},
				utils.Attribute{Key: "current_cu", Value: strconv.FormatUint(cu, 10)},
				utils.Attribute{Key: "cu_to_be_added", Value: strconv.FormatUint(cuToAdd, 10)})
		}
	}

	utils.LavaFormatDebug("adding tracked cu",
		utils.LogAttr("sub", sub),
		utils.LogAttr("provider", provider),
		utils.LogAttr("chain_id", chainID),
		utils.LogAttr("added_cu", cuToAdd),
		utils.LogAttr("block", block))

	return nil
}

// GetAllSubTrackedCuIndices gets all the trackedCu entries that are related to a specific subscription
func (k Keeper) GetAllSubTrackedCuIndices(ctx sdk.Context, sub string) []string {
	return k.cuTrackerFS.GetAllEntryIndicesWithPrefix(ctx, sub)
}

// removeCuTracker removes a trackedCu entry
func (k Keeper) resetCuTracker(ctx sdk.Context, sub string, info trackedCuInfo, subBlock uint64) error {
	key := types.CuTrackerKey(sub, info.provider, info.chainID)
	var trackedCu types.TrackedCu
	_, _, isLatest, _ := k.cuTrackerFS.FindEntryDetailed(ctx, key, subBlock, &trackedCu)
	if isLatest {
		return k.cuTrackerFS.DelEntry(ctx, key, uint64(ctx.BlockHeight()))
	}
	return nil
}

type trackedCuInfo struct {
	provider  string
	chainID   string
	trackedCu uint64
	block     uint64
}

func (k Keeper) GetSubTrackedCuInfo(ctx sdk.Context, sub string, block uint64) (trackedCuList []trackedCuInfo, totalCuTracked uint64) {
	keys := k.GetAllSubTrackedCuIndices(ctx, sub)

	for _, key := range keys {
		_, provider, chainID := types.DecodeCuTrackerKey(key)
		cu, found, _ := k.GetTrackedCu(ctx, sub, provider, chainID, block)
		if !found {
			utils.LavaFormatWarning("cannot remove cu tracker", legacyerrors.ErrKeyNotFound,
				utils.Attribute{Key: "sub", Value: sub},
				utils.Attribute{Key: "provider", Value: provider},
				utils.Attribute{Key: "chain_id", Value: chainID},
				utils.Attribute{Key: "block", Value: strconv.FormatUint(block, 10)},
			)
			continue
		}
		trackedCuList = append(trackedCuList, trackedCuInfo{
			provider:  provider,
			trackedCu: cu,
			chainID:   chainID,
			block:     block,
		})
		totalCuTracked += cu
	}

	return trackedCuList, totalCuTracked
}

// remove only before the sub is deleted
func (k Keeper) RewardAndResetCuTracker(ctx sdk.Context, cuTrackerTimerKeyBytes []byte, cuTrackerTimerData []byte) {
	sub := string(cuTrackerTimerKeyBytes)
	var timerData types.CuTrackerTimerData
	err := k.cdc.Unmarshal(cuTrackerTimerData, &timerData)
	if err != nil {
		utils.LavaFormatError(types.ErrCuTrackerPayoutFailed.Error(), fmt.Errorf("invalid data from cu tracker timer"),
			utils.Attribute{Key: "timer_data", Value: timerData.String()},
			utils.Attribute{Key: "consumer", Value: sub},
		)
		return
	}
	trackedCuList, totalCuTracked := k.GetSubTrackedCuInfo(ctx, sub, timerData.Block)

	if len(trackedCuList) == 0 || totalCuTracked == 0 {
		// no tracked CU for this sub, nothing to do
		return
	}

	// Note: We take the subscription from the FixationStore, based on the given block.
	// So, even if the plan changed during the month, we still take the original plan, based on the given block.
	block := trackedCuList[0].block

<<<<<<< HEAD
	totalTokenAmount := timerData.Credit.Amount
=======
	var totalTokenAmount math.Int
	if subObj.DurationLeft == 0 {
		totalTokenAmount = subObj.Credit.Amount
	} else {
		totalTokenAmount = subObj.Credit.Amount.QuoRaw(int64(subObj.DurationLeft))
	}
>>>>>>> 2de35665
	if totalTokenAmount.Quo(sdk.NewIntFromUint64(totalCuTracked)).GT(sdk.NewIntFromUint64(LIMIT_TOKEN_PER_CU)) {
		totalTokenAmount = sdk.NewIntFromUint64(LIMIT_TOKEN_PER_CU * totalCuTracked)
	}

	// get the adjustment factor, and delete the entries
	adjustments := k.GetConsumerAdjustments(ctx, sub)
	adjustmentFactorForProvider := k.GetAdjustmentFactorProvider(ctx, adjustments)
	k.RemoveConsumerAdjustments(ctx, sub)

	totalTokenRewarded := sdk.ZeroInt()
	for _, trackedCuInfo := range trackedCuList {
		trackedCu := trackedCuInfo.trackedCu
		provider := trackedCuInfo.provider
		chainID := trackedCuInfo.chainID

		providerAddr, err := sdk.AccAddressFromBech32(provider)
		if err != nil {
			utils.LavaFormatError("invalid provider address", err,
				utils.Attribute{Key: "provider", Value: provider},
			)
			continue
		}

		err = k.resetCuTracker(ctx, sub, trackedCuInfo, block)
		if err != nil {
			utils.LavaFormatError("removing/reseting tracked CU entry failed", err,
				utils.Attribute{Key: "provider", Value: provider},
				utils.Attribute{Key: "tracked_cu", Value: trackedCu},
				utils.Attribute{Key: "chain_id", Value: chainID},
				utils.Attribute{Key: "sub", Value: sub},
				utils.Attribute{Key: "block", Value: ctx.BlockHeight()},
			)
			continue
		}

		// provider monthly reward = (tracked_CU / total_CU_used_in_sub_this_month) * totalTokenAmount
		providerAdjustment, ok := adjustmentFactorForProvider[provider]
		if !ok {
			maxRewardBoost := k.rewardsKeeper.MaxRewardBoost(ctx)
			if maxRewardBoost == 0 {
				utils.LavaFormatWarning("maxRewardBoost is zero", fmt.Errorf("critical: Attempt to divide by zero"),
					utils.LogAttr("maxRewardBoost", maxRewardBoost),
				)
				return
			}
			providerAdjustment = sdk.OneDec().QuoInt64(int64(maxRewardBoost))
		}

		// calculate the provider reward (smaller than totalMonthlyReward
		// because it's shared with delegators)
		totalMonthlyReward := k.CalcTotalMonthlyReward(ctx, totalTokenAmount, trackedCu, totalCuTracked)
		creditToSub := sdk.NewCoin(k.stakingKeeper.BondDenom(ctx), totalMonthlyReward)
		totalTokenRewarded = totalTokenRewarded.Add(totalMonthlyReward)

		// aggregate the reward for the provider
		k.rewardsKeeper.AggregateRewards(ctx, provider, chainID, providerAdjustment, totalMonthlyReward)

		// Transfer some of the total monthly reward to validators contribution and community pool
		totalMonthlyReward, err = k.rewardsKeeper.ContributeToValidatorsAndCommunityPool(ctx, totalMonthlyReward, types.ModuleName)
		if err != nil {
			utils.LavaFormatError("could not contribute to validators and community pool", err,
				utils.Attribute{Key: "total_monthly_reward", Value: totalMonthlyReward.String() + k.stakingKeeper.BondDenom(ctx)})
		}

		// Note: if the reward function doesn't reward the provider
		// because he was unstaked, we only print an error and not returning
		providerReward, _, err := k.dualstakingKeeper.RewardProvidersAndDelegators(ctx, providerAddr, chainID, totalMonthlyReward, types.ModuleName, false, false, false)
		if errors.Is(err, epochstoragetypes.ErrProviderNotStaked) || errors.Is(err, epochstoragetypes.ErrStakeStorageNotFound) {
			utils.LavaFormatWarning("sending provider reward with delegations failed", err,
				utils.Attribute{Key: "provider", Value: provider},
				utils.Attribute{Key: "chain_id", Value: chainID},
				utils.Attribute{Key: "block", Value: strconv.FormatInt(ctx.BlockHeight(), 10)},
			)
		} else if err != nil {
			utils.LavaFormatError("sending provider reward with delegations failed", err,
				utils.Attribute{Key: "provider", Value: provider},
				utils.Attribute{Key: "tracked_cu", Value: trackedCu},
				utils.Attribute{Key: "chain_id", Value: chainID},
				utils.Attribute{Key: "sub", Value: sub},
				utils.Attribute{Key: "sub_total_used_cu", Value: totalCuTracked},
				utils.Attribute{Key: "block", Value: ctx.BlockHeight()},
			)
		} else {
			utils.LogLavaEvent(ctx, k.Logger(ctx), types.MonthlyCuTrackerProviderRewardEventName, map[string]string{
				"provider":         provider,
				"sub":              sub,
				"tracked_cu":       strconv.FormatUint(trackedCu, 10),
				"credit_used":      creditToSub.String(),
				"credit_remaining": timerData.Credit.String(),
				"reward":           providerReward.String(),
				"block":            strconv.FormatInt(ctx.BlockHeight(), 10),
				"adjustment_raw":   providerAdjustment.String(),
			}, "Provider got monthly reward successfully")
		}
	}

	rewardsRemainder := totalTokenAmount.Sub(totalTokenRewarded)

	var latestSub types.Subscription
	latestEntryBlock, _, _, found := k.subsFS.FindEntryDetailed(ctx, sub, uint64(ctx.BlockHeight()), &latestSub)
	if found {
		// return rewards remainder to credit
		if !rewardsRemainder.IsZero() {
			latestSub.Credit = latestSub.Credit.AddAmount(rewardsRemainder)
		}

		// subscription not expired - update credit according to usage
		updatedCredit := latestSub.Credit.Amount.Sub(totalTokenAmount)
		if updatedCredit.IsNegative() {
			latestSub.Credit.Amount = sdk.ZeroInt()
		} else {
			latestSub.Credit.Amount = updatedCredit
		}

		k.subsFS.ModifyEntry(ctx, latestSub.Consumer, latestEntryBlock, &latestSub)
	} else if !rewardsRemainder.IsZero() {
		{
			// sub expired (no need to update credit), send rewards remainder to the community pool
			err = k.rewardsKeeper.FundCommunityPoolFromModule(ctx, rewardsRemainder, types.ModuleName)
			if err != nil {
				utils.LavaFormatError("failed sending remainder of rewards to the community pool", err,
					utils.Attribute{Key: "rewards_remainder", Value: rewardsRemainder.String()},
				)
			}
		}
	}
}

func (k Keeper) CalcTotalMonthlyReward(ctx sdk.Context, totalAmount math.Int, trackedCu uint64, totalCuUsedBySub uint64) math.Int {
	if totalCuUsedBySub == 0 {
		return math.ZeroInt()
	}
	totalMonthlyReward := totalAmount.MulRaw(int64(trackedCu)).QuoRaw(int64(totalCuUsedBySub))
	return totalMonthlyReward
}<|MERGE_RESOLUTION|>--- conflicted
+++ resolved
@@ -133,16 +133,7 @@
 	// So, even if the plan changed during the month, we still take the original plan, based on the given block.
 	block := trackedCuList[0].block
 
-<<<<<<< HEAD
 	totalTokenAmount := timerData.Credit.Amount
-=======
-	var totalTokenAmount math.Int
-	if subObj.DurationLeft == 0 {
-		totalTokenAmount = subObj.Credit.Amount
-	} else {
-		totalTokenAmount = subObj.Credit.Amount.QuoRaw(int64(subObj.DurationLeft))
-	}
->>>>>>> 2de35665
 	if totalTokenAmount.Quo(sdk.NewIntFromUint64(totalCuTracked)).GT(sdk.NewIntFromUint64(LIMIT_TOKEN_PER_CU)) {
 		totalTokenAmount = sdk.NewIntFromUint64(LIMIT_TOKEN_PER_CU * totalCuTracked)
 	}
