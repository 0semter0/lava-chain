--- conflicted
+++ resolved
@@ -254,14 +254,9 @@
 		k.subsFS.ModifyEntry(ctx, latestSub.Consumer, latestEntryBlock, &latestSub)
 	} else if rewardsRemainder.IsPositive() {
 		{
-<<<<<<< HEAD
-			// sub expired (no need to update credit), send rewards remainder to the community pool
-			err = k.rewardsKeeper.FundCommunityPoolFromModule(ctx, sdk.NewCoins(sdk.NewCoin(k.stakingKeeper.BondDenom(ctx), rewardsRemainder)), types.ModuleName)
-=======
 			// sub expired (no need to update credit), send rewards remainder to the validators
 			pool := rewardstypes.ValidatorsRewardsDistributionPoolName
 			err = k.bankKeeper.SendCoinsFromModuleToModule(ctx, types.ModuleName, string(pool), sdk.NewCoins(sdk.NewCoin(k.stakingKeeper.BondDenom(ctx), rewardsRemainder)))
->>>>>>> 70971bd3
 			if err != nil {
 				utils.LavaFormatError("failed sending remainder of rewards to the community pool", err,
 					utils.Attribute{Key: "rewards_remainder", Value: rewardsRemainder.String()},
