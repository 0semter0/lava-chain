--- conflicted
+++ resolved
@@ -3,7 +3,6 @@
 import (
 	"fmt"
 	"strconv"
-	"time"
 
 	sdk "github.com/cosmos/cosmos-sdk/types"
 	legacyerrors "github.com/cosmos/cosmos-sdk/types/errors"
@@ -37,24 +36,7 @@
 	block := uint64(ctx.BlockHeight())
 	creatorAcct, plan, err := k.verifySubscriptionBuyInputAndGetPlan(ctx, block, creator, consumer, planIndex)
 	if err != nil {
-<<<<<<< HEAD
 		return err
-	}
-
-	var sub types.Subscription
-	found := k.subsFS.FindEntry(ctx, consumer, block, &sub)
-=======
-		return utils.LavaFormatWarning("invalid subscription creator address", err,
-			utils.Attribute{Key: "creator", Value: creator},
-		)
-	}
-
-	plan, found := k.plansKeeper.GetPlan(ctx, planIndex)
-	if !found {
-		return utils.LavaFormatWarning("cannot create subscription with invalid plan", err,
-			utils.Attribute{Key: "plan", Value: planIndex},
-			utils.Attribute{Key: "block", Value: block},
-		)
 	}
 
 	var sub types.Subscription
@@ -69,8 +51,7 @@
 	// When we make a subscription upgrade, we append the new subscription entry on the next epoch,
 	// 	but, we want to get the most updated subscription here.
 	// Hence, in case of user making double upgrade in the same epoch, we take the next epoch.
-	found = k.subsFS.FindEntry(ctx, consumer, nextEpoch, &sub)
->>>>>>> 680426a4
+	found := k.subsFS.FindEntry(ctx, consumer, nextEpoch, &sub)
 
 	// Subscription creation:
 	//   When: if not already exists for consumer address)
@@ -85,13 +66,8 @@
 	//
 	// Subscription upgrade:
 	//   When: if already exists and existing plan, and new plan's price is higher than current plan's
-<<<<<<< HEAD
-	//   What: find subscription, check for sufficient funds, upgrade.
-	//
-=======
 	//   What: find subscription, verify new plan's price, upgrade, set duration, calculate price,
 	//         charge fees, save subscription.
->>>>>>> 680426a4
 	// Subscription downgrade: (TBD)
 
 	if !found {
@@ -118,22 +94,15 @@
 					utils.LogAttr("block", block),
 				)
 			}
-<<<<<<< HEAD
 			originalPlanIndex := sub.PlanIndex
 			originalPlanBlock := sub.PlanBlock
-			err = k.upgradeSubscriptionPlan(ctx, duration, &sub, plan.Index, plan.Block)
-			if err != nil {
-				return err
-			}
-
-			// Upgrade worked, now we can decrease the old plan's refcount
-			k.plansKeeper.PutPlan(ctx, originalPlanIndex, originalPlanBlock)
-=======
 			err = k.upgradeSubscriptionPlan(ctx, duration, &sub, &plan)
 			if err != nil {
 				return err
 			}
->>>>>>> 680426a4
+
+			// Upgrade worked, now we can decrease the old plan's refcount
+			k.plansKeeper.PutPlan(ctx, originalPlanIndex, originalPlanBlock)
 
 			details := map[string]string{
 				"consumer": consumer,
@@ -207,7 +176,6 @@
 	return err
 }
 
-<<<<<<< HEAD
 func (k Keeper) verifySubscriptionBuyInputAndGetPlan(ctx sdk.Context, block uint64, creator, consumer, planIndex string) (creatorAcct sdk.AccAddress, plan planstypes.Plan, err error) {
 	EMPTY_PLAN := planstypes.Plan{}
 
@@ -234,8 +202,6 @@
 	return
 }
 
-=======
->>>>>>> 680426a4
 func (k Keeper) createNewSubscription(ctx sdk.Context, plan *planstypes.Plan, creator, consumer string,
 	block uint64, autoRenewalFlag bool,
 ) (types.Subscription, error) {
@@ -262,35 +228,21 @@
 	return sub, nil
 }
 
-<<<<<<< HEAD
-func (k Keeper) upgradeSubscriptionPlan(ctx sdk.Context, duration uint64, sub *types.Subscription, toPlanIndex string, toPlanBlock uint64) error {
-	date := ctx.BlockTime()
-	block := uint64(ctx.BlockHeight())
-
-=======
 func (k Keeper) upgradeSubscriptionPlan(ctx sdk.Context, duration uint64, sub *types.Subscription, toPlan *planstypes.Plan) error {
 	block := uint64(ctx.BlockHeight())
 
 	// Track CU for the previous subscription
->>>>>>> 680426a4
 	k.addCuTrackerTimerForSubscription(ctx, block, sub)
 
 	if sub.DurationLeft == 0 {
 		// Subscription was already expired. Can't upgrade.
-<<<<<<< HEAD
-		k.handleZeroDurationLeftForSubscription(ctx, block, date, sub)
-=======
 		k.handleZeroDurationLeftForSubscription(ctx, block, sub)
->>>>>>> 680426a4
 		return utils.LavaFormatError("Trying to upgrade subscription, but subscription was already expired", nil,
 			utils.LogAttr("consumer", sub.Consumer))
 	}
 
-<<<<<<< HEAD
-=======
 	sub.DurationTotal = 0
 
->>>>>>> 680426a4
 	// The "old" subscription's duration is now expired
 	// If called from CreateSubscription, the duration will reset to the duration bought
 	sub.DurationLeft = 0
@@ -302,23 +254,14 @@
 			utils.LogAttr("consumer", sub.Consumer))
 	}
 
-<<<<<<< HEAD
 	// Remove one refcount for previous plan
 	k.plansKeeper.PutPlan(ctx, sub.PlanIndex, sub.PlanBlock)
 
-	sub.PlanIndex = toPlanIndex
-	sub.PlanBlock = toPlanBlock
-
-	return k.resetSubscriptionDetailsAndAppendEntry(ctx, sub, nextEpoch, date)
-=======
 	sub.PlanIndex = toPlan.Index
 	sub.PlanBlock = toPlan.Block
 	sub.MonthCuTotal = toPlan.PlanPolicy.TotalCuLimit
 
-	k.resetSubscriptionDetailsAndAppendEntry(ctx, sub, nextEpoch, true)
-
-	return nil
->>>>>>> 680426a4
+	return k.resetSubscriptionDetailsAndAppendEntry(ctx, sub, nextEpoch, true)
 }
 
 func (k Keeper) advanceMonth(ctx sdk.Context, subkey []byte) {
@@ -328,13 +271,12 @@
 	var sub types.Subscription
 	if !k.verifySubExists(ctx, consumer, block, &sub) {
 		return
-<<<<<<< HEAD
 	}
 
 	k.addCuTrackerTimerForSubscription(ctx, block, &sub)
 
 	if sub.DurationLeft == 0 {
-		k.handleZeroDurationLeftForSubscription(ctx, block, date, &sub)
+		k.handleZeroDurationLeftForSubscription(ctx, block, &sub)
 		return
 	}
 
@@ -342,7 +284,7 @@
 
 	if sub.DurationLeft > 0 {
 		sub.DurationTotal += 1
-		k.resetSubscriptionDetailsAndAppendEntry(ctx, &sub, block, date)
+		k.resetSubscriptionDetailsAndAppendEntry(ctx, &sub, block, false)
 	} else {
 		if sub.FutureSubscription != nil {
 			// Consumer made advance purchase. Now we activate it.
@@ -367,7 +309,7 @@
 			sub.FutureSubscription = nil
 			sub.MonthCuTotal = plan.PlanPolicy.TotalCuLimit
 
-			k.resetSubscriptionDetailsAndAppendEntry(ctx, &sub, block, date)
+			k.resetSubscriptionDetailsAndAppendEntry(ctx, &sub, block, false)
 		} else if sub.AutoRenewal {
 			// apply the DurationLeft decrease to 0 and buy an extra month
 			k.subsFS.ModifyEntry(ctx, sub.Consumer, sub.Block, &sub)
@@ -382,229 +324,6 @@
 			k.RemoveExpiredSubscription(ctx, consumer, block, sub.PlanIndex, sub.PlanBlock)
 		}
 	}
-}
-
-func (k Keeper) verifySubExists(ctx sdk.Context, consumer string, block uint64, sub *types.Subscription) bool {
-	if found := k.subsFS.FindEntry(ctx, consumer, block, sub); !found {
-		// subscription (monthly) timer has expired for an unknown subscription:
-		// either the timer was set wrongly, or the subscription was incorrectly
-		// removed; and we cannot even return an error about it.
-		utils.LavaFormatError("critical: month expiry for unknown subscription, skipping",
-			fmt.Errorf("subscription not found"),
-			utils.Attribute{Key: "consumer", Value: consumer},
-			utils.Attribute{Key: "block", Value: block},
-		)
-		return false
-=======
->>>>>>> 680426a4
-	}
-	return true
-}
-
-<<<<<<< HEAD
-func (k Keeper) addCuTrackerTimerForSubscription(ctx sdk.Context, block uint64, sub *types.Subscription) {
-	blocksToSave, err := k.epochstorageKeeper.BlocksToSave(ctx, block)
-	if err != nil {
-		utils.LavaFormatError("critical: failed assigning CU tracker callback, skipping", err,
-			utils.Attribute{Key: "block", Value: block},
-		)
-	} else {
-		k.cuTrackerTS.AddTimerByBlockHeight(ctx, block+blocksToSave-1, []byte(sub.Consumer), []byte(strconv.FormatUint(sub.Block, 10)))
-	}
-}
-
-func (k Keeper) handleZeroDurationLeftForSubscription(ctx sdk.Context, block uint64, blockTime time.Time, sub *types.Subscription) {
-	// subscription duration has already reached zero before and should have
-	// been removed before. Extend duration by another month (without adding
-	// CUs) to allow smooth operation.
-	utils.LavaFormatError("critical: negative duration for subscription, extend by 1 month",
-		fmt.Errorf("negative duration in AdvanceMonth()"),
-		utils.Attribute{Key: "consumer", Value: sub.Consumer},
-		utils.Attribute{Key: "plan", Value: sub.PlanIndex},
-		utils.Attribute{Key: "block", Value: block},
-	)
-	// normally would panic! but can "recover" by auto-extending by 1 month
-	// (don't bother to modify sub.MonthExpiryTime to minimize state changes)
-	expiry := uint64(utils.NextMonth(blockTime).UTC().Unix())
-	k.subsTS.AddTimerByBlockTime(ctx, expiry, []byte(sub.Consumer), []byte{})
-}
-
-func (k Keeper) resetSubscriptionDetailsAndAppendEntry(ctx sdk.Context, sub *types.Subscription, block uint64, blockTime time.Time) error {
-	// reset projects CU allowance for this coming month
-	k.projectsKeeper.SnapshotSubscriptionProjects(ctx, sub.Consumer, block)
-
-	// reset subscription CU allowance for this coming month
-	sub.MonthCuLeft = sub.MonthCuTotal
-	sub.Block = block
-
-	// restart timer and append new (fixated) version of this subscription
-	expiry := uint64(utils.NextMonth(blockTime).UTC().Unix())
-	sub.MonthExpiryTime = expiry
-	k.subsTS.AddTimerByBlockTime(ctx, expiry, []byte(sub.Consumer), []byte{})
-
-	// since the total duration increases, the cluster might change
-	sub.Cluster = types.GetClusterKey(*sub)
-
-	err := k.subsFS.AppendEntry(ctx, sub.Consumer, block, sub)
-	if err != nil {
-		// Remove new timer if failed
-		k.subsTS.DelTimerByBlockTime(ctx, expiry, []byte(sub.Consumer))
-
-		// normally would panic! but ok to ignore - the subscription remains
-		// as is with same remaining duration (but not renewed CU)
-		return utils.LavaFormatError("critical: failed to recharge subscription", err,
-			utils.Attribute{Key: "consumer", Value: sub.Consumer},
-			utils.Attribute{Key: "plan", Value: sub.PlanIndex},
-			utils.Attribute{Key: "block", Value: block},
-		)
-=======
-	k.addCuTrackerTimerForSubscription(ctx, block, &sub)
-
-	if sub.DurationLeft == 0 {
-		k.handleZeroDurationLeftForSubscription(ctx, block, &sub)
-		return
->>>>>>> 680426a4
-	}
-
-	return nil
-}
-
-<<<<<<< HEAD
-func (k Keeper) applyPlanDiscountIfEligible(duration uint64, plan *planstypes.Plan, price *sdk.Coin) {
-	if duration >= utils.MONTHS_IN_YEAR {
-		// adjust cost if discount given
-		discount := plan.GetAnnualDiscountPercentage()
-		if discount > 0 {
-			factor := int64(100 - discount)
-			price.Amount = price.Amount.MulRaw(factor).QuoRaw(100)
-		}
-	}
-}
-
-func (k Keeper) chargeFromCreatorAccountToModule(ctx sdk.Context, creator sdk.AccAddress, price sdk.Coin) error {
-	if k.bankKeeper.GetBalance(ctx, creator, k.stakingKeeper.BondDenom(ctx)).IsLT(price) {
-		return utils.LavaFormatWarning("create subscription failed", legacyerrors.ErrInsufficientFunds,
-			utils.LogAttr("creator", creator),
-			utils.LogAttr("price", price),
-		)
-	}
-
-	err := k.bankKeeper.SendCoinsFromAccountToModule(ctx, creator, types.ModuleName, []sdk.Coin{price})
-	if err != nil {
-		return utils.LavaFormatError("create subscription failed. funds transfer failed", err,
-			utils.LogAttr("creator", creator),
-			utils.LogAttr("price", price),
-		)
-	}
-
-	return nil
-}
-
-func (k Keeper) CreateFutureSubscription(ctx sdk.Context,
-	creator string,
-	consumer string,
-	planIndex string,
-	duration uint64,
-) error {
-	var err error
-
-	block := uint64(ctx.BlockHeight())
-	creatorAcct, plan, err := k.verifySubscriptionBuyInputAndGetPlan(ctx, block, creator, consumer, planIndex)
-	if err != nil {
-		return err
-	}
-
-	var sub types.Subscription
-	found := k.subsFS.FindEntry(ctx, consumer, block, &sub)
-
-	if !found {
-		return utils.LavaFormatWarning("could not find active subscription. advanced purchase is only available for an active subscription", nil,
-			utils.LogAttr("consumer", consumer),
-			utils.LogAttr("block", block),
-		)
-	}
-
-	createFutureSubscription := func() {
-		sub.FutureSubscription = &types.FutureSubscription{
-			Creator:        creator,
-			PlanIndex:      plan.Index,
-			PlanBlock:      plan.Block,
-			DurationBought: duration,
-		}
-	}
-
-	if sub.FutureSubscription != nil {
-		// Consumer already has a future subscription
-		// If the new plan's price > current future subscription's plan - change and charge the diff
-		currentPlan, found := k.plansKeeper.FindPlan(ctx, sub.FutureSubscription.PlanIndex, sub.FutureSubscription.PlanBlock)
-		if !found {
-			return utils.LavaFormatError("panic: could not future subscription's plan. aborting", err,
-				utils.Attribute{Key: "creator", Value: creator},
-				utils.Attribute{Key: "planIndex", Value: sub.FutureSubscription.PlanIndex},
-			)
-		}
-
-		newPlanCostForDuration := plan.Price.Amount.MulRaw(int64(duration))
-		// Take into consideration the annually discount
-		newPlanCostCoin := sdk.NewCoin(k.stakingKeeper.BondDenom(ctx), newPlanCostForDuration)
-		k.applyPlanDiscountIfEligible(duration, &plan, &newPlanCostCoin)
-		newPlanCostForDuration = newPlanCostCoin.Amount
-
-		consumerOriginalBoughtDuration := sub.FutureSubscription.DurationBought
-		consumerPaid := currentPlan.Price.Amount.MulRaw(int64(consumerOriginalBoughtDuration))
-		// Take into consideration the annually discount
-		consumerPaidCoin := sdk.NewCoin(k.stakingKeeper.BondDenom(ctx), consumerPaid)
-		k.applyPlanDiscountIfEligible(uint64(consumerOriginalBoughtDuration), &plan, &consumerPaidCoin)
-		consumerPaid = consumerPaidCoin.Amount
-
-		if newPlanCostForDuration.GT(consumerPaid) {
-			priceDiff := sdk.NewCoin(k.stakingKeeper.BondDenom(ctx), newPlanCostForDuration.Sub(consumerPaid))
-			err = k.chargeFromCreatorAccountToModule(ctx, creatorAcct, priceDiff)
-=======
-	if sub.DurationLeft > 0 {
-		sub.DurationTotal += 1
-		k.resetSubscriptionDetailsAndAppendEntry(ctx, &sub, block, false)
-	} else {
-		if sub.AutoRenewal {
-			// apply the DurationLeft decrease to 0 and buy an extra month
-			k.subsFS.ModifyEntry(ctx, sub.Consumer, sub.Block, &sub)
-			err := k.CreateSubscription(ctx, sub.Creator, sub.Consumer, sub.PlanIndex, 1, sub.AutoRenewal)
->>>>>>> 680426a4
-			if err != nil {
-				return err
-			}
-
-			createFutureSubscription()
-			k.subsFS.ModifyEntry(ctx, consumer, sub.Block, &sub)
-
-			details := map[string]string{
-				"creator":      creator,
-				"consumer":     consumer,
-				"duration":     strconv.FormatUint(duration, 10),
-				"oldPlanIndex": currentPlan.Index,
-				"oldPlanBlock": strconv.FormatUint(currentPlan.Block, 10),
-				"newPlanIndex": plan.Index,
-				"newPlanBlock": strconv.FormatUint(plan.Block, 10),
-			}
-			utils.LogLavaEvent(ctx, k.Logger(ctx), types.AdvancedBuyUpgradeSubscriptionEventName, details, "advanced subscription upgraded")
-			return nil
-		} else {
-			return utils.LavaFormatWarning("can't purchase another plan in advanced with a lower price", nil)
-		}
-	}
-
-	price := plan.GetPrice()
-	price.Amount = price.Amount.MulRaw(int64(duration))
-	k.applyPlanDiscountIfEligible(duration, &plan, &price)
-
-	err = k.chargeFromCreatorAccountToModule(ctx, creatorAcct, price)
-	if err != nil {
-		return err
-	}
-
-	createFutureSubscription()
-	k.subsFS.ModifyEntry(ctx, consumer, sub.Block, &sub)
-	return nil
 }
 
 func (k Keeper) verifySubExists(ctx sdk.Context, consumer string, block uint64, sub *types.Subscription) bool {
@@ -649,7 +368,7 @@
 	k.subsTS.AddTimerByBlockTime(ctx, expiry, []byte(sub.Consumer), []byte{})
 }
 
-func (k Keeper) resetSubscriptionDetailsAndAppendEntry(ctx sdk.Context, sub *types.Subscription, block uint64, deleteOldTimer bool) {
+func (k Keeper) resetSubscriptionDetailsAndAppendEntry(ctx sdk.Context, sub *types.Subscription, block uint64, deleteOldTimer bool) error {
 	// reset projects CU allowance for this coming month
 	k.projectsKeeper.SnapshotSubscriptionProjects(ctx, sub.Consumer, block)
 
@@ -683,14 +402,146 @@
 
 	err := k.subsFS.AppendEntry(ctx, sub.Consumer, block, sub)
 	if err != nil {
+		// Remove new timer if failed
+		k.subsTS.DelTimerByBlockTime(ctx, expiry, []byte(sub.Consumer))
+
 		// normally would panic! but ok to ignore - the subscription remains
 		// as is with same remaining duration (but not renewed CU)
-		utils.LavaFormatError("critical: failed to recharge subscription", err,
+		return utils.LavaFormatError("critical: failed to recharge subscription", err,
 			utils.Attribute{Key: "consumer", Value: sub.Consumer},
 			utils.Attribute{Key: "plan", Value: sub.PlanIndex},
 			utils.Attribute{Key: "block", Value: block},
 		)
 	}
+
+	return nil
+}
+
+func (k Keeper) applyPlanDiscountIfEligible(duration uint64, plan *planstypes.Plan, price *sdk.Coin) {
+	if duration >= utils.MONTHS_IN_YEAR {
+		// adjust cost if discount given
+		discount := plan.GetAnnualDiscountPercentage()
+		if discount > 0 {
+			factor := int64(100 - discount)
+			price.Amount = price.Amount.MulRaw(factor).QuoRaw(100)
+		}
+	}
+}
+
+func (k Keeper) chargeFromCreatorAccountToModule(ctx sdk.Context, creator sdk.AccAddress, price sdk.Coin) error {
+	if k.bankKeeper.GetBalance(ctx, creator, k.stakingKeeper.BondDenom(ctx)).IsLT(price) {
+		return utils.LavaFormatWarning("create subscription failed", legacyerrors.ErrInsufficientFunds,
+			utils.LogAttr("creator", creator),
+			utils.LogAttr("price", price),
+		)
+	}
+
+	err := k.bankKeeper.SendCoinsFromAccountToModule(ctx, creator, types.ModuleName, []sdk.Coin{price})
+	if err != nil {
+		return utils.LavaFormatError("create subscription failed. funds transfer failed", err,
+			utils.LogAttr("creator", creator),
+			utils.LogAttr("price", price),
+		)
+	}
+
+	return nil
+}
+
+func (k Keeper) CreateFutureSubscription(ctx sdk.Context,
+	creator string,
+	consumer string,
+	planIndex string,
+	duration uint64,
+) error {
+	var err error
+
+	block := uint64(ctx.BlockHeight())
+	creatorAcct, plan, err := k.verifySubscriptionBuyInputAndGetPlan(ctx, block, creator, consumer, planIndex)
+	if err != nil {
+		return err
+	}
+
+	var sub types.Subscription
+	found := k.subsFS.FindEntry(ctx, consumer, block, &sub)
+
+	if !found {
+		return utils.LavaFormatWarning("could not find active subscription. advanced purchase is only available for an active subscription", nil,
+			utils.LogAttr("consumer", consumer),
+			utils.LogAttr("block", block),
+		)
+	}
+
+	createFutureSubscription := func() {
+		sub.FutureSubscription = &types.FutureSubscription{
+			Creator:        creator,
+			PlanIndex:      plan.Index,
+			PlanBlock:      plan.Block,
+			DurationBought: duration,
+		}
+	}
+
+	if sub.FutureSubscription != nil {
+		// Consumer already has a future subscription
+		// If the new plan's price > current future subscription's plan - change and charge the diff
+		currentPlan, found := k.plansKeeper.FindPlan(ctx, sub.FutureSubscription.PlanIndex, sub.FutureSubscription.PlanBlock)
+		if !found {
+			return utils.LavaFormatError("panic: could not future subscription's plan. aborting", err,
+				utils.Attribute{Key: "creator", Value: creator},
+				utils.Attribute{Key: "planIndex", Value: sub.FutureSubscription.PlanIndex},
+			)
+		}
+
+		newPlanCostForDuration := plan.Price.Amount.MulRaw(int64(duration))
+		// Take into consideration the annually discount
+		newPlanCostCoin := sdk.NewCoin(k.stakingKeeper.BondDenom(ctx), newPlanCostForDuration)
+		k.applyPlanDiscountIfEligible(duration, &plan, &newPlanCostCoin)
+		newPlanCostForDuration = newPlanCostCoin.Amount
+
+		consumerOriginalBoughtDuration := sub.FutureSubscription.DurationBought
+		consumerPaid := currentPlan.Price.Amount.MulRaw(int64(consumerOriginalBoughtDuration))
+		// Take into consideration the annually discount
+		consumerPaidCoin := sdk.NewCoin(k.stakingKeeper.BondDenom(ctx), consumerPaid)
+		k.applyPlanDiscountIfEligible(uint64(consumerOriginalBoughtDuration), &plan, &consumerPaidCoin)
+		consumerPaid = consumerPaidCoin.Amount
+
+		if newPlanCostForDuration.GT(consumerPaid) {
+			priceDiff := sdk.NewCoin(k.stakingKeeper.BondDenom(ctx), newPlanCostForDuration.Sub(consumerPaid))
+			err = k.chargeFromCreatorAccountToModule(ctx, creatorAcct, priceDiff)
+			if err != nil {
+				return err
+			}
+
+			createFutureSubscription()
+			k.subsFS.ModifyEntry(ctx, consumer, sub.Block, &sub)
+
+			details := map[string]string{
+				"creator":      creator,
+				"consumer":     consumer,
+				"duration":     strconv.FormatUint(duration, 10),
+				"oldPlanIndex": currentPlan.Index,
+				"oldPlanBlock": strconv.FormatUint(currentPlan.Block, 10),
+				"newPlanIndex": plan.Index,
+				"newPlanBlock": strconv.FormatUint(plan.Block, 10),
+			}
+			utils.LogLavaEvent(ctx, k.Logger(ctx), types.AdvancedBuyUpgradeSubscriptionEventName, details, "advanced subscription upgraded")
+			return nil
+		} else {
+			return utils.LavaFormatWarning("can't purchase another plan in advanced with a lower price", nil)
+		}
+	}
+
+	price := plan.GetPrice()
+	price.Amount = price.Amount.MulRaw(int64(duration))
+	k.applyPlanDiscountIfEligible(duration, &plan, &price)
+
+	err = k.chargeFromCreatorAccountToModule(ctx, creatorAcct, price)
+	if err != nil {
+		return err
+	}
+
+	createFutureSubscription()
+	k.subsFS.ModifyEntry(ctx, consumer, sub.Block, &sub)
+	return nil
 }
 
 func (k Keeper) RemoveExpiredSubscription(ctx sdk.Context, consumer string, block uint64, planIndex string, planBlock uint64) {
