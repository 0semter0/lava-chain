package keeper

import (
	"fmt"
	"strconv"

	sdk "github.com/cosmos/cosmos-sdk/types"
	legacyerrors "github.com/cosmos/cosmos-sdk/types/errors"
	"github.com/lavanet/lava/utils"
	planstypes "github.com/lavanet/lava/x/plans/types"
	projectstypes "github.com/lavanet/lava/x/projects/types"
	"github.com/lavanet/lava/x/subscription/types"
)

<<<<<<< HEAD
const MONTHS_IN_YEAR = 12

// NextMonth returns the date of the same day next month (assumes UTC),
// adjusting for end-of-months differences if needed.
func NextMonth(date time.Time) time.Time {
	// End-of-month days are tricky because months differ in days counts.
	// To avoid this complexity, we trim day-of-month greater than 28 back to
	// day 28, which all months always have (at the cost of the user possibly
	// losing 1 (and up to 3) days of subscription in the first month.

	if utils.DebugPaymentE2E == "debug_payment_e2e" {
		return time.Date(
			date.Year(),
			date.Month(),
			date.Day(),
			date.Hour(),
			date.Minute()+2,
			date.Second(),
			0,
			time.UTC,
		)
	}

	dayOfMonth := date.Day()
	if dayOfMonth > 28 {
		dayOfMonth = 28
	}

	return time.Date(
		date.Year(),
		date.Month()+1,
		dayOfMonth,
		date.Hour(),
		date.Minute(),
		date.Second(),
		0,
		time.UTC,
	)
}

=======
>>>>>>> a3e29373
// GetSubscription returns the subscription of a given consumer
func (k Keeper) GetSubscription(ctx sdk.Context, consumer string) (val types.Subscription, found bool) {
	block := uint64(ctx.BlockHeight())

	var sub types.Subscription
	found = k.subsFS.FindEntry(ctx, consumer, block, &sub)

	return sub, found
}

// CreateSubscription creates a subscription for a consumer
func (k Keeper) CreateSubscription(
	ctx sdk.Context,
	creator string,
	consumer string,
	planIndex string,
	duration uint64,
	autoRenewalFlag bool,
) error {
	var err error

	block := uint64(ctx.BlockHeight())

	if _, err = sdk.AccAddressFromBech32(consumer); err != nil {
		return utils.LavaFormatWarning("invalid subscription consumer address", err,
			utils.Attribute{Key: "consumer", Value: consumer},
		)
	}

	creatorAcct, err := sdk.AccAddressFromBech32(creator)
	if err != nil {
		return utils.LavaFormatWarning("invalid subscription creator address", err,
			utils.Attribute{Key: "creator", Value: creator},
		)
	}

	plan, found := k.plansKeeper.GetPlan(ctx, planIndex)
	if !found {
		return utils.LavaFormatWarning("cannot create subscription with invalid plan", err,
			utils.Attribute{Key: "plan", Value: planIndex},
			utils.Attribute{Key: "block", Value: block},
		)
	}

	var sub types.Subscription
	found = k.subsFS.FindEntry(ctx, consumer, block, &sub)

	// Subscription creation:
	//   When: if not already exists for consumer address)
	//   What: find plan, create default project, set duration, calculate price,
	//         charge fees, save subscription.
	//
	// Subscription renewal:
	//   When: if already exists and existing plan is the same as current plans
	//         ("same" means same index and same block of creation)
	//   What: find plan, update duration (total and remaining), calculate price,
	//         charge fees, save subscription.
	//
	// Subscription upgrade:
	//   When: if already exists and existing plan, and new plan's price is higher than current plan's
	//   What: find subscription, verify new plan's price, upgrade, set duration, calculate price,
	//         charge fees, save subscription.
	// Subscription downgrade: (TBD)

	if !found {
		sub, err = k.createNewSubscription(ctx, &plan, creator, consumer, block, autoRenewalFlag)
		if err != nil {
			return utils.LavaFormatWarning("failed to create subscription", err)
		}
	} else {
		// allow renewal with the same plan ("same" means both plan index);
		// otherwise, upgrade the plan.
		if plan.Index != sub.PlanIndex {
			currentPlan, err := k.GetPlanFromSubscription(ctx, consumer, block)
			if err != nil {
				return utils.LavaFormatError("failed to find plan for current subscription", err,
					utils.LogAttr("consumer", consumer),
					utils.LogAttr("block", block),
				)
			}
			if plan.Price.Amount.LT(currentPlan.Price.Amount) {
				return utils.LavaFormatError("New plan's price must be higher than the old plan", nil,
					utils.LogAttr("consumer", consumer),
					utils.LogAttr("currentPlan", currentPlan),
					utils.LogAttr("newPlan", plan),
					utils.LogAttr("block", block),
				)
			}
			err = k.upgradeSubscriptionPlan(ctx, duration, &sub, plan.Index, plan.Block)
			if err != nil {
				return err
			}

			details := map[string]string{
				"consumer": consumer,
				"oldPlan":  sub.PlanIndex,
				"newPlan":  plan.Index,
			}
			utils.LogLavaEvent(ctx, k.Logger(ctx), types.UpgradeSubscriptionEventName, details, "subscription upgraded")
		} else if plan.Block != sub.PlanBlock {
			// if the plan was changed since the subscription originally bought it, allow extension
			// only if the updated plan's price is up to 5% more than the original price
			subPlan, found := k.plansKeeper.FindPlan(ctx, plan.Index, sub.PlanBlock)
			if !found {
				return utils.LavaFormatError("cannot extend subscription", fmt.Errorf("critical: cannot find subscription's plan"),
					utils.Attribute{Key: "plan_index", Value: plan.Index},
					utils.Attribute{Key: "block", Value: strconv.FormatUint(sub.PlanBlock, 10)})
			}
			if plan.Price.Amount.GT(subPlan.Price.Amount.MulRaw(105).QuoRaw(100)) {
				// current_plan_price > 1.05 * original_plan_price
				return utils.LavaFormatError("cannot auto-extend subscription", fmt.Errorf("subscription's original plan price is lower by more than 5 percent than current plan"),
					utils.Attribute{Key: "sub", Value: sub.Consumer},
					utils.Attribute{Key: "plan", Value: plan.Index},
					utils.Attribute{Key: "original_plan_block", Value: strconv.FormatUint(subPlan.Block, 10)},
					utils.Attribute{Key: "original_plan_price", Value: subPlan.Price.String()},
					utils.Attribute{Key: "current_plan_block", Value: strconv.FormatUint(plan.Block, 10)},
					utils.Attribute{Key: "current_plan_block", Value: plan.Price.String()},
				)
			}

			// update sub plan
			sub.PlanBlock = plan.Block
		}

		// The total duration may not exceed MAX_SUBSCRIPTION_DURATION, but allow an
		// extra month to account for renewals before the end of current subscription
		if sub.DurationLeft+duration > types.MAX_SUBSCRIPTION_DURATION+1 {
			str := strconv.FormatInt(types.MAX_SUBSCRIPTION_DURATION, 10)
			return utils.LavaFormatWarning("duration would exceed limit ("+str+" months)",
				fmt.Errorf("subscription renewal failed"),
				utils.Attribute{Key: "duration", Value: sub.DurationLeft},
			)
		}
	}

	// update total (last requested) duration and remaining duration
	sub.DurationBought = duration
	sub.DurationLeft += duration

	if err := sub.ValidateSubscription(); err != nil {
		return utils.LavaFormatWarning("create subscription failed", err)
	}

	// subscription looks good; let's charge the creator
	price := plan.GetPrice()
	price.Amount = price.Amount.MulRaw(int64(duration))

	if duration >= utils.MONTHS_IN_YEAR {
		// adjust cost if discount given
		discount := plan.GetAnnualDiscountPercentage()
		if discount > 0 {
			factor := int64(100 - discount)
			price.Amount = price.Amount.MulRaw(factor).QuoRaw(100)
		}
	}

	if k.bankKeeper.GetBalance(ctx, creatorAcct, k.stakingKeeper.BondDenom(ctx)).IsLT(price) {
		return utils.LavaFormatWarning("create subscription failed", legacyerrors.ErrInsufficientFunds,
			utils.Attribute{Key: "creator", Value: creator},
			utils.Attribute{Key: "price", Value: price},
		)
	}

	err = k.bankKeeper.SendCoinsFromAccountToModule(ctx, creatorAcct, types.ModuleName, []sdk.Coin{price})
	if err != nil {
		return utils.LavaFormatError("create subscription failed. funds transfer failed", err,
			utils.Attribute{Key: "creator", Value: creator},
			utils.Attribute{Key: "price", Value: price},
		)
	}

	if !found {
		expiry := uint64(utils.NextMonth(ctx.BlockTime()).UTC().Unix())
		sub.MonthExpiryTime = expiry
		k.subsTS.AddTimerByBlockTime(ctx, expiry, []byte(consumer), []byte{})
		err = k.subsFS.AppendEntry(ctx, consumer, block, &sub)
	} else {
		k.subsFS.ModifyEntry(ctx, consumer, sub.Block, &sub)
	}

	return err
}

func (k Keeper) createNewSubscription(ctx sdk.Context, plan *planstypes.Plan, creator, consumer string,
	block uint64, autoRenewalFlag bool,
) (types.Subscription, error) {
	sub := types.Subscription{
		Creator:       creator,
		Consumer:      consumer,
		Block:         block,
		PlanIndex:     plan.Index,
		PlanBlock:     plan.Block,
		DurationTotal: 0,
		AutoRenewal:   autoRenewalFlag,
	}

	sub.MonthCuTotal = plan.PlanPolicy.GetTotalCuLimit()
	sub.MonthCuLeft = plan.PlanPolicy.GetTotalCuLimit()
	sub.Cluster = types.GetClusterKey(sub)

	// new subscription needs a default project
	err := k.projectsKeeper.CreateAdminProject(ctx, consumer, *plan)
	if err != nil {
		return types.Subscription{}, utils.LavaFormatWarning("failed to create default project", err)
	}

	return sub, nil
}

func (k Keeper) upgradeSubscriptionPlan(ctx sdk.Context, duration uint64, sub *types.Subscription, toPlanIndex string, toPlanBlock uint64) error {
	date := ctx.BlockTime()
	block := uint64(ctx.BlockHeight())

	// Track CU for the previous subscription
	k.addCuTrackerTimerForSubscription(ctx, block, sub)

	if sub.DurationLeft == 0 {
		// Subscription was already expired. Can't upgrade.
		k.handleZeroDurationLeftForSubscription(ctx, block, date, sub)
		return utils.LavaFormatError("Trying to upgrade subscription, but subscription was already expired", nil,
			utils.LogAttr("consumer", sub.Consumer))
	}

	// The "old" subscription's duration is now expired
	// If called from CreateSubscription, the duration will reset to the duration bought
	sub.DurationLeft = 0
	sub.Cluster = types.GetClusterKey(*sub)

	nextEpoch, err := k.epochstorageKeeper.GetNextEpoch(ctx, block)
	if err != nil {
		return utils.LavaFormatError("Trying to upgrade subscription, but got an error while trying to get next epoch", err,
			utils.LogAttr("consumer", sub.Consumer))
	}

	sub.PlanIndex = toPlanIndex
	sub.PlanBlock = toPlanBlock

	k.resetSubscriptionDetailsAndAppendEntry(ctx, sub, nextEpoch, date)

	return nil
}

func (k Keeper) advanceMonth(ctx sdk.Context, subkey []byte) {
	date := ctx.BlockTime()
	block := uint64(ctx.BlockHeight())
	consumer := string(subkey)

	var sub types.Subscription
	if !k.verifySubExists(ctx, consumer, block, &sub) {
		return
	}

	k.addCuTrackerTimerForSubscription(ctx, block, &sub)

	if sub.DurationLeft == 0 {
<<<<<<< HEAD
		k.handleZeroDurationLeftForSubscription(ctx, block, date, &sub)
=======
		// subscription duration has already reached zero before and should have
		// been removed before. Extend duration by another month (without adding
		// CUs) to allow smooth operation.
		utils.LavaFormatError("critical: negative duration for subscription, extend by 1 month",
			fmt.Errorf("negative duration in AdvanceMonth()"),
			utils.Attribute{Key: "consumer", Value: consumer},
			utils.Attribute{Key: "plan", Value: sub.PlanIndex},
			utils.Attribute{Key: "block", Value: block},
		)
		// normally would panic! but can "recover" by auto-extending by 1 month
		// (don't bother to modfy sub.MonthExpiryTime to minimize state changes)
		expiry := uint64(utils.NextMonth(date).UTC().Unix())
		k.subsTS.AddTimerByBlockTime(ctx, expiry, []byte(consumer), []byte{})
>>>>>>> a3e29373
		return
	}

	sub.DurationLeft -= 1

	if sub.DurationLeft > 0 {
<<<<<<< HEAD
=======
		// reset projects CU allowance for this coming month
		k.projectsKeeper.SnapshotSubscriptionProjects(ctx, sub.Consumer)

		// reset subscription CU allowance for this coming month
		sub.MonthCuLeft = sub.MonthCuTotal
		sub.Block = block

		// restart timer and append new (fixated) version of this subscription
		expiry := uint64(utils.NextMonth(date).UTC().Unix())
		sub.MonthExpiryTime = expiry
		k.subsTS.AddTimerByBlockTime(ctx, expiry, []byte(consumer), []byte{})

>>>>>>> a3e29373
		sub.DurationTotal += 1
		k.resetSubscriptionDetailsAndAppendEntry(ctx, &sub, block, date)
	} else {
		if sub.AutoRenewal {
			// apply the DurationLeft decrease to 0 and buy an extra month
			k.subsFS.ModifyEntry(ctx, sub.Consumer, sub.Block, &sub)
			err := k.CreateSubscription(ctx, sub.Creator, sub.Consumer, sub.PlanIndex, 1, sub.AutoRenewal)
			if err != nil {
				utils.LavaFormatWarning("subscription auto renewal failed. removing subscription", err,
					utils.Attribute{Key: "consumer", Value: sub.Consumer},
				)
				k.RemoveExpiredSubscription(ctx, consumer, block, sub.PlanIndex, sub.PlanBlock)
			}
		} else {
			k.RemoveExpiredSubscription(ctx, consumer, block, sub.PlanIndex, sub.PlanBlock)
		}
	}
}

<<<<<<< HEAD
func (k Keeper) verifySubExists(ctx sdk.Context, consumer string, block uint64, sub *types.Subscription) bool {
	if found := k.subsFS.FindEntry(ctx, consumer, block, sub); !found {
		// subscription (monthly) timer has expired for an unknown subscription:
		// either the timer was set wrongly, or the subscription was incorrectly
		// removed; and we cannot even return an error about it.
		utils.LavaFormatError("critical: month expiry for unknown subscription, skipping",
			fmt.Errorf("subscription not found"),
			utils.Attribute{Key: "consumer", Value: consumer},
			utils.Attribute{Key: "block", Value: block},
		)
		return false
	}
	return true
}

func (k Keeper) addCuTrackerTimerForSubscription(ctx sdk.Context, block uint64, sub *types.Subscription) {
	blocksToSave, err := k.epochstorageKeeper.BlocksToSave(ctx, block)
	if err != nil {
		utils.LavaFormatError("critical: failed assigning CU tracker callback, skipping", err,
			utils.Attribute{Key: "block", Value: block},
		)
	} else {
		k.cuTrackerTS.AddTimerByBlockHeight(ctx, block+blocksToSave-1, []byte(sub.Consumer), []byte(strconv.FormatUint(sub.Block, 10)))
	}
}

func (k Keeper) handleZeroDurationLeftForSubscription(ctx sdk.Context, block uint64, blockTime time.Time, sub *types.Subscription) {
	// subscription duration has already reached zero before and should have
	// been removed before. Extend duration by another month (without adding
	// CUs) to allow smooth operation.
	utils.LavaFormatError("critical: negative duration for subscription, extend by 1 month",
		fmt.Errorf("negative duration in AdvanceMonth()"),
		utils.Attribute{Key: "consumer", Value: sub.Consumer},
		utils.Attribute{Key: "plan", Value: sub.PlanIndex},
		utils.Attribute{Key: "block", Value: block},
	)
	// normally would panic! but can "recover" by auto-extending by 1 month
	// (don't bother to modify sub.MonthExpiryTime to minimize state changes)
	expiry := uint64(NextMonth(blockTime).UTC().Unix())
	k.subsTS.AddTimerByBlockTime(ctx, expiry, []byte(sub.Consumer), []byte{})
}

func (k Keeper) resetSubscriptionDetailsAndAppendEntry(ctx sdk.Context, sub *types.Subscription, block uint64, blockTime time.Time) {
	// reset projects CU allowance for this coming month
	k.projectsKeeper.SnapshotSubscriptionProjects(ctx, sub.Consumer, block)

	// reset subscription CU allowance for this coming month
	sub.MonthCuLeft = sub.MonthCuTotal
	sub.Block = block

	// restart timer and append new (fixated) version of this subscription
	expiry := uint64(NextMonth(blockTime).UTC().Unix())
	sub.MonthExpiryTime = expiry
	k.subsTS.AddTimerByBlockTime(ctx, expiry, []byte(sub.Consumer), []byte{})

	// since the total duration increases, the cluster might change
	sub.Cluster = types.GetClusterKey(*sub)

	err := k.subsFS.AppendEntry(ctx, sub.Consumer, block, sub)
	if err != nil {
		// normally would panic! but ok to ignore - the subscription remains
		// as is with same remaining duration (but not renewed CU)
		utils.LavaFormatError("critical: failed to recharge subscription", err,
			utils.Attribute{Key: "consumer", Value: sub.Consumer},
			utils.Attribute{Key: "plan", Value: sub.PlanIndex},
			utils.Attribute{Key: "block", Value: block},
		)
	}
}

func (k Keeper) RemoveExpiredSubscription(ctx sdk.Context, consumer string, block uint64) {
=======
func (k Keeper) RemoveExpiredSubscription(ctx sdk.Context, consumer string, block uint64, planIndex string, planBlock uint64) {
>>>>>>> a3e29373
	// delete all projects before deleting
	k.delAllProjectsFromSubscription(ctx, consumer)

	// delete subscription effective now (don't wait for end of epoch)
	k.subsFS.DelEntry(ctx, consumer, block)

	// decrease plan ref count
	k.plansKeeper.PutPlan(ctx, planIndex, planBlock)

	details := map[string]string{"consumer": consumer}
	utils.LogLavaEvent(ctx, k.Logger(ctx), types.ExpireSubscriptionEventName, details, "subscription expired")
}

func (k Keeper) GetPlanFromSubscription(ctx sdk.Context, consumer string, block uint64) (planstypes.Plan, error) {
	var sub types.Subscription
	if found := k.subsFS.FindEntry(ctx, consumer, block, &sub); !found {
		return planstypes.Plan{}, fmt.Errorf("can't find subscription with consumer address: %s", consumer)
	}

	plan, found := k.plansKeeper.FindPlan(ctx, sub.PlanIndex, sub.PlanBlock)
	if !found {
		// normally would panic! but can "recover" by ignoring and returning error
		err := utils.LavaFormatError("critical: failed to find existing subscription plan", legacyerrors.ErrKeyNotFound,
			utils.Attribute{Key: "consumer", Value: consumer},
			utils.Attribute{Key: "planIndex", Value: sub.PlanIndex},
			utils.Attribute{Key: "planBlock", Value: sub.PlanBlock},
		)
		return plan, err
	}

	return plan, nil
}

func (k Keeper) AddProjectToSubscription(ctx sdk.Context, consumer string, projectData projectstypes.ProjectData) error {
	var sub types.Subscription
	if found := k.subsFS.FindEntry(ctx, consumer, uint64(ctx.BlockHeight()), &sub); !found {
		return legacyerrors.ErrKeyNotFound.Wrapf("AddProjectToSubscription_can't_get_subscription_of_%s", consumer)
	}

	plan, found := k.plansKeeper.FindPlan(ctx, sub.PlanIndex, sub.PlanBlock)
	if !found {
		err := utils.LavaFormatError("critical: failed to find existing subscription plan", legacyerrors.ErrKeyNotFound,
			utils.Attribute{Key: "consumer", Value: sub.Creator},
			utils.Attribute{Key: "planIndex", Value: sub.PlanIndex},
			utils.Attribute{Key: "planBlock", Value: sub.PlanBlock},
		)
		return err
	}

	return k.projectsKeeper.CreateProject(ctx, consumer, projectData, plan)
}

func (k Keeper) DelProjectFromSubscription(ctx sdk.Context, consumer, name string) error {
	var sub types.Subscription
	if found := k.subsFS.FindEntry(ctx, consumer, uint64(ctx.BlockHeight()), &sub); !found {
		return legacyerrors.ErrKeyNotFound.Wrapf("AddProjectToSubscription_can't_get_subscription_of_%s", consumer)
	}

	projectID := projectstypes.ProjectIndex(consumer, name)
	return k.projectsKeeper.DeleteProject(ctx, consumer, projectID)
}

func (k Keeper) delAllProjectsFromSubscription(ctx sdk.Context, consumer string) {
	allProjectsIDs := k.projectsKeeper.GetAllProjectsForSubscription(ctx, consumer)
	for _, projectID := range allProjectsIDs {
		err := k.projectsKeeper.DeleteProject(ctx, consumer, projectID)
		if err != nil {
			// TODO: should panic (should never fail because these are exactly the
			// subscription's current projects)
			utils.LavaFormatError("critical: delete project failed at subscription removal", err,
				utils.Attribute{Key: "subscription", Value: consumer},
				utils.Attribute{Key: "project", Value: projectID},
				utils.Attribute{Key: "block", Value: uint64(ctx.BlockHeight())},
			)
		}
	}
}

func (k Keeper) ChargeComputeUnitsToSubscription(ctx sdk.Context, consumer string, block, cuAmount uint64) (types.Subscription, error) {
	var sub types.Subscription
	if found := k.subsFS.FindEntry(ctx, consumer, block, &sub); !found {
		return sub, utils.LavaFormatError("can't charge cu to subscription",
			fmt.Errorf("subscription not found"),
			utils.Attribute{Key: "subscription", Value: consumer},
			utils.Attribute{Key: "block", Value: block},
		)
	}

	if sub.MonthCuLeft < cuAmount {
		sub.MonthCuLeft = 0
	} else {
		sub.MonthCuLeft -= cuAmount
	}

	k.subsFS.ModifyEntry(ctx, consumer, sub.Block, &sub)
	return sub, nil
}<|MERGE_RESOLUTION|>--- conflicted
+++ resolved
@@ -3,6 +3,7 @@
 import (
 	"fmt"
 	"strconv"
+	"time"
 
 	sdk "github.com/cosmos/cosmos-sdk/types"
 	legacyerrors "github.com/cosmos/cosmos-sdk/types/errors"
@@ -12,49 +13,6 @@
 	"github.com/lavanet/lava/x/subscription/types"
 )
 
-<<<<<<< HEAD
-const MONTHS_IN_YEAR = 12
-
-// NextMonth returns the date of the same day next month (assumes UTC),
-// adjusting for end-of-months differences if needed.
-func NextMonth(date time.Time) time.Time {
-	// End-of-month days are tricky because months differ in days counts.
-	// To avoid this complexity, we trim day-of-month greater than 28 back to
-	// day 28, which all months always have (at the cost of the user possibly
-	// losing 1 (and up to 3) days of subscription in the first month.
-
-	if utils.DebugPaymentE2E == "debug_payment_e2e" {
-		return time.Date(
-			date.Year(),
-			date.Month(),
-			date.Day(),
-			date.Hour(),
-			date.Minute()+2,
-			date.Second(),
-			0,
-			time.UTC,
-		)
-	}
-
-	dayOfMonth := date.Day()
-	if dayOfMonth > 28 {
-		dayOfMonth = 28
-	}
-
-	return time.Date(
-		date.Year(),
-		date.Month()+1,
-		dayOfMonth,
-		date.Hour(),
-		date.Minute(),
-		date.Second(),
-		0,
-		time.UTC,
-	)
-}
-
-=======
->>>>>>> a3e29373
 // GetSubscription returns the subscription of a given consumer
 func (k Keeper) GetSubscription(ctx sdk.Context, consumer string) (val types.Subscription, found bool) {
 	block := uint64(ctx.BlockHeight())
@@ -310,44 +268,13 @@
 	k.addCuTrackerTimerForSubscription(ctx, block, &sub)
 
 	if sub.DurationLeft == 0 {
-<<<<<<< HEAD
 		k.handleZeroDurationLeftForSubscription(ctx, block, date, &sub)
-=======
-		// subscription duration has already reached zero before and should have
-		// been removed before. Extend duration by another month (without adding
-		// CUs) to allow smooth operation.
-		utils.LavaFormatError("critical: negative duration for subscription, extend by 1 month",
-			fmt.Errorf("negative duration in AdvanceMonth()"),
-			utils.Attribute{Key: "consumer", Value: consumer},
-			utils.Attribute{Key: "plan", Value: sub.PlanIndex},
-			utils.Attribute{Key: "block", Value: block},
-		)
-		// normally would panic! but can "recover" by auto-extending by 1 month
-		// (don't bother to modfy sub.MonthExpiryTime to minimize state changes)
-		expiry := uint64(utils.NextMonth(date).UTC().Unix())
-		k.subsTS.AddTimerByBlockTime(ctx, expiry, []byte(consumer), []byte{})
->>>>>>> a3e29373
 		return
 	}
 
 	sub.DurationLeft -= 1
 
 	if sub.DurationLeft > 0 {
-<<<<<<< HEAD
-=======
-		// reset projects CU allowance for this coming month
-		k.projectsKeeper.SnapshotSubscriptionProjects(ctx, sub.Consumer)
-
-		// reset subscription CU allowance for this coming month
-		sub.MonthCuLeft = sub.MonthCuTotal
-		sub.Block = block
-
-		// restart timer and append new (fixated) version of this subscription
-		expiry := uint64(utils.NextMonth(date).UTC().Unix())
-		sub.MonthExpiryTime = expiry
-		k.subsTS.AddTimerByBlockTime(ctx, expiry, []byte(consumer), []byte{})
-
->>>>>>> a3e29373
 		sub.DurationTotal += 1
 		k.resetSubscriptionDetailsAndAppendEntry(ctx, &sub, block, date)
 	} else {
@@ -367,7 +294,6 @@
 	}
 }
 
-<<<<<<< HEAD
 func (k Keeper) verifySubExists(ctx sdk.Context, consumer string, block uint64, sub *types.Subscription) bool {
 	if found := k.subsFS.FindEntry(ctx, consumer, block, sub); !found {
 		// subscription (monthly) timer has expired for an unknown subscription:
@@ -406,7 +332,7 @@
 	)
 	// normally would panic! but can "recover" by auto-extending by 1 month
 	// (don't bother to modify sub.MonthExpiryTime to minimize state changes)
-	expiry := uint64(NextMonth(blockTime).UTC().Unix())
+	expiry := uint64(utils.NextMonth(blockTime).UTC().Unix())
 	k.subsTS.AddTimerByBlockTime(ctx, expiry, []byte(sub.Consumer), []byte{})
 }
 
@@ -419,7 +345,7 @@
 	sub.Block = block
 
 	// restart timer and append new (fixated) version of this subscription
-	expiry := uint64(NextMonth(blockTime).UTC().Unix())
+	expiry := uint64(utils.NextMonth(blockTime).UTC().Unix())
 	sub.MonthExpiryTime = expiry
 	k.subsTS.AddTimerByBlockTime(ctx, expiry, []byte(sub.Consumer), []byte{})
 
@@ -438,10 +364,7 @@
 	}
 }
 
-func (k Keeper) RemoveExpiredSubscription(ctx sdk.Context, consumer string, block uint64) {
-=======
 func (k Keeper) RemoveExpiredSubscription(ctx sdk.Context, consumer string, block uint64, planIndex string, planBlock uint64) {
->>>>>>> a3e29373
 	// delete all projects before deleting
 	k.delAllProjectsFromSubscription(ctx, consumer)
 
