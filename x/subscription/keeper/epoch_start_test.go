package keeper_test

import (
	"testing"

	sdk "github.com/cosmos/cosmos-sdk/types"
	"github.com/lavanet/lava/relayer/sigs"
	epochstoragetypes "github.com/lavanet/lava/x/epochstorage/types"
	"github.com/stretchr/testify/require"
)

func TestSubscriptionExpire(t *testing.T) {
	ts := setupTestStruct(t, 1)
	keeper := ts.keepers.Subscription

	_, account := sigs.GenerateFloatingKey()
	coins := sdk.NewCoins(sdk.NewCoin(epochstoragetypes.TokenDenom, sdk.NewInt(10000)))
	ts.keepers.BankKeeper.SetBalance(ts.ctx, account, coins)

	creator := account.String()
	consumer := account.String()

	// advance block to reach time > 0
	ts.advanceBlock()

<<<<<<< HEAD
	err := keeper.CreateSubscription(ctx, creator, consumer, "mockPlan", 1, "")
=======
	err := keeper.CreateSubscription(ts.ctx, creator, consumer, "mockPlan1", 1)
>>>>>>> 8ef954c5
	require.Nil(t, err)

	sub, found := keeper.GetSubscription(ts.ctx, account.String())
	require.True(t, found)

	// fast-forward one month
	sub = ts.expireSubscription(sub)

	// subscription remains searchable, but with zero duration and CU
	sub, found = keeper.GetSubscription(ts.ctx, account.String())
	require.True(t, found)
	require.Equal(t, uint64(0), sub.DurationLeft)
	require.Equal(t, uint64(0), sub.MonthCuLeft)

	// fast-forward another month
	sub = ts.expireSubscription(sub)

	// the subscription is finally gone
	_, found = keeper.GetSubscription(ts.ctx, account.String())
	require.False(t, found)
}<|MERGE_RESOLUTION|>--- conflicted
+++ resolved
@@ -23,11 +23,7 @@
 	// advance block to reach time > 0
 	ts.advanceBlock()
 
-<<<<<<< HEAD
-	err := keeper.CreateSubscription(ctx, creator, consumer, "mockPlan", 1, "")
-=======
-	err := keeper.CreateSubscription(ts.ctx, creator, consumer, "mockPlan1", 1)
->>>>>>> 8ef954c5
+	err := keeper.CreateSubscription(ts.ctx, creator, consumer, "mockPlan1", 1, "")
 	require.Nil(t, err)
 
 	sub, found := keeper.GetSubscription(ts.ctx, account.String())
