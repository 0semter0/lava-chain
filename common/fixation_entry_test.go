package common_test

import (
	"strconv"
	"testing"

	sdk "github.com/cosmos/cosmos-sdk/types"
	"github.com/lavanet/lava/common"
	"github.com/lavanet/lava/common/types"
	"github.com/stretchr/testify/require"
)

func initCtxAndFixationStores(t *testing.T, count int) (sdk.Context, []*common.FixationStore) {
	ctx, cdc := initCtx(t)

	fs := make([]*common.FixationStore, count)
	for i := 0; i < count; i++ {
		fixationKey := "mock_fix_" + strconv.Itoa(i)
		fs[i] = common.NewFixationStore(mockStoreKey, cdc, fixationKey)
	}

	return ctx, fs
}

func initCtxAndFixationStore(t *testing.T) (sdk.Context, *common.FixationStore) {
	ctx, fs := initCtxAndFixationStores(t, 1)
	return ctx, fs[0]
}

type fixationTemplate struct {
	op    string
	name  string
	store int
	index string
	coin  int
	fail  bool
	count int64
}

// helper to automate testing operations
func testWithFixationTemplate(t *testing.T, playbook []fixationTemplate, countObj int, countVS int) {
	ctx, fs := initCtxAndFixationStores(t, countVS)

	var coins []sdk.Coin
	var dummy sdk.Coin

	for i := 0; i < countObj; i++ {
		coins = append(coins, sdk.Coin{Denom: "utest", Amount: sdk.NewInt(int64(i+1))})
	}

	for _, play := range playbook {
		block := uint64(ctx.BlockHeight())
		if play.count != 0 {
			block = uint64(play.count)
		}
		index := "myindex"
		if play.index != "" {
			index = play.index
		}
		what := play.op + " " + play.name +
			" index: " + index +
			" block: " + strconv.Itoa(int(block))
		switch play.op {
		case "append":
			if block > uint64(ctx.BlockHeight()) {
				ctx = ctx.WithBlockHeight(int64(block))
			}
			err := fs[play.store].AppendEntry(ctx, index, block, &coins[play.coin])
			if !play.fail {
				require.Nil(t, err, what)
			} else {
				require.NotNil(t, err, what)
			}
		case "modify":
			err := fs[play.store].ModifyEntry(ctx, index, block, &coins[play.coin])
			if !play.fail {
				require.Nil(t, err, what)
			} else {
				require.NotNil(t, err, what)
			}
		case "find":
			found := fs[play.store].FindEntry(ctx, index, block, &dummy)
			if !play.fail {
				require.True(t, found, what)
				require.Equal(t, dummy, coins[play.coin], what)
			} else {
				require.False(t, found, what)
			}
		case "get":
			found := fs[play.store].GetEntry(ctx, index, &dummy)
			if !play.fail {
				require.True(t, found, what)
				require.Equal(t, dummy, coins[play.coin], what)
			} else {
				require.False(t, found, what)
			}
		case "put":
			fs[play.store].PutEntry(ctx, index, block)
		case "block":
			ctx = ctx.WithBlockHeight(ctx.BlockHeight() + play.count)
			fs[play.store].AdvanceBlock(ctx)
		case "getall":
<<<<<<< HEAD
			indices := fs[play.store].GetAllEntryIndices(ctx)
			require.Equal(t, int(play.count), len(indices), what)
		case "getvers":
			indices := fs[play.store].GetAllEntryVersions(ctx, index, true)
			require.Equal(t, int(play.count), len(indices), what)
=======
			indexList := fs[play.store].GetAllEntryIndices(ctx)
			require.Equal(t, int(play.count), len(indexList), what)
		case "getallprefix":
			indexList := fs[play.store].GetAllEntryIndicesWithPrefix(ctx, index)
			require.Equal(t, int(play.count), len(indexList), what)
>>>>>>> 2d596d2e
		}
	}
}

// Test API calls with invalid entry index
func TestEntryInvalidIndex(t *testing.T) {
	invalid := "index" + string('\001')

	playbook := []fixationTemplate{
		{ op: "append", name: "with invalid index (fail)", index: invalid, fail: true },
		{ op: "modify", name: "with invalid index (fail)", index: invalid, fail: true },
		{ op: "find", name: "with invalid index (fail)", index: invalid, fail: true },
		{ op: "get", name: "with invalid index (fail)", index: invalid, fail: true },
	}

	testWithFixationTemplate(t, playbook, 3, 1)
}

// Test addition and auto-removal of a fixation entry
func TestFixationEntryAdditionAndRemoval(t *testing.T) {
	block0 := int64(10)
	block1 := block0 + types.STALE_ENTRY_TIME + 1

	playbook := []fixationTemplate{
		{ op: "append", name: "entry #1", count: block0, coin: 0 },
		{ op: "find", name: "entry #1", count: block0, coin: 0 },
		{ op: "getall", name: "to check exactly one index", count: 1 },
		{ op: "append", name: "entry #2", count: block1, coin: 1 },
		// entry #1 not deleted because not enough time with refcount = zero
		{ op: "find", name: "entry #1 (not stale yet)", count: block0 },
		{ op: "block", name: "add STAEL_ENTRY_TIME+1", count: types.STALE_ENTRY_TIME+1 },
		// entry #1 now deleted because blocks advanced by STALE_ENTRY_TIME+1
		{ op: "find", name: "entry #1 (now stale/gone)", count: block0, fail: true },
		{ op: "find", name: "latest entry", coin: 1 },
		{ op: "getall", name: "to check again exactly one index", count: 1 },
	}

	testWithFixationTemplate(t, playbook, 2, 1)
}

// Test addition of same entry twice within the same block
func TestAdditionOfTwoEntriesWithSameIndexInSameBlock(t *testing.T) {
	block0 := int64(10)

	playbook := []fixationTemplate{
		{ op: "append", name: "entry #1", count: block0, coin: 0 },
		{ op: "append", name: "entry #2", count: block0, coin: 1 },
		{ op: "getall", name: "to check exactly one index", count: 1 },
		{ op: "find", name: "entry #2", count: block0, coin: 1 },
	}

	testWithFixationTemplate(t, playbook, 2, 1)
}

// Test adding entry versions and getting an older version
func TestEntryVersions(t *testing.T) {
	block0 := int64(10)
	block1 := block0 + int64(10)

	playbook := []fixationTemplate{
		{ op: "append", name: "entry #1", count: block0, coin: 0 },
		{ op: "append", name: "entry #2", count: block1, coin: 1 },
		{ op: "find", name: "entry #1", count: block0, coin: 0 },
		{ op: "getall", name: "to check exactly one index", count: 1 },
	}

	testWithFixationTemplate(t, playbook, 2, 1)
}

// Test non-visibility of a stale entry
func TestEntryStale(t *testing.T) {
	block0 := int64(10)
	block1 := block0 + int64(10)
	block2 := block1 + int64(10) + types.STALE_ENTRY_TIME+1

	playbook := []fixationTemplate{
		{ op: "append", name: "entry #1", count: block0, coin: 0 },
		{ op: "get", name: "refcount entry #1", count: block0, coin: 0 },
		{ op: "append", name: "entry #2", count: block1, coin: 1 },
		{ op: "append", name: "entry #3", count: block2, coin: 2 },
		// entry #1 should not be deleted because it has refcount != zero);
		// entry #2 (refcount = zero) also not deleted because it is not oldest
		{ op: "find", name: "entry #1", count: block0+1, coin: 0 },
		{ op: "find", name: "entry #2", count: block1+1, coin: 1 },
		{ op: "block", name: "add STAEL_ENTRY_TIME+1", count: types.STALE_ENTRY_TIME+1 },
		// entry #2 now stale and therefore should not be visible
		{ op: "find", name: "entry #2", count: block1+1, fail: true },
		// entry #3 (refcount = zero) is old, but being the latest it always
		// remains visible (despite of refcount and age).
		{ op: "find", name: "entry #3", count: block2+1, coin: 2 },
	}

	testWithFixationTemplate(t, playbook, 3, 1)
}

// Test adding entry versions with different fixation keys
func TestDifferentFixationKeys(t *testing.T) {
	block0 := int64(10)
	block1 := block0 + int64(10)
	block2 := block1 + types.STALE_ENTRY_TIME+1

	playbook := []fixationTemplate{
		{ op: "append", name: "entry #1 (store #1)", store: 0, count: block0, coin: 0 },
		{ op: "append", name: "entry #1 (store #2)", store: 1, count: block1, coin: 1 },
		{ op: "getall", name: "for exactly one index (store #1)", store: 0, count: 1 },
		{ op: "getall", name: "for exactly one index (store #2)", store: 1, count: 1 },
		{ op: "find", name: "entry #1 (store #1)", store: 0, count: block0, coin: 0 },
		{ op: "find", name: "entry #2 (store #2)", store: 1, count: block1, coin: 1 },
		{ op: "append", name: "entry #3 (store #1)", store: 0, count: block2, coin: 2 },
		// entry #1 not deleted because not enough time with refcount = zero
		{ op: "find", name: "entry #1 (store #1)", store: 0, count: block0, coin: 0 },
		{ op: "block", name: "add STAEL_ENTRY_TIME+1", count: types.STALE_ENTRY_TIME+1 },
		// entry #1 now deleted because blocks advanced by STALE_ENTRY_TIME+1
		// entry #2 in store#2 remains unaffected
		{ op: "find", name: "entry #1 (store #1)", store: 0, count: block0, fail: true },
		{ op: "find", name: "entry #2 (store #2)", store: 1, count: block1, coin: 1 },
	}

	testWithFixationTemplate(t, playbook, 3, 2)
}

func TestGetAndPutEntry(t *testing.T) {
	block0 := int64(10)
	block1 := block0 + types.STALE_ENTRY_TIME+1
	block2 := block1 + types.STALE_ENTRY_TIME+1

	playbook := []fixationTemplate{
		{ op: "append", name: "entry #1", count: block0, coin: 0 },
		{ op: "get", name: "refcount entry #1", coin: 0 },
		{ op: "append", name: "entry #2", count: block1, coin: 1 },
		// entry #1 should not be deleted because it has refcount != zero);
		{ op: "find", name: "entry #1", count: block0, coin: 0 },
		{ op: "put", name: "refcount entry #1", count: block0 },
		// entry #1 not deleted because not enough time with refcount = zero
		{ op: "find", name: "entry #1", count: block0, coin: 0 },
		{ op: "append", name: "entry #3", count: block2, coin: 2 },
		// entry #1 now deleted because blocks advanced by STALE_ENTRY_TIME+1
		{ op: "find", name: "entry #1", count: block0, fail: true },
	}

	testWithFixationTemplate(t, playbook, 3, 1)
}

func TestDoublePutEntry(t *testing.T) {
	block0 := int64(10)
	block1 := block0 + types.STALE_ENTRY_TIME+1

	playbook := []fixationTemplate{
		{ op: "append", name: "entry #1 version 0", count: block0, coin: 0 },
		{ op: "append", name: "entry #1 version 1", count: block1, coin: 0 },
		// entry #1 with block zero now has refcount = zero
		{ op: "put", name: "negative refcount entry #1 version 0", count: block0, fail: false },
	}

	require.Panics(t, func() { testWithFixationTemplate(t, playbook, 3, 1) })
}

func TestDeleteTwoEntries(t *testing.T) {
	block0 := int64(10)
	block1 := block0 + int64(10)
	block2 := block1 + int64(10)
	block3 := block2 + types.STALE_ENTRY_TIME+1

	playbook := []fixationTemplate{
		{ op: "append", name: "entry #1", count: block0, coin: 0 },
		{ op: "append", name: "entry #2", count: block1, coin: 1 },
		{ op: "append", name: "entry #3", count: block2, coin: 2 },
		// this update triggers deletion of entry #1, #2
		{ op: "append", name: "entry #4", count: block3, coin: 3 },
		{ op: "find", name: "entry #1", count: block0, fail: true },
		{ op: "find", name: "entry #2", count: block1, fail: true },
	}

	testWithFixationTemplate(t, playbook, 4, 1)
}

func TestRemoveStaleEntries(t *testing.T) {
	block0 := int64(10)
	block1 := block0 + int64(10)
	block2 := block1 + int64(10)
	block3 := block2 + int64(10)
	block4 := block3 + int64(10)
	block5 := int64(100)
	block6 := block5 + types.STALE_ENTRY_TIME
	block7 := block6 + types.STALE_ENTRY_TIME/2
	block8 := block7 + types.STALE_ENTRY_TIME/2 + 1
	block9 := block8 + types.STALE_ENTRY_TIME/2 + 2

	playbook := []fixationTemplate{
		{ op: "append", name: "entry #1", count: block0, coin: 0 },
		{ op: "get", name: "refcount entry #1", coin: 0 },
		{ op: "append", name: "entry #2", count: block1, coin: 1 },
		{ op: "get", name: "refcount entry #2", coin: 1 },
		{ op: "append", name: "entry #3", count: block2, coin: 2 },
		{ op: "get", name: "refcount entry #3", coin: 2 },
		{ op: "append", name: "entry #4", count: block3, coin: 3 },
		{ op: "get", name: "refcount entry #4", coin: 3 },
		{ op: "append", name: "entry #5", count: block4, coin: 4 },
		{ op: "get", name: "refcount entry #5", coin: 4 },
		// release an entry
		{ op: "block", name: "advance a bit", count: block5-block4 },
		{ op: "put", name: "refcount entry #1", count: block0 },
		{ op: "block", name: "wait entry #1 staled", count: block6-block5 },
		// expect 5 entry versions left
		{ op: "getvers", name: "to check 5 versions left", count: 4 },
		// release more entries
		{ op: "put", name: "refcount entry #4", count: block3 },
		{ op: "block", name: "wait entry #1 half staled", count: block7-block6 },
		{ op: "put", name: "refcount entry #3", count: block2 },
		{ op: "block", name: "wait another #1 half staled", count: block8-block7 },
		// entry #4 is stale but un-removable because entry #3 sill alive
		{ op: "getvers", name: "to check 4 versions remain", count: 4 },
		{ op: "block", name: "wait another #1 half staled", count: block9-block8 },
		// entry #3 became stale, so (stale) entry #4 was removed
		{ op: "getvers", name: "to check 3 versions remain", count: 3 },
	}

	testWithFixationTemplate(t, playbook, 5, 1)
}

func TestRemoveLastEntry(t *testing.T) {
	block0 := int64(10)
	block1 := block0 + int64(10)
	block2 := block1 + types.STALE_ENTRY_TIME

	playbook := []fixationTemplate{
		{ op: "append", name: "entry #1", count: block0, coin: 0 },
		{ op: "block", name: "advance a bit", count: block1-block0 },
		{ op: "put", name: "refcount entry #1", count: block0 },
		// expect 1 (stale) entry versions left
		{ op: "getvers", name: "to check 1 versions left", count: 1 },
		{ op: "block", name: "wait for entry #1 stale", count: block2-block1 },
		// expect entry #1 gone now
		{ op: "find", name: "try to find entry #1", count: block0, coin: 0, fail: true},
	}

	testWithFixationTemplate(t, playbook, 1, 1)
}

// Test that the appended entries are sorted (first element is oldest)
func TestEntriesSort(t *testing.T) {
	block0 := int64(10)
	block1 := block0 + int64(10)
	block2 := block1 + int64(10)

	playbook := []fixationTemplate{
		{ op: "append", name: "entry #1", count: block0, coin: 0 },
		{ op: "append", name: "entry #2", count: block1, coin: 1 },
		{ op: "append", name: "entry #3", count: block2, coin: 2 },
		{ op: "find", name: "entry #3", count: block2+int64(5), coin: 2 },
		{ op: "find", name: "entry #2", count: block1+int64(5), coin: 1 },
		{ op: "find", name: "entry #1", count: block0+int64(5), coin: 0 },
		{ op: "find", name: "no entry", count: block0-int64(5), fail: true },
	}

	testWithFixationTemplate(t, playbook, 3, 1)
}

func TestGetAllEntries(t *testing.T) {
	block0 := int64(10)

	playbook := []fixationTemplate{
		{ op: "append", name: "entry #1", index: "prefix1_a", count: block0, coin: 0 },
		{ op: "append", name: "entry #1", index: "prefix1_b", count: block0, coin: 1 },
		{ op: "append", name: "entry #1", index: "prefix1_c", count: block0, coin: 2 },
		{ op: "append", name: "entry #1", index: "prefix2_a", count: block0, coin: 3 },
		{ op: "append", name: "entry #1", index: "prefix2_b", count: block0, coin: 4 },
		{ op: "append", name: "entry #1", index: "prefix3_a", count: block0, coin: 5 },
		{ op: "getall", name: "to check all indices", count: 6 },
		{ op: "getallprefix", name: "to check all indices with prefix", index: "prefix", count: 6 },
		{ op: "getallprefix", name: "to check indices with prefix1", index: "prefix1", count: 3 },
		{ op: "getallprefix", name: "to check indices with prefix2", index: "prefix2", count: 2 },
		{ op: "getallprefix", name: "to check indices with prefix3", index: "prefix3", count: 1 },
	}

	testWithFixationTemplate(t, playbook, 6, 1)
}<|MERGE_RESOLUTION|>--- conflicted
+++ resolved
@@ -100,19 +100,14 @@
 			ctx = ctx.WithBlockHeight(ctx.BlockHeight() + play.count)
 			fs[play.store].AdvanceBlock(ctx)
 		case "getall":
-<<<<<<< HEAD
-			indices := fs[play.store].GetAllEntryIndices(ctx)
-			require.Equal(t, int(play.count), len(indices), what)
+			indexList := fs[play.store].GetAllEntryIndices(ctx)
+			require.Equal(t, int(play.count), len(indexList), what)
 		case "getvers":
-			indices := fs[play.store].GetAllEntryVersions(ctx, index, true)
-			require.Equal(t, int(play.count), len(indices), what)
-=======
-			indexList := fs[play.store].GetAllEntryIndices(ctx)
+			indexList := fs[play.store].GetAllEntryVersions(ctx, index, true)
 			require.Equal(t, int(play.count), len(indexList), what)
 		case "getallprefix":
 			indexList := fs[play.store].GetAllEntryIndicesWithPrefix(ctx, index)
 			require.Equal(t, int(play.count), len(indexList), what)
->>>>>>> 2d596d2e
 		}
 	}
 }
