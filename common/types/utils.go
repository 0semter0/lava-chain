--- conflicted
+++ resolved
@@ -67,8 +67,13 @@
 		}
 	}
 
-<<<<<<< HEAD
-	return intersection
+	var union []T
+	// Check the occurrence count of each element
+	for elem := range arrElements {
+		union = append(union, elem)
+	}
+
+	return union
 }
 
 // SafePow implements a deterministic power function
@@ -76,13 +81,4 @@
 func SafePow(base uint64, exponent uint64) uint64 {
 	baseDec := sdk.NewDecWithPrec(int64(base), 0)
 	return baseDec.Power(exponent).TruncateInt().Uint64()
-=======
-	var union []T
-	// Check the occurrence count of each element
-	for elem := range arrElements {
-		union = append(union, elem)
-	}
-
-	return union
->>>>>>> 2cee02b9
 }